// SPDX-License-Identifier: GPL-2.0
/*
 *
 * Function graph tracer.
 * Copyright (c) 2008-2009 Frederic Weisbecker <fweisbec@gmail.com>
 * Mostly borrowed from function tracer which
 * is Copyright (c) Steven Rostedt <srostedt@redhat.com>
 *
 */
#include <linux/uaccess.h>
#include <linux/ftrace.h>
#include <linux/interrupt.h>
#include <linux/slab.h>
#include <linux/fs.h>

#include "trace.h"
#include "trace_output.h"

/* When set, irq functions will be ignored */
static int ftrace_graph_skip_irqs;

struct fgraph_cpu_data {
	pid_t		last_pid;
	int		depth;
	int		depth_irq;
	int		ignore;
	unsigned long	enter_funcs[FTRACE_RETFUNC_DEPTH];
};

struct fgraph_data {
	struct fgraph_cpu_data __percpu *cpu_data;

	/* Place to preserve last processed entry. */
	struct ftrace_graph_ent_entry	ent;
	struct ftrace_graph_ret_entry	ret;
	int				failed;
	int				cpu;
};

#define TRACE_GRAPH_INDENT	2

unsigned int fgraph_max_depth;

static struct tracer_opt trace_opts[] = {
	/* Display overruns? (for self-debug purpose) */
	{ TRACER_OPT(funcgraph-overrun, TRACE_GRAPH_PRINT_OVERRUN) },
	/* Display CPU ? */
	{ TRACER_OPT(funcgraph-cpu, TRACE_GRAPH_PRINT_CPU) },
	/* Display Overhead ? */
	{ TRACER_OPT(funcgraph-overhead, TRACE_GRAPH_PRINT_OVERHEAD) },
	/* Display proc name/pid */
	{ TRACER_OPT(funcgraph-proc, TRACE_GRAPH_PRINT_PROC) },
	/* Display duration of execution */
	{ TRACER_OPT(funcgraph-duration, TRACE_GRAPH_PRINT_DURATION) },
	/* Display absolute time of an entry */
	{ TRACER_OPT(funcgraph-abstime, TRACE_GRAPH_PRINT_ABS_TIME) },
	/* Display interrupts */
	{ TRACER_OPT(funcgraph-irqs, TRACE_GRAPH_PRINT_IRQS) },
	/* Display function name after trailing } */
	{ TRACER_OPT(funcgraph-tail, TRACE_GRAPH_PRINT_TAIL) },
	/* Include sleep time (scheduled out) between entry and return */
	{ TRACER_OPT(sleep-time, TRACE_GRAPH_SLEEP_TIME) },

#ifdef CONFIG_FUNCTION_PROFILER
	/* Include time within nested functions */
	{ TRACER_OPT(graph-time, TRACE_GRAPH_GRAPH_TIME) },
#endif

	{ } /* Empty entry */
};

static struct tracer_flags tracer_flags = {
	/* Don't display overruns, proc, or tail by default */
	.val = TRACE_GRAPH_PRINT_CPU | TRACE_GRAPH_PRINT_OVERHEAD |
	       TRACE_GRAPH_PRINT_DURATION | TRACE_GRAPH_PRINT_IRQS |
	       TRACE_GRAPH_SLEEP_TIME | TRACE_GRAPH_GRAPH_TIME,
	.opts = trace_opts
};

static struct trace_array *graph_array;

/*
 * DURATION column is being also used to display IRQ signs,
 * following values are used by print_graph_irq and others
 * to fill in space into DURATION column.
 */
enum {
	FLAGS_FILL_FULL  = 1 << TRACE_GRAPH_PRINT_FILL_SHIFT,
	FLAGS_FILL_START = 2 << TRACE_GRAPH_PRINT_FILL_SHIFT,
	FLAGS_FILL_END   = 3 << TRACE_GRAPH_PRINT_FILL_SHIFT,
};

static void
print_graph_duration(struct trace_array *tr, unsigned long long duration,
		     struct trace_seq *s, u32 flags);

<<<<<<< HEAD
/* Add a function return address to the trace stack on thread info.*/
static int
ftrace_push_return_trace(unsigned long ret, unsigned long func,
			 unsigned long frame_pointer, unsigned long *retp)
{
	unsigned long long calltime;
	int index;

	if (unlikely(ftrace_graph_is_dead()))
		return -EBUSY;

	if (!current->ret_stack)
		return -EBUSY;

	/*
	 * We must make sure the ret_stack is tested before we read
	 * anything else.
	 */
	smp_rmb();

	/* The return trace stack is full */
	if (current->curr_ret_stack == FTRACE_RETFUNC_DEPTH - 1) {
		atomic_inc(&current->trace_overrun);
		return -EBUSY;
	}

	/*
	 * The curr_ret_stack is an index to ftrace return stack of
	 * current task.  Its value should be in [0, FTRACE_RETFUNC_
	 * DEPTH) when the function graph tracer is used.  To support
	 * filtering out specific functions, it makes the index
	 * negative by subtracting huge value (FTRACE_NOTRACE_DEPTH)
	 * so when it sees a negative index the ftrace will ignore
	 * the record.  And the index gets recovered when returning
	 * from the filtered function by adding the FTRACE_NOTRACE_
	 * DEPTH and then it'll continue to record functions normally.
	 *
	 * The curr_ret_stack is initialized to -1 and get increased
	 * in this function.  So it can be less than -1 only if it was
	 * filtered out via ftrace_graph_notrace_addr() which can be
	 * set from set_graph_notrace file in tracefs by user.
	 */
	if (current->curr_ret_stack < -1)
		return -EBUSY;

	calltime = trace_clock_local();

	index = ++current->curr_ret_stack;
	if (ftrace_graph_notrace_addr(func))
		current->curr_ret_stack -= FTRACE_NOTRACE_DEPTH;
	barrier();
	current->ret_stack[index].ret = ret;
	current->ret_stack[index].func = func;
	current->ret_stack[index].calltime = calltime;
#ifdef HAVE_FUNCTION_GRAPH_FP_TEST
	current->ret_stack[index].fp = frame_pointer;
#endif
#ifdef HAVE_FUNCTION_GRAPH_RET_ADDR_PTR
	current->ret_stack[index].retp = retp;
#endif
	return 0;
}

int function_graph_enter(unsigned long ret, unsigned long func,
			 unsigned long frame_pointer, unsigned long *retp)
{
	struct ftrace_graph_ent trace;

	trace.func = func;
	trace.depth = ++current->curr_ret_depth;

	if (ftrace_push_return_trace(ret, func,
				     frame_pointer, retp))
		goto out;

	/* Only trace if the calling function expects to */
	if (!ftrace_graph_entry(&trace))
		goto out_ret;

	return 0;
 out_ret:
	current->curr_ret_stack--;
 out:
	current->curr_ret_depth--;
	return -EBUSY;
}

/* Retrieve a function return address to the trace stack on thread info.*/
static void
ftrace_pop_return_trace(struct ftrace_graph_ret *trace, unsigned long *ret,
			unsigned long frame_pointer)
{
	int index;

	index = current->curr_ret_stack;

	/*
	 * A negative index here means that it's just returned from a
	 * notrace'd function.  Recover index to get an original
	 * return address.  See ftrace_push_return_trace().
	 *
	 * TODO: Need to check whether the stack gets corrupted.
	 */
	if (index < 0)
		index += FTRACE_NOTRACE_DEPTH;

	if (unlikely(index < 0 || index >= FTRACE_RETFUNC_DEPTH)) {
		ftrace_graph_stop();
		WARN_ON(1);
		/* Might as well panic, otherwise we have no where to go */
		*ret = (unsigned long)panic;
		return;
	}

#ifdef HAVE_FUNCTION_GRAPH_FP_TEST
	/*
	 * The arch may choose to record the frame pointer used
	 * and check it here to make sure that it is what we expect it
	 * to be. If gcc does not set the place holder of the return
	 * address in the frame pointer, and does a copy instead, then
	 * the function graph trace will fail. This test detects this
	 * case.
	 *
	 * Currently, x86_32 with optimize for size (-Os) makes the latest
	 * gcc do the above.
	 *
	 * Note, -mfentry does not use frame pointers, and this test
	 *  is not needed if CC_USING_FENTRY is set.
	 */
	if (unlikely(current->ret_stack[index].fp != frame_pointer)) {
		ftrace_graph_stop();
		WARN(1, "Bad frame pointer: expected %lx, received %lx\n"
		     "  from func %ps return to %lx\n",
		     current->ret_stack[index].fp,
		     frame_pointer,
		     (void *)current->ret_stack[index].func,
		     current->ret_stack[index].ret);
		*ret = (unsigned long)panic;
		return;
	}
#endif

	*ret = current->ret_stack[index].ret;
	trace->func = current->ret_stack[index].func;
	trace->calltime = current->ret_stack[index].calltime;
	trace->overrun = atomic_read(&current->trace_overrun);
	trace->depth = current->curr_ret_depth--;
	/*
	 * We still want to trace interrupts coming in if
	 * max_depth is set to 1. Make sure the decrement is
	 * seen before ftrace_graph_return.
	 */
	barrier();
}

/*
 * Send the trace to the ring-buffer.
 * @return the original return address.
 */
unsigned long ftrace_return_to_handler(unsigned long frame_pointer)
{
	struct ftrace_graph_ret trace;
	unsigned long ret;

	ftrace_pop_return_trace(&trace, &ret, frame_pointer);
	trace.rettime = trace_clock_local();
	ftrace_graph_return(&trace);
	/*
	 * The ftrace_graph_return() may still access the current
	 * ret_stack structure, we need to make sure the update of
	 * curr_ret_stack is after that.
	 */
	barrier();
	current->curr_ret_stack--;
	/*
	 * The curr_ret_stack can be less than -1 only if it was
	 * filtered out and it's about to return from the function.
	 * Recover the index and continue to trace normal functions.
	 */
	if (current->curr_ret_stack < -1) {
		current->curr_ret_stack += FTRACE_NOTRACE_DEPTH;
		return ret;
	}

	if (unlikely(!ret)) {
		ftrace_graph_stop();
		WARN_ON(1);
		/* Might as well panic. What else to do? */
		ret = (unsigned long)panic;
	}

	return ret;
}

/**
 * ftrace_graph_ret_addr - convert a potentially modified stack return address
 *			   to its original value
 *
 * This function can be called by stack unwinding code to convert a found stack
 * return address ('ret') to its original value, in case the function graph
 * tracer has modified it to be 'return_to_handler'.  If the address hasn't
 * been modified, the unchanged value of 'ret' is returned.
 *
 * 'idx' is a state variable which should be initialized by the caller to zero
 * before the first call.
 *
 * 'retp' is a pointer to the return address on the stack.  It's ignored if
 * the arch doesn't have HAVE_FUNCTION_GRAPH_RET_ADDR_PTR defined.
 */
#ifdef HAVE_FUNCTION_GRAPH_RET_ADDR_PTR
unsigned long ftrace_graph_ret_addr(struct task_struct *task, int *idx,
				    unsigned long ret, unsigned long *retp)
{
	int index = task->curr_ret_stack;
	int i;

	if (ret != (unsigned long)return_to_handler)
		return ret;

	if (index < -1)
		index += FTRACE_NOTRACE_DEPTH;

	if (index < 0)
		return ret;

	for (i = 0; i <= index; i++)
		if (task->ret_stack[i].retp == retp)
			return task->ret_stack[i].ret;

	return ret;
}
#else /* !HAVE_FUNCTION_GRAPH_RET_ADDR_PTR */
unsigned long ftrace_graph_ret_addr(struct task_struct *task, int *idx,
				    unsigned long ret, unsigned long *retp)
{
	int task_idx;

	if (ret != (unsigned long)return_to_handler)
		return ret;

	task_idx = task->curr_ret_stack;

	if (!task->ret_stack || task_idx < *idx)
		return ret;

	task_idx -= *idx;
	(*idx)++;

	return task->ret_stack[task_idx].ret;
}
#endif /* HAVE_FUNCTION_GRAPH_RET_ADDR_PTR */

=======
>>>>>>> cf26057a
int __trace_graph_entry(struct trace_array *tr,
				struct ftrace_graph_ent *trace,
				unsigned long flags,
				int pc)
{
	struct trace_event_call *call = &event_funcgraph_entry;
	struct ring_buffer_event *event;
	struct ring_buffer *buffer = tr->trace_buffer.buffer;
	struct ftrace_graph_ent_entry *entry;

	event = trace_buffer_lock_reserve(buffer, TRACE_GRAPH_ENT,
					  sizeof(*entry), flags, pc);
	if (!event)
		return 0;
	entry	= ring_buffer_event_data(event);
	entry->graph_ent			= *trace;
	if (!call_filter_check_discard(call, entry, buffer, event))
		trace_buffer_unlock_commit_nostack(buffer, event);

	return 1;
}

static inline int ftrace_graph_ignore_irqs(void)
{
	if (!ftrace_graph_skip_irqs || trace_recursion_test(TRACE_IRQ_BIT))
		return 0;

	return in_irq();
}

int trace_graph_entry(struct ftrace_graph_ent *trace)
{
	struct trace_array *tr = graph_array;
	struct trace_array_cpu *data;
	unsigned long flags;
	long disabled;
	int ret;
	int cpu;
	int pc;

	if (trace_recursion_test(TRACE_GRAPH_NOTRACE_BIT))
		return 0;

	if (ftrace_graph_notrace_addr(trace->func)) {
		trace_recursion_set(TRACE_GRAPH_NOTRACE_BIT);
		/*
		 * Need to return 1 to have the return called
		 * that will clear the NOTRACE bit.
		 */
		return 1;
	}

	if (!ftrace_trace_task(tr))
		return 0;

	if (ftrace_graph_ignore_func(trace))
		return 0;

	if (ftrace_graph_ignore_irqs())
		return 0;

	/*
	 * Do not trace a function if it's filtered by set_graph_notrace.
	 * Make the index of ret stack negative to indicate that it should
	 * ignore further functions.  But it needs its own ret stack entry
	 * to recover the original index in order to continue tracing after
	 * returning from the function.
	 */
	if (ftrace_graph_notrace_addr(trace->func))
		return 1;

	/*
	 * Stop here if tracing_threshold is set. We only write function return
	 * events to the ring buffer.
	 */
	if (tracing_thresh)
		return 1;

	local_irq_save(flags);
	cpu = raw_smp_processor_id();
	data = per_cpu_ptr(tr->trace_buffer.data, cpu);
	disabled = atomic_inc_return(&data->disabled);
	if (likely(disabled == 1)) {
		pc = preempt_count();
		ret = __trace_graph_entry(tr, trace, flags, pc);
	} else {
		ret = 0;
	}

	atomic_dec(&data->disabled);
	local_irq_restore(flags);

	return ret;
}

static void
__trace_graph_function(struct trace_array *tr,
		unsigned long ip, unsigned long flags, int pc)
{
	u64 time = trace_clock_local();
	struct ftrace_graph_ent ent = {
		.func  = ip,
		.depth = 0,
	};
	struct ftrace_graph_ret ret = {
		.func     = ip,
		.depth    = 0,
		.calltime = time,
		.rettime  = time,
	};

	__trace_graph_entry(tr, &ent, flags, pc);
	__trace_graph_return(tr, &ret, flags, pc);
}

void
trace_graph_function(struct trace_array *tr,
		unsigned long ip, unsigned long parent_ip,
		unsigned long flags, int pc)
{
	__trace_graph_function(tr, ip, flags, pc);
}

void __trace_graph_return(struct trace_array *tr,
				struct ftrace_graph_ret *trace,
				unsigned long flags,
				int pc)
{
	struct trace_event_call *call = &event_funcgraph_exit;
	struct ring_buffer_event *event;
	struct ring_buffer *buffer = tr->trace_buffer.buffer;
	struct ftrace_graph_ret_entry *entry;

	event = trace_buffer_lock_reserve(buffer, TRACE_GRAPH_RET,
					  sizeof(*entry), flags, pc);
	if (!event)
		return;
	entry	= ring_buffer_event_data(event);
	entry->ret				= *trace;
	if (!call_filter_check_discard(call, entry, buffer, event))
		trace_buffer_unlock_commit_nostack(buffer, event);
}

void trace_graph_return(struct ftrace_graph_ret *trace)
{
	struct trace_array *tr = graph_array;
	struct trace_array_cpu *data;
	unsigned long flags;
	long disabled;
	int cpu;
	int pc;

	ftrace_graph_addr_finish(trace);

<<<<<<< HEAD
=======
	if (trace_recursion_test(TRACE_GRAPH_NOTRACE_BIT)) {
		trace_recursion_clear(TRACE_GRAPH_NOTRACE_BIT);
		return;
	}

>>>>>>> cf26057a
	local_irq_save(flags);
	cpu = raw_smp_processor_id();
	data = per_cpu_ptr(tr->trace_buffer.data, cpu);
	disabled = atomic_inc_return(&data->disabled);
	if (likely(disabled == 1)) {
		pc = preempt_count();
		__trace_graph_return(tr, trace, flags, pc);
	}
	atomic_dec(&data->disabled);
	local_irq_restore(flags);
}

void set_graph_array(struct trace_array *tr)
{
	graph_array = tr;

	/* Make graph_array visible before we start tracing */

	smp_mb();
}

static void trace_graph_thresh_return(struct ftrace_graph_ret *trace)
{
	ftrace_graph_addr_finish(trace);

<<<<<<< HEAD
=======
	if (trace_recursion_test(TRACE_GRAPH_NOTRACE_BIT)) {
		trace_recursion_clear(TRACE_GRAPH_NOTRACE_BIT);
		return;
	}

>>>>>>> cf26057a
	if (tracing_thresh &&
	    (trace->rettime - trace->calltime < tracing_thresh))
		return;
	else
		trace_graph_return(trace);
}

static struct fgraph_ops funcgraph_thresh_ops = {
	.entryfunc = &trace_graph_entry,
	.retfunc = &trace_graph_thresh_return,
};

static struct fgraph_ops funcgraph_ops = {
	.entryfunc = &trace_graph_entry,
	.retfunc = &trace_graph_return,
};

static int graph_trace_init(struct trace_array *tr)
{
	int ret;

	set_graph_array(tr);
	if (tracing_thresh)
		ret = register_ftrace_graph(&funcgraph_thresh_ops);
	else
		ret = register_ftrace_graph(&funcgraph_ops);
	if (ret)
		return ret;
	tracing_start_cmdline_record();

	return 0;
}

static void graph_trace_reset(struct trace_array *tr)
{
	tracing_stop_cmdline_record();
	if (tracing_thresh)
		unregister_ftrace_graph(&funcgraph_thresh_ops);
	else
		unregister_ftrace_graph(&funcgraph_ops);
}

static int graph_trace_update_thresh(struct trace_array *tr)
{
	graph_trace_reset(tr);
	return graph_trace_init(tr);
}

static int max_bytes_for_cpu;

static void print_graph_cpu(struct trace_seq *s, int cpu)
{
	/*
	 * Start with a space character - to make it stand out
	 * to the right a bit when trace output is pasted into
	 * email:
	 */
	trace_seq_printf(s, " %*d) ", max_bytes_for_cpu, cpu);
}

#define TRACE_GRAPH_PROCINFO_LENGTH	14

static void print_graph_proc(struct trace_seq *s, pid_t pid)
{
	char comm[TASK_COMM_LEN];
	/* sign + log10(MAX_INT) + '\0' */
	char pid_str[11];
	int spaces = 0;
	int len;
	int i;

	trace_find_cmdline(pid, comm);
	comm[7] = '\0';
	sprintf(pid_str, "%d", pid);

	/* 1 stands for the "-" character */
	len = strlen(comm) + strlen(pid_str) + 1;

	if (len < TRACE_GRAPH_PROCINFO_LENGTH)
		spaces = TRACE_GRAPH_PROCINFO_LENGTH - len;

	/* First spaces to align center */
	for (i = 0; i < spaces / 2; i++)
		trace_seq_putc(s, ' ');

	trace_seq_printf(s, "%s-%s", comm, pid_str);

	/* Last spaces to align center */
	for (i = 0; i < spaces - (spaces / 2); i++)
		trace_seq_putc(s, ' ');
}


static void print_graph_lat_fmt(struct trace_seq *s, struct trace_entry *entry)
{
	trace_seq_putc(s, ' ');
	trace_print_lat_fmt(s, entry);
}

/* If the pid changed since the last trace, output this event */
static void
verif_pid(struct trace_seq *s, pid_t pid, int cpu, struct fgraph_data *data)
{
	pid_t prev_pid;
	pid_t *last_pid;

	if (!data)
		return;

	last_pid = &(per_cpu_ptr(data->cpu_data, cpu)->last_pid);

	if (*last_pid == pid)
		return;

	prev_pid = *last_pid;
	*last_pid = pid;

	if (prev_pid == -1)
		return;
/*
 * Context-switch trace line:

 ------------------------------------------
 | 1)  migration/0--1  =>  sshd-1755
 ------------------------------------------

 */
	trace_seq_puts(s, " ------------------------------------------\n");
	print_graph_cpu(s, cpu);
	print_graph_proc(s, prev_pid);
	trace_seq_puts(s, " => ");
	print_graph_proc(s, pid);
	trace_seq_puts(s, "\n ------------------------------------------\n\n");
}

static struct ftrace_graph_ret_entry *
get_return_for_leaf(struct trace_iterator *iter,
		struct ftrace_graph_ent_entry *curr)
{
	struct fgraph_data *data = iter->private;
	struct ring_buffer_iter *ring_iter = NULL;
	struct ring_buffer_event *event;
	struct ftrace_graph_ret_entry *next;

	/*
	 * If the previous output failed to write to the seq buffer,
	 * then we just reuse the data from before.
	 */
	if (data && data->failed) {
		curr = &data->ent;
		next = &data->ret;
	} else {

		ring_iter = trace_buffer_iter(iter, iter->cpu);

		/* First peek to compare current entry and the next one */
		if (ring_iter)
			event = ring_buffer_iter_peek(ring_iter, NULL);
		else {
			/*
			 * We need to consume the current entry to see
			 * the next one.
			 */
			ring_buffer_consume(iter->trace_buffer->buffer, iter->cpu,
					    NULL, NULL);
			event = ring_buffer_peek(iter->trace_buffer->buffer, iter->cpu,
						 NULL, NULL);
		}

		if (!event)
			return NULL;

		next = ring_buffer_event_data(event);

		if (data) {
			/*
			 * Save current and next entries for later reference
			 * if the output fails.
			 */
			data->ent = *curr;
			/*
			 * If the next event is not a return type, then
			 * we only care about what type it is. Otherwise we can
			 * safely copy the entire event.
			 */
			if (next->ent.type == TRACE_GRAPH_RET)
				data->ret = *next;
			else
				data->ret.ent.type = next->ent.type;
		}
	}

	if (next->ent.type != TRACE_GRAPH_RET)
		return NULL;

	if (curr->ent.pid != next->ent.pid ||
			curr->graph_ent.func != next->ret.func)
		return NULL;

	/* this is a leaf, now advance the iterator */
	if (ring_iter)
		ring_buffer_read(ring_iter, NULL);

	return next;
}

static void print_graph_abs_time(u64 t, struct trace_seq *s)
{
	unsigned long usecs_rem;

	usecs_rem = do_div(t, NSEC_PER_SEC);
	usecs_rem /= 1000;

	trace_seq_printf(s, "%5lu.%06lu |  ",
			 (unsigned long)t, usecs_rem);
}

static void
print_graph_irq(struct trace_iterator *iter, unsigned long addr,
		enum trace_type type, int cpu, pid_t pid, u32 flags)
{
	struct trace_array *tr = iter->tr;
	struct trace_seq *s = &iter->seq;
	struct trace_entry *ent = iter->ent;

	if (addr < (unsigned long)__irqentry_text_start ||
		addr >= (unsigned long)__irqentry_text_end)
		return;

	if (tr->trace_flags & TRACE_ITER_CONTEXT_INFO) {
		/* Absolute time */
		if (flags & TRACE_GRAPH_PRINT_ABS_TIME)
			print_graph_abs_time(iter->ts, s);

		/* Cpu */
		if (flags & TRACE_GRAPH_PRINT_CPU)
			print_graph_cpu(s, cpu);

		/* Proc */
		if (flags & TRACE_GRAPH_PRINT_PROC) {
			print_graph_proc(s, pid);
			trace_seq_puts(s, " | ");
		}

		/* Latency format */
		if (tr->trace_flags & TRACE_ITER_LATENCY_FMT)
			print_graph_lat_fmt(s, ent);
	}

	/* No overhead */
	print_graph_duration(tr, 0, s, flags | FLAGS_FILL_START);

	if (type == TRACE_GRAPH_ENT)
		trace_seq_puts(s, "==========>");
	else
		trace_seq_puts(s, "<==========");

	print_graph_duration(tr, 0, s, flags | FLAGS_FILL_END);
	trace_seq_putc(s, '\n');
}

void
trace_print_graph_duration(unsigned long long duration, struct trace_seq *s)
{
	unsigned long nsecs_rem = do_div(duration, 1000);
	/* log10(ULONG_MAX) + '\0' */
	char usecs_str[21];
	char nsecs_str[5];
	int len;
	int i;

	sprintf(usecs_str, "%lu", (unsigned long) duration);

	/* Print msecs */
	trace_seq_printf(s, "%s", usecs_str);

	len = strlen(usecs_str);

	/* Print nsecs (we don't want to exceed 7 numbers) */
	if (len < 7) {
		size_t slen = min_t(size_t, sizeof(nsecs_str), 8UL - len);

		snprintf(nsecs_str, slen, "%03lu", nsecs_rem);
		trace_seq_printf(s, ".%s", nsecs_str);
		len += strlen(nsecs_str) + 1;
	}

	trace_seq_puts(s, " us ");

	/* Print remaining spaces to fit the row's width */
	for (i = len; i < 8; i++)
		trace_seq_putc(s, ' ');
}

static void
print_graph_duration(struct trace_array *tr, unsigned long long duration,
		     struct trace_seq *s, u32 flags)
{
	if (!(flags & TRACE_GRAPH_PRINT_DURATION) ||
	    !(tr->trace_flags & TRACE_ITER_CONTEXT_INFO))
		return;

	/* No real adata, just filling the column with spaces */
	switch (flags & TRACE_GRAPH_PRINT_FILL_MASK) {
	case FLAGS_FILL_FULL:
		trace_seq_puts(s, "              |  ");
		return;
	case FLAGS_FILL_START:
		trace_seq_puts(s, "  ");
		return;
	case FLAGS_FILL_END:
		trace_seq_puts(s, " |");
		return;
	}

	/* Signal a overhead of time execution to the output */
	if (flags & TRACE_GRAPH_PRINT_OVERHEAD)
		trace_seq_printf(s, "%c ", trace_find_mark(duration));
	else
		trace_seq_puts(s, "  ");

	trace_print_graph_duration(duration, s);
	trace_seq_puts(s, "|  ");
}

/* Case of a leaf function on its call entry */
static enum print_line_t
print_graph_entry_leaf(struct trace_iterator *iter,
		struct ftrace_graph_ent_entry *entry,
		struct ftrace_graph_ret_entry *ret_entry,
		struct trace_seq *s, u32 flags)
{
	struct fgraph_data *data = iter->private;
	struct trace_array *tr = iter->tr;
	struct ftrace_graph_ret *graph_ret;
	struct ftrace_graph_ent *call;
	unsigned long long duration;
	int cpu = iter->cpu;
	int i;

	graph_ret = &ret_entry->ret;
	call = &entry->graph_ent;
	duration = graph_ret->rettime - graph_ret->calltime;

	if (data) {
		struct fgraph_cpu_data *cpu_data;

		cpu_data = per_cpu_ptr(data->cpu_data, cpu);

		/*
		 * Comments display at + 1 to depth. Since
		 * this is a leaf function, keep the comments
		 * equal to this depth.
		 */
		cpu_data->depth = call->depth - 1;

		/* No need to keep this function around for this depth */
		if (call->depth < FTRACE_RETFUNC_DEPTH &&
		    !WARN_ON_ONCE(call->depth < 0))
			cpu_data->enter_funcs[call->depth] = 0;
	}

	/* Overhead and duration */
	print_graph_duration(tr, duration, s, flags);

	/* Function */
	for (i = 0; i < call->depth * TRACE_GRAPH_INDENT; i++)
		trace_seq_putc(s, ' ');

	trace_seq_printf(s, "%ps();\n", (void *)call->func);

	print_graph_irq(iter, graph_ret->func, TRACE_GRAPH_RET,
			cpu, iter->ent->pid, flags);

	return trace_handle_return(s);
}

static enum print_line_t
print_graph_entry_nested(struct trace_iterator *iter,
			 struct ftrace_graph_ent_entry *entry,
			 struct trace_seq *s, int cpu, u32 flags)
{
	struct ftrace_graph_ent *call = &entry->graph_ent;
	struct fgraph_data *data = iter->private;
	struct trace_array *tr = iter->tr;
	int i;

	if (data) {
		struct fgraph_cpu_data *cpu_data;
		int cpu = iter->cpu;

		cpu_data = per_cpu_ptr(data->cpu_data, cpu);
		cpu_data->depth = call->depth;

		/* Save this function pointer to see if the exit matches */
		if (call->depth < FTRACE_RETFUNC_DEPTH &&
		    !WARN_ON_ONCE(call->depth < 0))
			cpu_data->enter_funcs[call->depth] = call->func;
	}

	/* No time */
	print_graph_duration(tr, 0, s, flags | FLAGS_FILL_FULL);

	/* Function */
	for (i = 0; i < call->depth * TRACE_GRAPH_INDENT; i++)
		trace_seq_putc(s, ' ');

	trace_seq_printf(s, "%ps() {\n", (void *)call->func);

	if (trace_seq_has_overflowed(s))
		return TRACE_TYPE_PARTIAL_LINE;

	/*
	 * we already consumed the current entry to check the next one
	 * and see if this is a leaf.
	 */
	return TRACE_TYPE_NO_CONSUME;
}

static void
print_graph_prologue(struct trace_iterator *iter, struct trace_seq *s,
		     int type, unsigned long addr, u32 flags)
{
	struct fgraph_data *data = iter->private;
	struct trace_entry *ent = iter->ent;
	struct trace_array *tr = iter->tr;
	int cpu = iter->cpu;

	/* Pid */
	verif_pid(s, ent->pid, cpu, data);

	if (type)
		/* Interrupt */
		print_graph_irq(iter, addr, type, cpu, ent->pid, flags);

	if (!(tr->trace_flags & TRACE_ITER_CONTEXT_INFO))
		return;

	/* Absolute time */
	if (flags & TRACE_GRAPH_PRINT_ABS_TIME)
		print_graph_abs_time(iter->ts, s);

	/* Cpu */
	if (flags & TRACE_GRAPH_PRINT_CPU)
		print_graph_cpu(s, cpu);

	/* Proc */
	if (flags & TRACE_GRAPH_PRINT_PROC) {
		print_graph_proc(s, ent->pid);
		trace_seq_puts(s, " | ");
	}

	/* Latency format */
	if (tr->trace_flags & TRACE_ITER_LATENCY_FMT)
		print_graph_lat_fmt(s, ent);

	return;
}

/*
 * Entry check for irq code
 *
 * returns 1 if
 *  - we are inside irq code
 *  - we just entered irq code
 *
 * retunns 0 if
 *  - funcgraph-interrupts option is set
 *  - we are not inside irq code
 */
static int
check_irq_entry(struct trace_iterator *iter, u32 flags,
		unsigned long addr, int depth)
{
	int cpu = iter->cpu;
	int *depth_irq;
	struct fgraph_data *data = iter->private;

	/*
	 * If we are either displaying irqs, or we got called as
	 * a graph event and private data does not exist,
	 * then we bypass the irq check.
	 */
	if ((flags & TRACE_GRAPH_PRINT_IRQS) ||
	    (!data))
		return 0;

	depth_irq = &(per_cpu_ptr(data->cpu_data, cpu)->depth_irq);

	/*
	 * We are inside the irq code
	 */
	if (*depth_irq >= 0)
		return 1;

	if ((addr < (unsigned long)__irqentry_text_start) ||
	    (addr >= (unsigned long)__irqentry_text_end))
		return 0;

	/*
	 * We are entering irq code.
	 */
	*depth_irq = depth;
	return 1;
}

/*
 * Return check for irq code
 *
 * returns 1 if
 *  - we are inside irq code
 *  - we just left irq code
 *
 * returns 0 if
 *  - funcgraph-interrupts option is set
 *  - we are not inside irq code
 */
static int
check_irq_return(struct trace_iterator *iter, u32 flags, int depth)
{
	int cpu = iter->cpu;
	int *depth_irq;
	struct fgraph_data *data = iter->private;

	/*
	 * If we are either displaying irqs, or we got called as
	 * a graph event and private data does not exist,
	 * then we bypass the irq check.
	 */
	if ((flags & TRACE_GRAPH_PRINT_IRQS) ||
	    (!data))
		return 0;

	depth_irq = &(per_cpu_ptr(data->cpu_data, cpu)->depth_irq);

	/*
	 * We are not inside the irq code.
	 */
	if (*depth_irq == -1)
		return 0;

	/*
	 * We are inside the irq code, and this is returning entry.
	 * Let's not trace it and clear the entry depth, since
	 * we are out of irq code.
	 *
	 * This condition ensures that we 'leave the irq code' once
	 * we are out of the entry depth. Thus protecting us from
	 * the RETURN entry loss.
	 */
	if (*depth_irq >= depth) {
		*depth_irq = -1;
		return 1;
	}

	/*
	 * We are inside the irq code, and this is not the entry.
	 */
	return 1;
}

static enum print_line_t
print_graph_entry(struct ftrace_graph_ent_entry *field, struct trace_seq *s,
			struct trace_iterator *iter, u32 flags)
{
	struct fgraph_data *data = iter->private;
	struct ftrace_graph_ent *call = &field->graph_ent;
	struct ftrace_graph_ret_entry *leaf_ret;
	static enum print_line_t ret;
	int cpu = iter->cpu;

	if (check_irq_entry(iter, flags, call->func, call->depth))
		return TRACE_TYPE_HANDLED;

	print_graph_prologue(iter, s, TRACE_GRAPH_ENT, call->func, flags);

	leaf_ret = get_return_for_leaf(iter, field);
	if (leaf_ret)
		ret = print_graph_entry_leaf(iter, field, leaf_ret, s, flags);
	else
		ret = print_graph_entry_nested(iter, field, s, cpu, flags);

	if (data) {
		/*
		 * If we failed to write our output, then we need to make
		 * note of it. Because we already consumed our entry.
		 */
		if (s->full) {
			data->failed = 1;
			data->cpu = cpu;
		} else
			data->failed = 0;
	}

	return ret;
}

static enum print_line_t
print_graph_return(struct ftrace_graph_ret *trace, struct trace_seq *s,
		   struct trace_entry *ent, struct trace_iterator *iter,
		   u32 flags)
{
	unsigned long long duration = trace->rettime - trace->calltime;
	struct fgraph_data *data = iter->private;
	struct trace_array *tr = iter->tr;
	pid_t pid = ent->pid;
	int cpu = iter->cpu;
	int func_match = 1;
	int i;

	if (check_irq_return(iter, flags, trace->depth))
		return TRACE_TYPE_HANDLED;

	if (data) {
		struct fgraph_cpu_data *cpu_data;
		int cpu = iter->cpu;

		cpu_data = per_cpu_ptr(data->cpu_data, cpu);

		/*
		 * Comments display at + 1 to depth. This is the
		 * return from a function, we now want the comments
		 * to display at the same level of the bracket.
		 */
		cpu_data->depth = trace->depth - 1;

		if (trace->depth < FTRACE_RETFUNC_DEPTH &&
		    !WARN_ON_ONCE(trace->depth < 0)) {
			if (cpu_data->enter_funcs[trace->depth] != trace->func)
				func_match = 0;
			cpu_data->enter_funcs[trace->depth] = 0;
		}
	}

	print_graph_prologue(iter, s, 0, 0, flags);

	/* Overhead and duration */
	print_graph_duration(tr, duration, s, flags);

	/* Closing brace */
	for (i = 0; i < trace->depth * TRACE_GRAPH_INDENT; i++)
		trace_seq_putc(s, ' ');

	/*
	 * If the return function does not have a matching entry,
	 * then the entry was lost. Instead of just printing
	 * the '}' and letting the user guess what function this
	 * belongs to, write out the function name. Always do
	 * that if the funcgraph-tail option is enabled.
	 */
	if (func_match && !(flags & TRACE_GRAPH_PRINT_TAIL))
		trace_seq_puts(s, "}\n");
	else
		trace_seq_printf(s, "} /* %ps */\n", (void *)trace->func);

	/* Overrun */
	if (flags & TRACE_GRAPH_PRINT_OVERRUN)
		trace_seq_printf(s, " (Overruns: %lu)\n",
				 trace->overrun);

	print_graph_irq(iter, trace->func, TRACE_GRAPH_RET,
			cpu, pid, flags);

	return trace_handle_return(s);
}

static enum print_line_t
print_graph_comment(struct trace_seq *s, struct trace_entry *ent,
		    struct trace_iterator *iter, u32 flags)
{
	struct trace_array *tr = iter->tr;
	unsigned long sym_flags = (tr->trace_flags & TRACE_ITER_SYM_MASK);
	struct fgraph_data *data = iter->private;
	struct trace_event *event;
	int depth = 0;
	int ret;
	int i;

	if (data)
		depth = per_cpu_ptr(data->cpu_data, iter->cpu)->depth;

	print_graph_prologue(iter, s, 0, 0, flags);

	/* No time */
	print_graph_duration(tr, 0, s, flags | FLAGS_FILL_FULL);

	/* Indentation */
	if (depth > 0)
		for (i = 0; i < (depth + 1) * TRACE_GRAPH_INDENT; i++)
			trace_seq_putc(s, ' ');

	/* The comment */
	trace_seq_puts(s, "/* ");

	switch (iter->ent->type) {
	case TRACE_BPUTS:
		ret = trace_print_bputs_msg_only(iter);
		if (ret != TRACE_TYPE_HANDLED)
			return ret;
		break;
	case TRACE_BPRINT:
		ret = trace_print_bprintk_msg_only(iter);
		if (ret != TRACE_TYPE_HANDLED)
			return ret;
		break;
	case TRACE_PRINT:
		ret = trace_print_printk_msg_only(iter);
		if (ret != TRACE_TYPE_HANDLED)
			return ret;
		break;
	default:
		event = ftrace_find_event(ent->type);
		if (!event)
			return TRACE_TYPE_UNHANDLED;

		ret = event->funcs->trace(iter, sym_flags, event);
		if (ret != TRACE_TYPE_HANDLED)
			return ret;
	}

	if (trace_seq_has_overflowed(s))
		goto out;

	/* Strip ending newline */
	if (s->buffer[s->seq.len - 1] == '\n') {
		s->buffer[s->seq.len - 1] = '\0';
		s->seq.len--;
	}

	trace_seq_puts(s, " */\n");
 out:
	return trace_handle_return(s);
}


enum print_line_t
print_graph_function_flags(struct trace_iterator *iter, u32 flags)
{
	struct ftrace_graph_ent_entry *field;
	struct fgraph_data *data = iter->private;
	struct trace_entry *entry = iter->ent;
	struct trace_seq *s = &iter->seq;
	int cpu = iter->cpu;
	int ret;

	if (data && per_cpu_ptr(data->cpu_data, cpu)->ignore) {
		per_cpu_ptr(data->cpu_data, cpu)->ignore = 0;
		return TRACE_TYPE_HANDLED;
	}

	/*
	 * If the last output failed, there's a possibility we need
	 * to print out the missing entry which would never go out.
	 */
	if (data && data->failed) {
		field = &data->ent;
		iter->cpu = data->cpu;
		ret = print_graph_entry(field, s, iter, flags);
		if (ret == TRACE_TYPE_HANDLED && iter->cpu != cpu) {
			per_cpu_ptr(data->cpu_data, iter->cpu)->ignore = 1;
			ret = TRACE_TYPE_NO_CONSUME;
		}
		iter->cpu = cpu;
		return ret;
	}

	switch (entry->type) {
	case TRACE_GRAPH_ENT: {
		/*
		 * print_graph_entry() may consume the current event,
		 * thus @field may become invalid, so we need to save it.
		 * sizeof(struct ftrace_graph_ent_entry) is very small,
		 * it can be safely saved at the stack.
		 */
		struct ftrace_graph_ent_entry saved;
		trace_assign_type(field, entry);
		saved = *field;
		return print_graph_entry(&saved, s, iter, flags);
	}
	case TRACE_GRAPH_RET: {
		struct ftrace_graph_ret_entry *field;
		trace_assign_type(field, entry);
		return print_graph_return(&field->ret, s, entry, iter, flags);
	}
	case TRACE_STACK:
	case TRACE_FN:
		/* dont trace stack and functions as comments */
		return TRACE_TYPE_UNHANDLED;

	default:
		return print_graph_comment(s, entry, iter, flags);
	}

	return TRACE_TYPE_HANDLED;
}

static enum print_line_t
print_graph_function(struct trace_iterator *iter)
{
	return print_graph_function_flags(iter, tracer_flags.val);
}

static enum print_line_t
print_graph_function_event(struct trace_iterator *iter, int flags,
			   struct trace_event *event)
{
	return print_graph_function(iter);
}

static void print_lat_header(struct seq_file *s, u32 flags)
{
	static const char spaces[] = "                "	/* 16 spaces */
		"    "					/* 4 spaces */
		"                 ";			/* 17 spaces */
	int size = 0;

	if (flags & TRACE_GRAPH_PRINT_ABS_TIME)
		size += 16;
	if (flags & TRACE_GRAPH_PRINT_CPU)
		size += 4;
	if (flags & TRACE_GRAPH_PRINT_PROC)
		size += 17;

	seq_printf(s, "#%.*s  _-----=> irqs-off        \n", size, spaces);
	seq_printf(s, "#%.*s / _----=> need-resched    \n", size, spaces);
	seq_printf(s, "#%.*s| / _---=> hardirq/softirq \n", size, spaces);
	seq_printf(s, "#%.*s|| / _--=> preempt-depth   \n", size, spaces);
	seq_printf(s, "#%.*s||| /                      \n", size, spaces);
}

static void __print_graph_headers_flags(struct trace_array *tr,
					struct seq_file *s, u32 flags)
{
	int lat = tr->trace_flags & TRACE_ITER_LATENCY_FMT;

	if (lat)
		print_lat_header(s, flags);

	/* 1st line */
	seq_putc(s, '#');
	if (flags & TRACE_GRAPH_PRINT_ABS_TIME)
		seq_puts(s, "     TIME       ");
	if (flags & TRACE_GRAPH_PRINT_CPU)
		seq_puts(s, " CPU");
	if (flags & TRACE_GRAPH_PRINT_PROC)
		seq_puts(s, "  TASK/PID       ");
	if (lat)
		seq_puts(s, "||||");
	if (flags & TRACE_GRAPH_PRINT_DURATION)
		seq_puts(s, "  DURATION   ");
	seq_puts(s, "               FUNCTION CALLS\n");

	/* 2nd line */
	seq_putc(s, '#');
	if (flags & TRACE_GRAPH_PRINT_ABS_TIME)
		seq_puts(s, "      |         ");
	if (flags & TRACE_GRAPH_PRINT_CPU)
		seq_puts(s, " |  ");
	if (flags & TRACE_GRAPH_PRINT_PROC)
		seq_puts(s, "   |    |        ");
	if (lat)
		seq_puts(s, "||||");
	if (flags & TRACE_GRAPH_PRINT_DURATION)
		seq_puts(s, "   |   |      ");
	seq_puts(s, "               |   |   |   |\n");
}

static void print_graph_headers(struct seq_file *s)
{
	print_graph_headers_flags(s, tracer_flags.val);
}

void print_graph_headers_flags(struct seq_file *s, u32 flags)
{
	struct trace_iterator *iter = s->private;
	struct trace_array *tr = iter->tr;

	if (!(tr->trace_flags & TRACE_ITER_CONTEXT_INFO))
		return;

	if (tr->trace_flags & TRACE_ITER_LATENCY_FMT) {
		/* print nothing if the buffers are empty */
		if (trace_empty(iter))
			return;

		print_trace_header(s, iter);
	}

	__print_graph_headers_flags(tr, s, flags);
}

void graph_trace_open(struct trace_iterator *iter)
{
	/* pid and depth on the last trace processed */
	struct fgraph_data *data;
	gfp_t gfpflags;
	int cpu;

	iter->private = NULL;

	/* We can be called in atomic context via ftrace_dump() */
	gfpflags = (in_atomic() || irqs_disabled()) ? GFP_ATOMIC : GFP_KERNEL;

	data = kzalloc(sizeof(*data), gfpflags);
	if (!data)
		goto out_err;

	data->cpu_data = alloc_percpu_gfp(struct fgraph_cpu_data, gfpflags);
	if (!data->cpu_data)
		goto out_err_free;

	for_each_possible_cpu(cpu) {
		pid_t *pid = &(per_cpu_ptr(data->cpu_data, cpu)->last_pid);
		int *depth = &(per_cpu_ptr(data->cpu_data, cpu)->depth);
		int *ignore = &(per_cpu_ptr(data->cpu_data, cpu)->ignore);
		int *depth_irq = &(per_cpu_ptr(data->cpu_data, cpu)->depth_irq);

		*pid = -1;
		*depth = 0;
		*ignore = 0;
		*depth_irq = -1;
	}

	iter->private = data;

	return;

 out_err_free:
	kfree(data);
 out_err:
	pr_warn("function graph tracer: not enough memory\n");
}

void graph_trace_close(struct trace_iterator *iter)
{
	struct fgraph_data *data = iter->private;

	if (data) {
		free_percpu(data->cpu_data);
		kfree(data);
	}
}

static int
func_graph_set_flag(struct trace_array *tr, u32 old_flags, u32 bit, int set)
{
	if (bit == TRACE_GRAPH_PRINT_IRQS)
		ftrace_graph_skip_irqs = !set;

	if (bit == TRACE_GRAPH_SLEEP_TIME)
		ftrace_graph_sleep_time_control(set);

	if (bit == TRACE_GRAPH_GRAPH_TIME)
		ftrace_graph_graph_time_control(set);

	return 0;
}

static struct trace_event_functions graph_functions = {
	.trace		= print_graph_function_event,
};

static struct trace_event graph_trace_entry_event = {
	.type		= TRACE_GRAPH_ENT,
	.funcs		= &graph_functions,
};

static struct trace_event graph_trace_ret_event = {
	.type		= TRACE_GRAPH_RET,
	.funcs		= &graph_functions
};

static struct tracer graph_trace __tracer_data = {
	.name		= "function_graph",
	.update_thresh	= graph_trace_update_thresh,
	.open		= graph_trace_open,
	.pipe_open	= graph_trace_open,
	.close		= graph_trace_close,
	.pipe_close	= graph_trace_close,
	.init		= graph_trace_init,
	.reset		= graph_trace_reset,
	.print_line	= print_graph_function,
	.print_header	= print_graph_headers,
	.flags		= &tracer_flags,
	.set_flag	= func_graph_set_flag,
#ifdef CONFIG_FTRACE_SELFTEST
	.selftest	= trace_selftest_startup_function_graph,
#endif
};


static ssize_t
graph_depth_write(struct file *filp, const char __user *ubuf, size_t cnt,
		  loff_t *ppos)
{
	unsigned long val;
	int ret;

	ret = kstrtoul_from_user(ubuf, cnt, 10, &val);
	if (ret)
		return ret;

	fgraph_max_depth = val;

	*ppos += cnt;

	return cnt;
}

static ssize_t
graph_depth_read(struct file *filp, char __user *ubuf, size_t cnt,
		 loff_t *ppos)
{
	char buf[15]; /* More than enough to hold UINT_MAX + "\n"*/
	int n;

	n = sprintf(buf, "%d\n", fgraph_max_depth);

	return simple_read_from_buffer(ubuf, cnt, ppos, buf, n);
}

static const struct file_operations graph_depth_fops = {
	.open		= tracing_open_generic,
	.write		= graph_depth_write,
	.read		= graph_depth_read,
	.llseek		= generic_file_llseek,
};

static __init int init_graph_tracefs(void)
{
	struct dentry *d_tracer;

	d_tracer = tracing_init_dentry();
	if (IS_ERR(d_tracer))
		return 0;

	trace_create_file("max_graph_depth", 0644, d_tracer,
			  NULL, &graph_depth_fops);

	return 0;
}
fs_initcall(init_graph_tracefs);

static __init int init_graph_trace(void)
{
	max_bytes_for_cpu = snprintf(NULL, 0, "%u", nr_cpu_ids - 1);

	if (!register_trace_event(&graph_trace_entry_event)) {
		pr_warn("Warning: could not register graph trace events\n");
		return 1;
	}

	if (!register_trace_event(&graph_trace_ret_event)) {
		pr_warn("Warning: could not register graph trace events\n");
		return 1;
	}

	return register_tracer(&graph_trace);
}

core_initcall(init_graph_trace);<|MERGE_RESOLUTION|>--- conflicted
+++ resolved
@@ -94,261 +94,6 @@
 print_graph_duration(struct trace_array *tr, unsigned long long duration,
 		     struct trace_seq *s, u32 flags);
 
-<<<<<<< HEAD
-/* Add a function return address to the trace stack on thread info.*/
-static int
-ftrace_push_return_trace(unsigned long ret, unsigned long func,
-			 unsigned long frame_pointer, unsigned long *retp)
-{
-	unsigned long long calltime;
-	int index;
-
-	if (unlikely(ftrace_graph_is_dead()))
-		return -EBUSY;
-
-	if (!current->ret_stack)
-		return -EBUSY;
-
-	/*
-	 * We must make sure the ret_stack is tested before we read
-	 * anything else.
-	 */
-	smp_rmb();
-
-	/* The return trace stack is full */
-	if (current->curr_ret_stack == FTRACE_RETFUNC_DEPTH - 1) {
-		atomic_inc(&current->trace_overrun);
-		return -EBUSY;
-	}
-
-	/*
-	 * The curr_ret_stack is an index to ftrace return stack of
-	 * current task.  Its value should be in [0, FTRACE_RETFUNC_
-	 * DEPTH) when the function graph tracer is used.  To support
-	 * filtering out specific functions, it makes the index
-	 * negative by subtracting huge value (FTRACE_NOTRACE_DEPTH)
-	 * so when it sees a negative index the ftrace will ignore
-	 * the record.  And the index gets recovered when returning
-	 * from the filtered function by adding the FTRACE_NOTRACE_
-	 * DEPTH and then it'll continue to record functions normally.
-	 *
-	 * The curr_ret_stack is initialized to -1 and get increased
-	 * in this function.  So it can be less than -1 only if it was
-	 * filtered out via ftrace_graph_notrace_addr() which can be
-	 * set from set_graph_notrace file in tracefs by user.
-	 */
-	if (current->curr_ret_stack < -1)
-		return -EBUSY;
-
-	calltime = trace_clock_local();
-
-	index = ++current->curr_ret_stack;
-	if (ftrace_graph_notrace_addr(func))
-		current->curr_ret_stack -= FTRACE_NOTRACE_DEPTH;
-	barrier();
-	current->ret_stack[index].ret = ret;
-	current->ret_stack[index].func = func;
-	current->ret_stack[index].calltime = calltime;
-#ifdef HAVE_FUNCTION_GRAPH_FP_TEST
-	current->ret_stack[index].fp = frame_pointer;
-#endif
-#ifdef HAVE_FUNCTION_GRAPH_RET_ADDR_PTR
-	current->ret_stack[index].retp = retp;
-#endif
-	return 0;
-}
-
-int function_graph_enter(unsigned long ret, unsigned long func,
-			 unsigned long frame_pointer, unsigned long *retp)
-{
-	struct ftrace_graph_ent trace;
-
-	trace.func = func;
-	trace.depth = ++current->curr_ret_depth;
-
-	if (ftrace_push_return_trace(ret, func,
-				     frame_pointer, retp))
-		goto out;
-
-	/* Only trace if the calling function expects to */
-	if (!ftrace_graph_entry(&trace))
-		goto out_ret;
-
-	return 0;
- out_ret:
-	current->curr_ret_stack--;
- out:
-	current->curr_ret_depth--;
-	return -EBUSY;
-}
-
-/* Retrieve a function return address to the trace stack on thread info.*/
-static void
-ftrace_pop_return_trace(struct ftrace_graph_ret *trace, unsigned long *ret,
-			unsigned long frame_pointer)
-{
-	int index;
-
-	index = current->curr_ret_stack;
-
-	/*
-	 * A negative index here means that it's just returned from a
-	 * notrace'd function.  Recover index to get an original
-	 * return address.  See ftrace_push_return_trace().
-	 *
-	 * TODO: Need to check whether the stack gets corrupted.
-	 */
-	if (index < 0)
-		index += FTRACE_NOTRACE_DEPTH;
-
-	if (unlikely(index < 0 || index >= FTRACE_RETFUNC_DEPTH)) {
-		ftrace_graph_stop();
-		WARN_ON(1);
-		/* Might as well panic, otherwise we have no where to go */
-		*ret = (unsigned long)panic;
-		return;
-	}
-
-#ifdef HAVE_FUNCTION_GRAPH_FP_TEST
-	/*
-	 * The arch may choose to record the frame pointer used
-	 * and check it here to make sure that it is what we expect it
-	 * to be. If gcc does not set the place holder of the return
-	 * address in the frame pointer, and does a copy instead, then
-	 * the function graph trace will fail. This test detects this
-	 * case.
-	 *
-	 * Currently, x86_32 with optimize for size (-Os) makes the latest
-	 * gcc do the above.
-	 *
-	 * Note, -mfentry does not use frame pointers, and this test
-	 *  is not needed if CC_USING_FENTRY is set.
-	 */
-	if (unlikely(current->ret_stack[index].fp != frame_pointer)) {
-		ftrace_graph_stop();
-		WARN(1, "Bad frame pointer: expected %lx, received %lx\n"
-		     "  from func %ps return to %lx\n",
-		     current->ret_stack[index].fp,
-		     frame_pointer,
-		     (void *)current->ret_stack[index].func,
-		     current->ret_stack[index].ret);
-		*ret = (unsigned long)panic;
-		return;
-	}
-#endif
-
-	*ret = current->ret_stack[index].ret;
-	trace->func = current->ret_stack[index].func;
-	trace->calltime = current->ret_stack[index].calltime;
-	trace->overrun = atomic_read(&current->trace_overrun);
-	trace->depth = current->curr_ret_depth--;
-	/*
-	 * We still want to trace interrupts coming in if
-	 * max_depth is set to 1. Make sure the decrement is
-	 * seen before ftrace_graph_return.
-	 */
-	barrier();
-}
-
-/*
- * Send the trace to the ring-buffer.
- * @return the original return address.
- */
-unsigned long ftrace_return_to_handler(unsigned long frame_pointer)
-{
-	struct ftrace_graph_ret trace;
-	unsigned long ret;
-
-	ftrace_pop_return_trace(&trace, &ret, frame_pointer);
-	trace.rettime = trace_clock_local();
-	ftrace_graph_return(&trace);
-	/*
-	 * The ftrace_graph_return() may still access the current
-	 * ret_stack structure, we need to make sure the update of
-	 * curr_ret_stack is after that.
-	 */
-	barrier();
-	current->curr_ret_stack--;
-	/*
-	 * The curr_ret_stack can be less than -1 only if it was
-	 * filtered out and it's about to return from the function.
-	 * Recover the index and continue to trace normal functions.
-	 */
-	if (current->curr_ret_stack < -1) {
-		current->curr_ret_stack += FTRACE_NOTRACE_DEPTH;
-		return ret;
-	}
-
-	if (unlikely(!ret)) {
-		ftrace_graph_stop();
-		WARN_ON(1);
-		/* Might as well panic. What else to do? */
-		ret = (unsigned long)panic;
-	}
-
-	return ret;
-}
-
-/**
- * ftrace_graph_ret_addr - convert a potentially modified stack return address
- *			   to its original value
- *
- * This function can be called by stack unwinding code to convert a found stack
- * return address ('ret') to its original value, in case the function graph
- * tracer has modified it to be 'return_to_handler'.  If the address hasn't
- * been modified, the unchanged value of 'ret' is returned.
- *
- * 'idx' is a state variable which should be initialized by the caller to zero
- * before the first call.
- *
- * 'retp' is a pointer to the return address on the stack.  It's ignored if
- * the arch doesn't have HAVE_FUNCTION_GRAPH_RET_ADDR_PTR defined.
- */
-#ifdef HAVE_FUNCTION_GRAPH_RET_ADDR_PTR
-unsigned long ftrace_graph_ret_addr(struct task_struct *task, int *idx,
-				    unsigned long ret, unsigned long *retp)
-{
-	int index = task->curr_ret_stack;
-	int i;
-
-	if (ret != (unsigned long)return_to_handler)
-		return ret;
-
-	if (index < -1)
-		index += FTRACE_NOTRACE_DEPTH;
-
-	if (index < 0)
-		return ret;
-
-	for (i = 0; i <= index; i++)
-		if (task->ret_stack[i].retp == retp)
-			return task->ret_stack[i].ret;
-
-	return ret;
-}
-#else /* !HAVE_FUNCTION_GRAPH_RET_ADDR_PTR */
-unsigned long ftrace_graph_ret_addr(struct task_struct *task, int *idx,
-				    unsigned long ret, unsigned long *retp)
-{
-	int task_idx;
-
-	if (ret != (unsigned long)return_to_handler)
-		return ret;
-
-	task_idx = task->curr_ret_stack;
-
-	if (!task->ret_stack || task_idx < *idx)
-		return ret;
-
-	task_idx -= *idx;
-	(*idx)++;
-
-	return task->ret_stack[task_idx].ret;
-}
-#endif /* HAVE_FUNCTION_GRAPH_RET_ADDR_PTR */
-
-=======
->>>>>>> cf26057a
 int __trace_graph_entry(struct trace_array *tr,
 				struct ftrace_graph_ent *trace,
 				unsigned long flags,
@@ -503,14 +248,11 @@
 
 	ftrace_graph_addr_finish(trace);
 
-<<<<<<< HEAD
-=======
 	if (trace_recursion_test(TRACE_GRAPH_NOTRACE_BIT)) {
 		trace_recursion_clear(TRACE_GRAPH_NOTRACE_BIT);
 		return;
 	}
 
->>>>>>> cf26057a
 	local_irq_save(flags);
 	cpu = raw_smp_processor_id();
 	data = per_cpu_ptr(tr->trace_buffer.data, cpu);
@@ -536,14 +278,11 @@
 {
 	ftrace_graph_addr_finish(trace);
 
-<<<<<<< HEAD
-=======
 	if (trace_recursion_test(TRACE_GRAPH_NOTRACE_BIT)) {
 		trace_recursion_clear(TRACE_GRAPH_NOTRACE_BIT);
 		return;
 	}
 
->>>>>>> cf26057a
 	if (tracing_thresh &&
 	    (trace->rettime - trace->calltime < tracing_thresh))
 		return;
