// SPDX-License-Identifier: GPL-2.0
/*
 *  linux/fs/ext4/ialloc.c
 *
 * Copyright (C) 1992, 1993, 1994, 1995
 * Remy Card (card@masi.ibp.fr)
 * Laboratoire MASI - Institut Blaise Pascal
 * Universite Pierre et Marie Curie (Paris VI)
 *
 *  BSD ufs-inspired inode and directory allocation by
 *  Stephen Tweedie (sct@redhat.com), 1993
 *  Big-endian to little-endian byte-swapping/bitmaps by
 *        David S. Miller (davem@caip.rutgers.edu), 1995
 */

#include <linux/time.h>
#include <linux/fs.h>
#include <linux/stat.h>
#include <linux/string.h>
#include <linux/quotaops.h>
#include <linux/buffer_head.h>
#include <linux/random.h>
#include <linux/bitops.h>
#include <linux/blkdev.h>
#include <linux/cred.h>

#include <asm/byteorder.h>

#include "ext4.h"
#include "ext4_jbd2.h"
#include "xattr.h"
#include "acl.h"

#include <trace/events/ext4.h>

/*
 * ialloc.c contains the inodes allocation and deallocation routines
 */

/*
 * The free inodes are managed by bitmaps.  A file system contains several
 * blocks groups.  Each group contains 1 bitmap block for blocks, 1 bitmap
 * block for inodes, N blocks for the inode table and data blocks.
 *
 * The file system contains group descriptors which are located after the
 * super block.  Each descriptor contains the number of the bitmap block and
 * the free blocks count in the block.
 */

/*
 * To avoid calling the atomic setbit hundreds or thousands of times, we only
 * need to use it within a single byte (to ensure we get endianness right).
 * We can use memset for the rest of the bitmap as there are no other users.
 */
void ext4_mark_bitmap_end(int start_bit, int end_bit, char *bitmap)
{
	int i;

	if (start_bit >= end_bit)
		return;

	ext4_debug("mark end bits +%d through +%d used\n", start_bit, end_bit);
	for (i = start_bit; i < ((start_bit + 7) & ~7UL); i++)
		ext4_set_bit(i, bitmap);
	if (i < end_bit)
		memset(bitmap + (i >> 3), 0xff, (end_bit - i) >> 3);
}

void ext4_end_bitmap_read(struct buffer_head *bh, int uptodate)
{
	if (uptodate) {
		set_buffer_uptodate(bh);
		set_bitmap_uptodate(bh);
	}
	unlock_buffer(bh);
	put_bh(bh);
}

static int ext4_validate_inode_bitmap(struct super_block *sb,
				      struct ext4_group_desc *desc,
				      ext4_group_t block_group,
				      struct buffer_head *bh)
{
	ext4_fsblk_t	blk;
	struct ext4_group_info *grp;

	if (EXT4_SB(sb)->s_mount_state & EXT4_FC_REPLAY)
		return 0;

	grp = ext4_get_group_info(sb, block_group);

	if (buffer_verified(bh))
		return 0;
	if (EXT4_MB_GRP_IBITMAP_CORRUPT(grp))
		return -EFSCORRUPTED;

	ext4_lock_group(sb, block_group);
	if (buffer_verified(bh))
		goto verified;
	blk = ext4_inode_bitmap(sb, desc);
	if (!ext4_inode_bitmap_csum_verify(sb, block_group, desc, bh,
					   EXT4_INODES_PER_GROUP(sb) / 8) ||
	    ext4_simulate_fail(sb, EXT4_SIM_IBITMAP_CRC)) {
		ext4_unlock_group(sb, block_group);
		ext4_error(sb, "Corrupt inode bitmap - block_group = %u, "
			   "inode_bitmap = %llu", block_group, blk);
		ext4_mark_group_bitmap_corrupted(sb, block_group,
					EXT4_GROUP_INFO_IBITMAP_CORRUPT);
		return -EFSBADCRC;
	}
	set_buffer_verified(bh);
verified:
	ext4_unlock_group(sb, block_group);
	return 0;
}

/*
 * Read the inode allocation bitmap for a given block_group, reading
 * into the specified slot in the superblock's bitmap cache.
 *
 * Return buffer_head of bitmap on success, or an ERR_PTR on error.
 */
static struct buffer_head *
ext4_read_inode_bitmap(struct super_block *sb, ext4_group_t block_group)
{
	struct ext4_group_desc *desc;
	struct ext4_sb_info *sbi = EXT4_SB(sb);
	struct buffer_head *bh = NULL;
	ext4_fsblk_t bitmap_blk;
	int err;

	desc = ext4_get_group_desc(sb, block_group, NULL);
	if (!desc)
		return ERR_PTR(-EFSCORRUPTED);

	bitmap_blk = ext4_inode_bitmap(sb, desc);
	if ((bitmap_blk <= le32_to_cpu(sbi->s_es->s_first_data_block)) ||
	    (bitmap_blk >= ext4_blocks_count(sbi->s_es))) {
		ext4_error(sb, "Invalid inode bitmap blk %llu in "
			   "block_group %u", bitmap_blk, block_group);
		ext4_mark_group_bitmap_corrupted(sb, block_group,
					EXT4_GROUP_INFO_IBITMAP_CORRUPT);
		return ERR_PTR(-EFSCORRUPTED);
	}
	bh = sb_getblk(sb, bitmap_blk);
	if (unlikely(!bh)) {
		ext4_warning(sb, "Cannot read inode bitmap - "
			     "block_group = %u, inode_bitmap = %llu",
			     block_group, bitmap_blk);
		return ERR_PTR(-ENOMEM);
	}
	if (bitmap_uptodate(bh))
		goto verify;

	lock_buffer(bh);
	if (bitmap_uptodate(bh)) {
		unlock_buffer(bh);
		goto verify;
	}

	ext4_lock_group(sb, block_group);
	if (ext4_has_group_desc_csum(sb) &&
	    (desc->bg_flags & cpu_to_le16(EXT4_BG_INODE_UNINIT))) {
		if (block_group == 0) {
			ext4_unlock_group(sb, block_group);
			unlock_buffer(bh);
			ext4_error(sb, "Inode bitmap for bg 0 marked "
				   "uninitialized");
			err = -EFSCORRUPTED;
			goto out;
		}
		memset(bh->b_data, 0, (EXT4_INODES_PER_GROUP(sb) + 7) / 8);
		ext4_mark_bitmap_end(EXT4_INODES_PER_GROUP(sb),
				     sb->s_blocksize * 8, bh->b_data);
		set_bitmap_uptodate(bh);
		set_buffer_uptodate(bh);
		set_buffer_verified(bh);
		ext4_unlock_group(sb, block_group);
		unlock_buffer(bh);
		return bh;
	}
	ext4_unlock_group(sb, block_group);

	if (buffer_uptodate(bh)) {
		/*
		 * if not uninit if bh is uptodate,
		 * bitmap is also uptodate
		 */
		set_bitmap_uptodate(bh);
		unlock_buffer(bh);
		goto verify;
	}
	/*
	 * submit the buffer_head for reading
	 */
	trace_ext4_load_inode_bitmap(sb, block_group);
	ext4_read_bh(bh, REQ_META | REQ_PRIO, ext4_end_bitmap_read);
	ext4_simulate_fail_bh(sb, bh, EXT4_SIM_IBITMAP_EIO);
	if (!buffer_uptodate(bh)) {
		put_bh(bh);
		ext4_error_err(sb, EIO, "Cannot read inode bitmap - "
			       "block_group = %u, inode_bitmap = %llu",
			       block_group, bitmap_blk);
		ext4_mark_group_bitmap_corrupted(sb, block_group,
				EXT4_GROUP_INFO_IBITMAP_CORRUPT);
		return ERR_PTR(-EIO);
	}

verify:
	err = ext4_validate_inode_bitmap(sb, desc, block_group, bh);
	if (err)
		goto out;
	return bh;
out:
	put_bh(bh);
	return ERR_PTR(err);
}

/*
 * NOTE! When we get the inode, we're the only people
 * that have access to it, and as such there are no
 * race conditions we have to worry about. The inode
 * is not on the hash-lists, and it cannot be reached
 * through the filesystem because the directory entry
 * has been deleted earlier.
 *
 * HOWEVER: we must make sure that we get no aliases,
 * which means that we have to call "clear_inode()"
 * _before_ we mark the inode not in use in the inode
 * bitmaps. Otherwise a newly created file might use
 * the same inode number (not actually the same pointer
 * though), and then we'd have two inodes sharing the
 * same inode number and space on the harddisk.
 */
void ext4_free_inode(handle_t *handle, struct inode *inode)
{
	struct super_block *sb = inode->i_sb;
	int is_directory;
	unsigned long ino;
	struct buffer_head *bitmap_bh = NULL;
	struct buffer_head *bh2;
	ext4_group_t block_group;
	unsigned long bit;
	struct ext4_group_desc *gdp;
	struct ext4_super_block *es;
	struct ext4_sb_info *sbi;
	int fatal = 0, err, count, cleared;
	struct ext4_group_info *grp;

	if (!sb) {
		printk(KERN_ERR "EXT4-fs: %s:%d: inode on "
		       "nonexistent device\n", __func__, __LINE__);
		return;
	}
	if (atomic_read(&inode->i_count) > 1) {
		ext4_msg(sb, KERN_ERR, "%s:%d: inode #%lu: count=%d",
			 __func__, __LINE__, inode->i_ino,
			 atomic_read(&inode->i_count));
		return;
	}
	if (inode->i_nlink) {
		ext4_msg(sb, KERN_ERR, "%s:%d: inode #%lu: nlink=%d\n",
			 __func__, __LINE__, inode->i_ino, inode->i_nlink);
		return;
	}
	sbi = EXT4_SB(sb);

	ino = inode->i_ino;
	ext4_debug("freeing inode %lu\n", ino);
	trace_ext4_free_inode(inode);

	dquot_initialize(inode);
	dquot_free_inode(inode);

	is_directory = S_ISDIR(inode->i_mode);

	/* Do this BEFORE marking the inode not in use or returning an error */
	ext4_clear_inode(inode);

	es = sbi->s_es;
	if (ino < EXT4_FIRST_INO(sb) || ino > le32_to_cpu(es->s_inodes_count)) {
		ext4_error(sb, "reserved or nonexistent inode %lu", ino);
		goto error_return;
	}
	block_group = (ino - 1) / EXT4_INODES_PER_GROUP(sb);
	bit = (ino - 1) % EXT4_INODES_PER_GROUP(sb);
	bitmap_bh = ext4_read_inode_bitmap(sb, block_group);
	/* Don't bother if the inode bitmap is corrupt. */
	if (IS_ERR(bitmap_bh)) {
		fatal = PTR_ERR(bitmap_bh);
		bitmap_bh = NULL;
		goto error_return;
	}
	if (!(sbi->s_mount_state & EXT4_FC_REPLAY)) {
		grp = ext4_get_group_info(sb, block_group);
		if (unlikely(EXT4_MB_GRP_IBITMAP_CORRUPT(grp))) {
			fatal = -EFSCORRUPTED;
			goto error_return;
		}
	}

	BUFFER_TRACE(bitmap_bh, "get_write_access");
	fatal = ext4_journal_get_write_access(handle, bitmap_bh);
	if (fatal)
		goto error_return;

	fatal = -ESRCH;
	gdp = ext4_get_group_desc(sb, block_group, &bh2);
	if (gdp) {
		BUFFER_TRACE(bh2, "get_write_access");
		fatal = ext4_journal_get_write_access(handle, bh2);
	}
	ext4_lock_group(sb, block_group);
	cleared = ext4_test_and_clear_bit(bit, bitmap_bh->b_data);
	if (fatal || !cleared) {
		ext4_unlock_group(sb, block_group);
		goto out;
	}

	count = ext4_free_inodes_count(sb, gdp) + 1;
	ext4_free_inodes_set(sb, gdp, count);
	if (is_directory) {
		count = ext4_used_dirs_count(sb, gdp) - 1;
		ext4_used_dirs_set(sb, gdp, count);
		percpu_counter_dec(&sbi->s_dirs_counter);
	}
	ext4_inode_bitmap_csum_set(sb, block_group, gdp, bitmap_bh,
				   EXT4_INODES_PER_GROUP(sb) / 8);
	ext4_group_desc_csum_set(sb, block_group, gdp);
	ext4_unlock_group(sb, block_group);

	percpu_counter_inc(&sbi->s_freeinodes_counter);
	if (sbi->s_log_groups_per_flex) {
		struct flex_groups *fg;

		fg = sbi_array_rcu_deref(sbi, s_flex_groups,
					 ext4_flex_group(sbi, block_group));
		atomic_inc(&fg->free_inodes);
		if (is_directory)
			atomic_dec(&fg->used_dirs);
	}
	BUFFER_TRACE(bh2, "call ext4_handle_dirty_metadata");
	fatal = ext4_handle_dirty_metadata(handle, NULL, bh2);
out:
	if (cleared) {
		BUFFER_TRACE(bitmap_bh, "call ext4_handle_dirty_metadata");
		err = ext4_handle_dirty_metadata(handle, NULL, bitmap_bh);
		if (!fatal)
			fatal = err;
	} else {
		ext4_error(sb, "bit already cleared for inode %lu", ino);
		ext4_mark_group_bitmap_corrupted(sb, block_group,
					EXT4_GROUP_INFO_IBITMAP_CORRUPT);
	}

error_return:
	brelse(bitmap_bh);
	ext4_std_error(sb, fatal);
}

struct orlov_stats {
	__u64 free_clusters;
	__u32 free_inodes;
	__u32 used_dirs;
};

/*
 * Helper function for Orlov's allocator; returns critical information
 * for a particular block group or flex_bg.  If flex_size is 1, then g
 * is a block group number; otherwise it is flex_bg number.
 */
static void get_orlov_stats(struct super_block *sb, ext4_group_t g,
			    int flex_size, struct orlov_stats *stats)
{
	struct ext4_group_desc *desc;

	if (flex_size > 1) {
		struct flex_groups *fg = sbi_array_rcu_deref(EXT4_SB(sb),
							     s_flex_groups, g);
		stats->free_inodes = atomic_read(&fg->free_inodes);
		stats->free_clusters = atomic64_read(&fg->free_clusters);
		stats->used_dirs = atomic_read(&fg->used_dirs);
		return;
	}

	desc = ext4_get_group_desc(sb, g, NULL);
	if (desc) {
		stats->free_inodes = ext4_free_inodes_count(sb, desc);
		stats->free_clusters = ext4_free_group_clusters(sb, desc);
		stats->used_dirs = ext4_used_dirs_count(sb, desc);
	} else {
		stats->free_inodes = 0;
		stats->free_clusters = 0;
		stats->used_dirs = 0;
	}
}

/*
 * Orlov's allocator for directories.
 *
 * We always try to spread first-level directories.
 *
 * If there are blockgroups with both free inodes and free blocks counts
 * not worse than average we return one with smallest directory count.
 * Otherwise we simply return a random group.
 *
 * For the rest rules look so:
 *
 * It's OK to put directory into a group unless
 * it has too many directories already (max_dirs) or
 * it has too few free inodes left (min_inodes) or
 * it has too few free blocks left (min_blocks) or
 * Parent's group is preferred, if it doesn't satisfy these
 * conditions we search cyclically through the rest. If none
 * of the groups look good we just look for a group with more
 * free inodes than average (starting at parent's group).
 */

static int find_group_orlov(struct super_block *sb, struct inode *parent,
			    ext4_group_t *group, umode_t mode,
			    const struct qstr *qstr)
{
	ext4_group_t parent_group = EXT4_I(parent)->i_block_group;
	struct ext4_sb_info *sbi = EXT4_SB(sb);
	ext4_group_t real_ngroups = ext4_get_groups_count(sb);
	int inodes_per_group = EXT4_INODES_PER_GROUP(sb);
	unsigned int freei, avefreei, grp_free;
	ext4_fsblk_t freeb, avefreec;
	unsigned int ndirs;
	int max_dirs, min_inodes;
	ext4_grpblk_t min_clusters;
	ext4_group_t i, grp, g, ngroups;
	struct ext4_group_desc *desc;
	struct orlov_stats stats;
	int flex_size = ext4_flex_bg_size(sbi);
	struct dx_hash_info hinfo;

	ngroups = real_ngroups;
	if (flex_size > 1) {
		ngroups = (real_ngroups + flex_size - 1) >>
			sbi->s_log_groups_per_flex;
		parent_group >>= sbi->s_log_groups_per_flex;
	}

	freei = percpu_counter_read_positive(&sbi->s_freeinodes_counter);
	avefreei = freei / ngroups;
	freeb = EXT4_C2B(sbi,
		percpu_counter_read_positive(&sbi->s_freeclusters_counter));
	avefreec = freeb;
	do_div(avefreec, ngroups);
	ndirs = percpu_counter_read_positive(&sbi->s_dirs_counter);

	if (S_ISDIR(mode) &&
	    ((parent == d_inode(sb->s_root)) ||
	     (ext4_test_inode_flag(parent, EXT4_INODE_TOPDIR)))) {
		int best_ndir = inodes_per_group;
		int ret = -1;

		if (qstr) {
			hinfo.hash_version = DX_HASH_HALF_MD4;
			hinfo.seed = sbi->s_hash_seed;
			ext4fs_dirhash(parent, qstr->name, qstr->len, &hinfo);
			grp = hinfo.hash;
		} else
			grp = prandom_u32();
		parent_group = (unsigned)grp % ngroups;
		for (i = 0; i < ngroups; i++) {
			g = (parent_group + i) % ngroups;
			get_orlov_stats(sb, g, flex_size, &stats);
			if (!stats.free_inodes)
				continue;
			if (stats.used_dirs >= best_ndir)
				continue;
			if (stats.free_inodes < avefreei)
				continue;
			if (stats.free_clusters < avefreec)
				continue;
			grp = g;
			ret = 0;
			best_ndir = stats.used_dirs;
		}
		if (ret)
			goto fallback;
	found_flex_bg:
		if (flex_size == 1) {
			*group = grp;
			return 0;
		}

		/*
		 * We pack inodes at the beginning of the flexgroup's
		 * inode tables.  Block allocation decisions will do
		 * something similar, although regular files will
		 * start at 2nd block group of the flexgroup.  See
		 * ext4_ext_find_goal() and ext4_find_near().
		 */
		grp *= flex_size;
		for (i = 0; i < flex_size; i++) {
			if (grp+i >= real_ngroups)
				break;
			desc = ext4_get_group_desc(sb, grp+i, NULL);
			if (desc && ext4_free_inodes_count(sb, desc)) {
				*group = grp+i;
				return 0;
			}
		}
		goto fallback;
	}

	max_dirs = ndirs / ngroups + inodes_per_group / 16;
	min_inodes = avefreei - inodes_per_group*flex_size / 4;
	if (min_inodes < 1)
		min_inodes = 1;
	min_clusters = avefreec - EXT4_CLUSTERS_PER_GROUP(sb)*flex_size / 4;

	/*
	 * Start looking in the flex group where we last allocated an
	 * inode for this parent directory
	 */
	if (EXT4_I(parent)->i_last_alloc_group != ~0) {
		parent_group = EXT4_I(parent)->i_last_alloc_group;
		if (flex_size > 1)
			parent_group >>= sbi->s_log_groups_per_flex;
	}

	for (i = 0; i < ngroups; i++) {
		grp = (parent_group + i) % ngroups;
		get_orlov_stats(sb, grp, flex_size, &stats);
		if (stats.used_dirs >= max_dirs)
			continue;
		if (stats.free_inodes < min_inodes)
			continue;
		if (stats.free_clusters < min_clusters)
			continue;
		goto found_flex_bg;
	}

fallback:
	ngroups = real_ngroups;
	avefreei = freei / ngroups;
fallback_retry:
	parent_group = EXT4_I(parent)->i_block_group;
	for (i = 0; i < ngroups; i++) {
		grp = (parent_group + i) % ngroups;
		desc = ext4_get_group_desc(sb, grp, NULL);
		if (desc) {
			grp_free = ext4_free_inodes_count(sb, desc);
			if (grp_free && grp_free >= avefreei) {
				*group = grp;
				return 0;
			}
		}
	}

	if (avefreei) {
		/*
		 * The free-inodes counter is approximate, and for really small
		 * filesystems the above test can fail to find any blockgroups
		 */
		avefreei = 0;
		goto fallback_retry;
	}

	return -1;
}

static int find_group_other(struct super_block *sb, struct inode *parent,
			    ext4_group_t *group, umode_t mode)
{
	ext4_group_t parent_group = EXT4_I(parent)->i_block_group;
	ext4_group_t i, last, ngroups = ext4_get_groups_count(sb);
	struct ext4_group_desc *desc;
	int flex_size = ext4_flex_bg_size(EXT4_SB(sb));

	/*
	 * Try to place the inode is the same flex group as its
	 * parent.  If we can't find space, use the Orlov algorithm to
	 * find another flex group, and store that information in the
	 * parent directory's inode information so that use that flex
	 * group for future allocations.
	 */
	if (flex_size > 1) {
		int retry = 0;

	try_again:
		parent_group &= ~(flex_size-1);
		last = parent_group + flex_size;
		if (last > ngroups)
			last = ngroups;
		for  (i = parent_group; i < last; i++) {
			desc = ext4_get_group_desc(sb, i, NULL);
			if (desc && ext4_free_inodes_count(sb, desc)) {
				*group = i;
				return 0;
			}
		}
		if (!retry && EXT4_I(parent)->i_last_alloc_group != ~0) {
			retry = 1;
			parent_group = EXT4_I(parent)->i_last_alloc_group;
			goto try_again;
		}
		/*
		 * If this didn't work, use the Orlov search algorithm
		 * to find a new flex group; we pass in the mode to
		 * avoid the topdir algorithms.
		 */
		*group = parent_group + flex_size;
		if (*group > ngroups)
			*group = 0;
		return find_group_orlov(sb, parent, group, mode, NULL);
	}

	/*
	 * Try to place the inode in its parent directory
	 */
	*group = parent_group;
	desc = ext4_get_group_desc(sb, *group, NULL);
	if (desc && ext4_free_inodes_count(sb, desc) &&
	    ext4_free_group_clusters(sb, desc))
		return 0;

	/*
	 * We're going to place this inode in a different blockgroup from its
	 * parent.  We want to cause files in a common directory to all land in
	 * the same blockgroup.  But we want files which are in a different
	 * directory which shares a blockgroup with our parent to land in a
	 * different blockgroup.
	 *
	 * So add our directory's i_ino into the starting point for the hash.
	 */
	*group = (*group + parent->i_ino) % ngroups;

	/*
	 * Use a quadratic hash to find a group with a free inode and some free
	 * blocks.
	 */
	for (i = 1; i < ngroups; i <<= 1) {
		*group += i;
		if (*group >= ngroups)
			*group -= ngroups;
		desc = ext4_get_group_desc(sb, *group, NULL);
		if (desc && ext4_free_inodes_count(sb, desc) &&
		    ext4_free_group_clusters(sb, desc))
			return 0;
	}

	/*
	 * That failed: try linear search for a free inode, even if that group
	 * has no free blocks.
	 */
	*group = parent_group;
	for (i = 0; i < ngroups; i++) {
		if (++*group >= ngroups)
			*group = 0;
		desc = ext4_get_group_desc(sb, *group, NULL);
		if (desc && ext4_free_inodes_count(sb, desc))
			return 0;
	}

	return -1;
}

/*
 * In no journal mode, if an inode has recently been deleted, we want
 * to avoid reusing it until we're reasonably sure the inode table
 * block has been written back to disk.  (Yes, these values are
 * somewhat arbitrary...)
 */
#define RECENTCY_MIN	60
#define RECENTCY_DIRTY	300

static int recently_deleted(struct super_block *sb, ext4_group_t group, int ino)
{
	struct ext4_group_desc	*gdp;
	struct ext4_inode	*raw_inode;
	struct buffer_head	*bh;
	int inodes_per_block = EXT4_SB(sb)->s_inodes_per_block;
	int offset, ret = 0;
	int recentcy = RECENTCY_MIN;
	u32 dtime, now;

	gdp = ext4_get_group_desc(sb, group, NULL);
	if (unlikely(!gdp))
		return 0;

	bh = sb_find_get_block(sb, ext4_inode_table(sb, gdp) +
		       (ino / inodes_per_block));
	if (!bh || !buffer_uptodate(bh))
		/*
		 * If the block is not in the buffer cache, then it
		 * must have been written out.
		 */
		goto out;

	offset = (ino % inodes_per_block) * EXT4_INODE_SIZE(sb);
	raw_inode = (struct ext4_inode *) (bh->b_data + offset);

	/* i_dtime is only 32 bits on disk, but we only care about relative
	 * times in the range of a few minutes (i.e. long enough to sync a
	 * recently-deleted inode to disk), so using the low 32 bits of the
	 * clock (a 68 year range) is enough, see time_before32() */
	dtime = le32_to_cpu(raw_inode->i_dtime);
	now = ktime_get_real_seconds();
	if (buffer_dirty(bh))
		recentcy += RECENTCY_DIRTY;

	if (dtime && time_before32(dtime, now) &&
	    time_before32(now, dtime + recentcy))
		ret = 1;
out:
	brelse(bh);
	return ret;
}

static int find_inode_bit(struct super_block *sb, ext4_group_t group,
			  struct buffer_head *bitmap, unsigned long *ino)
{
	bool check_recently_deleted = EXT4_SB(sb)->s_journal == NULL;
	unsigned long recently_deleted_ino = EXT4_INODES_PER_GROUP(sb);

next:
	*ino = ext4_find_next_zero_bit((unsigned long *)
				       bitmap->b_data,
				       EXT4_INODES_PER_GROUP(sb), *ino);
	if (*ino >= EXT4_INODES_PER_GROUP(sb))
		goto not_found;

	if (check_recently_deleted && recently_deleted(sb, group, *ino)) {
		recently_deleted_ino = *ino;
		*ino = *ino + 1;
		if (*ino < EXT4_INODES_PER_GROUP(sb))
			goto next;
		goto not_found;
	}
	return 1;
not_found:
	if (recently_deleted_ino >= EXT4_INODES_PER_GROUP(sb))
		return 0;
	/*
	 * Not reusing recently deleted inodes is mostly a preference. We don't
	 * want to report ENOSPC or skew allocation patterns because of that.
	 * So return even recently deleted inode if we could find better in the
	 * given range.
	 */
	*ino = recently_deleted_ino;
	return 1;
}

<<<<<<< HEAD
static int ext4_xattr_credits_for_new_inode(struct inode *dir, mode_t mode,
					    bool encrypt)
{
	struct super_block *sb = dir->i_sb;
	int nblocks = 0;
#ifdef CONFIG_EXT4_FS_POSIX_ACL
	struct posix_acl *p = get_acl(dir, ACL_TYPE_DEFAULT);

	if (IS_ERR(p))
		return PTR_ERR(p);
	if (p) {
		int acl_size = p->a_count * sizeof(ext4_acl_entry);

		nblocks += (S_ISDIR(mode) ? 2 : 1) *
			__ext4_xattr_set_credits(sb, NULL /* inode */,
						 NULL /* block_bh */, acl_size,
						 true /* is_create */);
		posix_acl_release(p);
	}
#endif

#ifdef CONFIG_SECURITY
	{
		int num_security_xattrs = 1;

#ifdef CONFIG_INTEGRITY
		num_security_xattrs++;
#endif
		/*
		 * We assume that security xattrs are never more than 1k.
		 * In practice they are under 128 bytes.
		 */
		nblocks += num_security_xattrs *
			__ext4_xattr_set_credits(sb, NULL /* inode */,
						 NULL /* block_bh */, 1024,
						 true /* is_create */);
	}
#endif
	if (encrypt)
		nblocks += __ext4_xattr_set_credits(sb,
						    NULL /* inode */,
						    NULL /* block_bh */,
						    FSCRYPT_SET_CONTEXT_MAX_SIZE,
						    true /* is_create */);
	return nblocks;
=======
int ext4_mark_inode_used(struct super_block *sb, int ino)
{
	unsigned long max_ino = le32_to_cpu(EXT4_SB(sb)->s_es->s_inodes_count);
	struct buffer_head *inode_bitmap_bh = NULL, *group_desc_bh = NULL;
	struct ext4_group_desc *gdp;
	ext4_group_t group;
	int bit;
	int err = -EFSCORRUPTED;

	if (ino < EXT4_FIRST_INO(sb) || ino > max_ino)
		goto out;

	group = (ino - 1) / EXT4_INODES_PER_GROUP(sb);
	bit = (ino - 1) % EXT4_INODES_PER_GROUP(sb);
	inode_bitmap_bh = ext4_read_inode_bitmap(sb, group);
	if (IS_ERR(inode_bitmap_bh))
		return PTR_ERR(inode_bitmap_bh);

	if (ext4_test_bit(bit, inode_bitmap_bh->b_data)) {
		err = 0;
		goto out;
	}

	gdp = ext4_get_group_desc(sb, group, &group_desc_bh);
	if (!gdp || !group_desc_bh) {
		err = -EINVAL;
		goto out;
	}

	ext4_set_bit(bit, inode_bitmap_bh->b_data);

	BUFFER_TRACE(inode_bitmap_bh, "call ext4_handle_dirty_metadata");
	err = ext4_handle_dirty_metadata(NULL, NULL, inode_bitmap_bh);
	if (err) {
		ext4_std_error(sb, err);
		goto out;
	}
	err = sync_dirty_buffer(inode_bitmap_bh);
	if (err) {
		ext4_std_error(sb, err);
		goto out;
	}

	/* We may have to initialize the block bitmap if it isn't already */
	if (ext4_has_group_desc_csum(sb) &&
	    gdp->bg_flags & cpu_to_le16(EXT4_BG_BLOCK_UNINIT)) {
		struct buffer_head *block_bitmap_bh;

		block_bitmap_bh = ext4_read_block_bitmap(sb, group);
		if (IS_ERR(block_bitmap_bh)) {
			err = PTR_ERR(block_bitmap_bh);
			goto out;
		}

		BUFFER_TRACE(block_bitmap_bh, "dirty block bitmap");
		err = ext4_handle_dirty_metadata(NULL, NULL, block_bitmap_bh);
		sync_dirty_buffer(block_bitmap_bh);

		/* recheck and clear flag under lock if we still need to */
		ext4_lock_group(sb, group);
		if (ext4_has_group_desc_csum(sb) &&
		    (gdp->bg_flags & cpu_to_le16(EXT4_BG_BLOCK_UNINIT))) {
			gdp->bg_flags &= cpu_to_le16(~EXT4_BG_BLOCK_UNINIT);
			ext4_free_group_clusters_set(sb, gdp,
				ext4_free_clusters_after_init(sb, group, gdp));
			ext4_block_bitmap_csum_set(sb, group, gdp,
						   block_bitmap_bh);
			ext4_group_desc_csum_set(sb, group, gdp);
		}
		ext4_unlock_group(sb, group);
		brelse(block_bitmap_bh);

		if (err) {
			ext4_std_error(sb, err);
			goto out;
		}
	}

	/* Update the relevant bg descriptor fields */
	if (ext4_has_group_desc_csum(sb)) {
		int free;

		ext4_lock_group(sb, group); /* while we modify the bg desc */
		free = EXT4_INODES_PER_GROUP(sb) -
			ext4_itable_unused_count(sb, gdp);
		if (gdp->bg_flags & cpu_to_le16(EXT4_BG_INODE_UNINIT)) {
			gdp->bg_flags &= cpu_to_le16(~EXT4_BG_INODE_UNINIT);
			free = 0;
		}

		/*
		 * Check the relative inode number against the last used
		 * relative inode number in this group. if it is greater
		 * we need to update the bg_itable_unused count
		 */
		if (bit >= free)
			ext4_itable_unused_set(sb, gdp,
					(EXT4_INODES_PER_GROUP(sb) - bit - 1));
	} else {
		ext4_lock_group(sb, group);
	}

	ext4_free_inodes_set(sb, gdp, ext4_free_inodes_count(sb, gdp) - 1);
	if (ext4_has_group_desc_csum(sb)) {
		ext4_inode_bitmap_csum_set(sb, group, gdp, inode_bitmap_bh,
					   EXT4_INODES_PER_GROUP(sb) / 8);
		ext4_group_desc_csum_set(sb, group, gdp);
	}

	ext4_unlock_group(sb, group);
	err = ext4_handle_dirty_metadata(NULL, NULL, group_desc_bh);
	sync_dirty_buffer(group_desc_bh);
out:
	return err;
>>>>>>> 8d8282d4
}

/*
 * There are two policies for allocating an inode.  If the new inode is
 * a directory, then a forward search is made for a block group with both
 * free space and a low directory-to-inode ratio; if that fails, then of
 * the groups with above-average free space, that group with the fewest
 * directories already is chosen.
 *
 * For other inodes, search forward from the parent directory's block
 * group to find a free inode.
 */
struct inode *__ext4_new_inode(handle_t *handle, struct inode *dir,
			       umode_t mode, const struct qstr *qstr,
			       __u32 goal, uid_t *owner, __u32 i_flags,
			       int handle_type, unsigned int line_no,
			       int nblocks)
{
	struct super_block *sb;
	struct buffer_head *inode_bitmap_bh = NULL;
	struct buffer_head *group_desc_bh;
	ext4_group_t ngroups, group = 0;
	unsigned long ino = 0;
	struct inode *inode;
	struct ext4_group_desc *gdp = NULL;
	struct ext4_inode_info *ei;
	struct ext4_sb_info *sbi;
	int ret2, err;
	struct inode *ret;
	ext4_group_t i;
	ext4_group_t flex_group;
<<<<<<< HEAD
	struct ext4_group_info *grp;
	bool encrypt = false;
=======
	struct ext4_group_info *grp = NULL;
	int encrypt = 0;
>>>>>>> 8d8282d4

	/* Cannot create files in a deleted directory */
	if (!dir || !dir->i_nlink)
		return ERR_PTR(-EPERM);

	sb = dir->i_sb;
	sbi = EXT4_SB(sb);

	if (unlikely(ext4_forced_shutdown(sbi)))
		return ERR_PTR(-EIO);

	ngroups = ext4_get_groups_count(sb);
	trace_ext4_request_inode(dir, mode);
	inode = new_inode(sb);
	if (!inode)
		return ERR_PTR(-ENOMEM);
	ei = EXT4_I(inode);

	/*
	 * Initialize owners and quota early so that we don't have to account
	 * for quota initialization worst case in standard inode creating
	 * transaction
	 */
	if (owner) {
		inode->i_mode = mode;
		i_uid_write(inode, owner[0]);
		i_gid_write(inode, owner[1]);
	} else if (test_opt(sb, GRPID)) {
		inode->i_mode = mode;
		inode->i_uid = current_fsuid();
		inode->i_gid = dir->i_gid;
	} else
		inode_init_owner(inode, dir, mode);

	if (ext4_has_feature_project(sb) &&
	    ext4_test_inode_flag(dir, EXT4_INODE_PROJINHERIT))
		ei->i_projid = EXT4_I(dir)->i_projid;
	else
		ei->i_projid = make_kprojid(&init_user_ns, EXT4_DEF_PROJID);

	if (!(i_flags & EXT4_EA_INODE_FL)) {
		err = fscrypt_prepare_new_inode(dir, inode, &encrypt);
		if (err)
			goto out;
	}

	err = dquot_initialize(inode);
	if (err)
		goto out;

	if (!handle && sbi->s_journal && !(i_flags & EXT4_EA_INODE_FL)) {
		ret2 = ext4_xattr_credits_for_new_inode(dir, mode, encrypt);
		if (ret2 < 0) {
			err = ret2;
			goto out;
		}
		nblocks += ret2;
	}

	if (!goal)
		goal = sbi->s_inode_goal;

	if (goal && goal <= le32_to_cpu(sbi->s_es->s_inodes_count)) {
		group = (goal - 1) / EXT4_INODES_PER_GROUP(sb);
		ino = (goal - 1) % EXT4_INODES_PER_GROUP(sb);
		ret2 = 0;
		goto got_group;
	}

	if (S_ISDIR(mode))
		ret2 = find_group_orlov(sb, dir, &group, mode, qstr);
	else
		ret2 = find_group_other(sb, dir, &group, mode);

got_group:
	EXT4_I(dir)->i_last_alloc_group = group;
	err = -ENOSPC;
	if (ret2 == -1)
		goto out;

	/*
	 * Normally we will only go through one pass of this loop,
	 * unless we get unlucky and it turns out the group we selected
	 * had its last inode grabbed by someone else.
	 */
	for (i = 0; i < ngroups; i++, ino = 0) {
		err = -EIO;

		gdp = ext4_get_group_desc(sb, group, &group_desc_bh);
		if (!gdp)
			goto out;

		/*
		 * Check free inodes count before loading bitmap.
		 */
		if (ext4_free_inodes_count(sb, gdp) == 0)
			goto next_group;

		if (!(sbi->s_mount_state & EXT4_FC_REPLAY)) {
			grp = ext4_get_group_info(sb, group);
			/*
			 * Skip groups with already-known suspicious inode
			 * tables
			 */
			if (EXT4_MB_GRP_IBITMAP_CORRUPT(grp))
				goto next_group;
		}

		brelse(inode_bitmap_bh);
		inode_bitmap_bh = ext4_read_inode_bitmap(sb, group);
		/* Skip groups with suspicious inode tables */
		if (((!(sbi->s_mount_state & EXT4_FC_REPLAY))
		     && EXT4_MB_GRP_IBITMAP_CORRUPT(grp)) ||
		    IS_ERR(inode_bitmap_bh)) {
			inode_bitmap_bh = NULL;
			goto next_group;
		}

repeat_in_this_group:
		ret2 = find_inode_bit(sb, group, inode_bitmap_bh, &ino);
		if (!ret2)
			goto next_group;

		if (group == 0 && (ino + 1) < EXT4_FIRST_INO(sb)) {
			ext4_error(sb, "reserved inode found cleared - "
				   "inode=%lu", ino + 1);
			ext4_mark_group_bitmap_corrupted(sb, group,
					EXT4_GROUP_INFO_IBITMAP_CORRUPT);
			goto next_group;
		}

		if ((!(sbi->s_mount_state & EXT4_FC_REPLAY)) && !handle) {
			BUG_ON(nblocks <= 0);
			handle = __ext4_journal_start_sb(dir->i_sb, line_no,
				 handle_type, nblocks, 0,
				 ext4_trans_default_revoke_credits(sb));
			if (IS_ERR(handle)) {
				err = PTR_ERR(handle);
				ext4_std_error(sb, err);
				goto out;
			}
		}
		BUFFER_TRACE(inode_bitmap_bh, "get_write_access");
		err = ext4_journal_get_write_access(handle, inode_bitmap_bh);
		if (err) {
			ext4_std_error(sb, err);
			goto out;
		}
		ext4_lock_group(sb, group);
		ret2 = ext4_test_and_set_bit(ino, inode_bitmap_bh->b_data);
		if (ret2) {
			/* Someone already took the bit. Repeat the search
			 * with lock held.
			 */
			ret2 = find_inode_bit(sb, group, inode_bitmap_bh, &ino);
			if (ret2) {
				ext4_set_bit(ino, inode_bitmap_bh->b_data);
				ret2 = 0;
			} else {
				ret2 = 1; /* we didn't grab the inode */
			}
		}
		ext4_unlock_group(sb, group);
		ino++;		/* the inode bitmap is zero-based */
		if (!ret2)
			goto got; /* we grabbed the inode! */

		if (ino < EXT4_INODES_PER_GROUP(sb))
			goto repeat_in_this_group;
next_group:
		if (++group == ngroups)
			group = 0;
	}
	err = -ENOSPC;
	goto out;

got:
	BUFFER_TRACE(inode_bitmap_bh, "call ext4_handle_dirty_metadata");
	err = ext4_handle_dirty_metadata(handle, NULL, inode_bitmap_bh);
	if (err) {
		ext4_std_error(sb, err);
		goto out;
	}

	BUFFER_TRACE(group_desc_bh, "get_write_access");
	err = ext4_journal_get_write_access(handle, group_desc_bh);
	if (err) {
		ext4_std_error(sb, err);
		goto out;
	}

	/* We may have to initialize the block bitmap if it isn't already */
	if (ext4_has_group_desc_csum(sb) &&
	    gdp->bg_flags & cpu_to_le16(EXT4_BG_BLOCK_UNINIT)) {
		struct buffer_head *block_bitmap_bh;

		block_bitmap_bh = ext4_read_block_bitmap(sb, group);
		if (IS_ERR(block_bitmap_bh)) {
			err = PTR_ERR(block_bitmap_bh);
			goto out;
		}
		BUFFER_TRACE(block_bitmap_bh, "get block bitmap access");
		err = ext4_journal_get_write_access(handle, block_bitmap_bh);
		if (err) {
			brelse(block_bitmap_bh);
			ext4_std_error(sb, err);
			goto out;
		}

		BUFFER_TRACE(block_bitmap_bh, "dirty block bitmap");
		err = ext4_handle_dirty_metadata(handle, NULL, block_bitmap_bh);

		/* recheck and clear flag under lock if we still need to */
		ext4_lock_group(sb, group);
		if (ext4_has_group_desc_csum(sb) &&
		    (gdp->bg_flags & cpu_to_le16(EXT4_BG_BLOCK_UNINIT))) {
			gdp->bg_flags &= cpu_to_le16(~EXT4_BG_BLOCK_UNINIT);
			ext4_free_group_clusters_set(sb, gdp,
				ext4_free_clusters_after_init(sb, group, gdp));
			ext4_block_bitmap_csum_set(sb, group, gdp,
						   block_bitmap_bh);
			ext4_group_desc_csum_set(sb, group, gdp);
		}
		ext4_unlock_group(sb, group);
		brelse(block_bitmap_bh);

		if (err) {
			ext4_std_error(sb, err);
			goto out;
		}
	}

	/* Update the relevant bg descriptor fields */
	if (ext4_has_group_desc_csum(sb)) {
		int free;
		struct ext4_group_info *grp = NULL;

		if (!(sbi->s_mount_state & EXT4_FC_REPLAY)) {
			grp = ext4_get_group_info(sb, group);
			down_read(&grp->alloc_sem); /*
						     * protect vs itable
						     * lazyinit
						     */
		}
		ext4_lock_group(sb, group); /* while we modify the bg desc */
		free = EXT4_INODES_PER_GROUP(sb) -
			ext4_itable_unused_count(sb, gdp);
		if (gdp->bg_flags & cpu_to_le16(EXT4_BG_INODE_UNINIT)) {
			gdp->bg_flags &= cpu_to_le16(~EXT4_BG_INODE_UNINIT);
			free = 0;
		}
		/*
		 * Check the relative inode number against the last used
		 * relative inode number in this group. if it is greater
		 * we need to update the bg_itable_unused count
		 */
		if (ino > free)
			ext4_itable_unused_set(sb, gdp,
					(EXT4_INODES_PER_GROUP(sb) - ino));
		if (!(sbi->s_mount_state & EXT4_FC_REPLAY))
			up_read(&grp->alloc_sem);
	} else {
		ext4_lock_group(sb, group);
	}

	ext4_free_inodes_set(sb, gdp, ext4_free_inodes_count(sb, gdp) - 1);
	if (S_ISDIR(mode)) {
		ext4_used_dirs_set(sb, gdp, ext4_used_dirs_count(sb, gdp) + 1);
		if (sbi->s_log_groups_per_flex) {
			ext4_group_t f = ext4_flex_group(sbi, group);

			atomic_inc(&sbi_array_rcu_deref(sbi, s_flex_groups,
							f)->used_dirs);
		}
	}
	if (ext4_has_group_desc_csum(sb)) {
		ext4_inode_bitmap_csum_set(sb, group, gdp, inode_bitmap_bh,
					   EXT4_INODES_PER_GROUP(sb) / 8);
		ext4_group_desc_csum_set(sb, group, gdp);
	}
	ext4_unlock_group(sb, group);

	BUFFER_TRACE(group_desc_bh, "call ext4_handle_dirty_metadata");
	err = ext4_handle_dirty_metadata(handle, NULL, group_desc_bh);
	if (err) {
		ext4_std_error(sb, err);
		goto out;
	}

	percpu_counter_dec(&sbi->s_freeinodes_counter);
	if (S_ISDIR(mode))
		percpu_counter_inc(&sbi->s_dirs_counter);

	if (sbi->s_log_groups_per_flex) {
		flex_group = ext4_flex_group(sbi, group);
		atomic_dec(&sbi_array_rcu_deref(sbi, s_flex_groups,
						flex_group)->free_inodes);
	}

	inode->i_ino = ino + group * EXT4_INODES_PER_GROUP(sb);
	/* This is the optimal IO size (for stat), not the fs block size */
	inode->i_blocks = 0;
	inode->i_mtime = inode->i_atime = inode->i_ctime = current_time(inode);
	ei->i_crtime = inode->i_mtime;

	memset(ei->i_data, 0, sizeof(ei->i_data));
	ei->i_dir_start_lookup = 0;
	ei->i_disksize = 0;

	/* Don't inherit extent flag from directory, amongst others. */
	ei->i_flags =
		ext4_mask_flags(mode, EXT4_I(dir)->i_flags & EXT4_FL_INHERITED);
	ei->i_flags |= i_flags;
	ei->i_file_acl = 0;
	ei->i_dtime = 0;
	ei->i_block_group = group;
	ei->i_last_alloc_group = ~0;

	ext4_set_inode_flags(inode, true);
	if (IS_DIRSYNC(inode))
		ext4_handle_sync(handle);
	if (insert_inode_locked(inode) < 0) {
		/*
		 * Likely a bitmap corruption causing inode to be allocated
		 * twice.
		 */
		err = -EIO;
		ext4_error(sb, "failed to insert inode %lu: doubly allocated?",
			   inode->i_ino);
		ext4_mark_group_bitmap_corrupted(sb, group,
					EXT4_GROUP_INFO_IBITMAP_CORRUPT);
		goto out;
	}
	inode->i_generation = prandom_u32();

	/* Precompute checksum seed for inode metadata */
	if (ext4_has_metadata_csum(sb)) {
		__u32 csum;
		__le32 inum = cpu_to_le32(inode->i_ino);
		__le32 gen = cpu_to_le32(inode->i_generation);
		csum = ext4_chksum(sbi, sbi->s_csum_seed, (__u8 *)&inum,
				   sizeof(inum));
		ei->i_csum_seed = ext4_chksum(sbi, csum, (__u8 *)&gen,
					      sizeof(gen));
	}

	ext4_clear_state_flags(ei); /* Only relevant on 32-bit archs */
	ext4_set_inode_state(inode, EXT4_STATE_NEW);

	ei->i_extra_isize = sbi->s_want_extra_isize;
	ei->i_inline_off = 0;
	if (ext4_has_feature_inline_data(sb))
		ext4_set_inode_state(inode, EXT4_STATE_MAY_INLINE_DATA);
	ret = inode;
	err = dquot_alloc_inode(inode);
	if (err)
		goto fail_drop;

	/*
	 * Since the encryption xattr will always be unique, create it first so
	 * that it's less likely to end up in an external xattr block and
	 * prevent its deduplication.
	 */
	if (encrypt) {
		err = fscrypt_set_context(inode, handle);
		if (err)
			goto fail_free_drop;
	}

	if (!(ei->i_flags & EXT4_EA_INODE_FL)) {
		err = ext4_init_acl(handle, inode, dir);
		if (err)
			goto fail_free_drop;

		err = ext4_init_security(handle, inode, dir, qstr);
		if (err)
			goto fail_free_drop;
	}

	if (ext4_has_feature_extents(sb)) {
		/* set extent flag only for directory, file and normal symlink*/
		if (S_ISDIR(mode) || S_ISREG(mode) || S_ISLNK(mode)) {
			ext4_set_inode_flag(inode, EXT4_INODE_EXTENTS);
			ext4_ext_tree_init(handle, inode);
		}
	}

	if (ext4_handle_valid(handle)) {
		ei->i_sync_tid = handle->h_transaction->t_tid;
		ei->i_datasync_tid = handle->h_transaction->t_tid;
	}

	err = ext4_mark_inode_dirty(handle, inode);
	if (err) {
		ext4_std_error(sb, err);
		goto fail_free_drop;
	}

	ext4_debug("allocating inode %lu\n", inode->i_ino);
	trace_ext4_allocate_inode(inode, dir, mode);
	brelse(inode_bitmap_bh);
	return ret;

fail_free_drop:
	dquot_free_inode(inode);
fail_drop:
	clear_nlink(inode);
	unlock_new_inode(inode);
out:
	dquot_drop(inode);
	inode->i_flags |= S_NOQUOTA;
	iput(inode);
	brelse(inode_bitmap_bh);
	return ERR_PTR(err);
}

/* Verify that we are loading a valid orphan from disk */
struct inode *ext4_orphan_get(struct super_block *sb, unsigned long ino)
{
	unsigned long max_ino = le32_to_cpu(EXT4_SB(sb)->s_es->s_inodes_count);
	ext4_group_t block_group;
	int bit;
	struct buffer_head *bitmap_bh = NULL;
	struct inode *inode = NULL;
	int err = -EFSCORRUPTED;

	if (ino < EXT4_FIRST_INO(sb) || ino > max_ino)
		goto bad_orphan;

	block_group = (ino - 1) / EXT4_INODES_PER_GROUP(sb);
	bit = (ino - 1) % EXT4_INODES_PER_GROUP(sb);
	bitmap_bh = ext4_read_inode_bitmap(sb, block_group);
	if (IS_ERR(bitmap_bh))
		return ERR_CAST(bitmap_bh);

	/* Having the inode bit set should be a 100% indicator that this
	 * is a valid orphan (no e2fsck run on fs).  Orphans also include
	 * inodes that were being truncated, so we can't check i_nlink==0.
	 */
	if (!ext4_test_bit(bit, bitmap_bh->b_data))
		goto bad_orphan;

	inode = ext4_iget(sb, ino, EXT4_IGET_NORMAL);
	if (IS_ERR(inode)) {
		err = PTR_ERR(inode);
		ext4_error_err(sb, -err,
			       "couldn't read orphan inode %lu (err %d)",
			       ino, err);
		brelse(bitmap_bh);
		return inode;
	}

	/*
	 * If the orphans has i_nlinks > 0 then it should be able to
	 * be truncated, otherwise it won't be removed from the orphan
	 * list during processing and an infinite loop will result.
	 * Similarly, it must not be a bad inode.
	 */
	if ((inode->i_nlink && !ext4_can_truncate(inode)) ||
	    is_bad_inode(inode))
		goto bad_orphan;

	if (NEXT_ORPHAN(inode) > max_ino)
		goto bad_orphan;
	brelse(bitmap_bh);
	return inode;

bad_orphan:
	ext4_error(sb, "bad orphan inode %lu", ino);
	if (bitmap_bh)
		printk(KERN_ERR "ext4_test_bit(bit=%d, block=%llu) = %d\n",
		       bit, (unsigned long long)bitmap_bh->b_blocknr,
		       ext4_test_bit(bit, bitmap_bh->b_data));
	if (inode) {
		printk(KERN_ERR "is_bad_inode(inode)=%d\n",
		       is_bad_inode(inode));
		printk(KERN_ERR "NEXT_ORPHAN(inode)=%u\n",
		       NEXT_ORPHAN(inode));
		printk(KERN_ERR "max_ino=%lu\n", max_ino);
		printk(KERN_ERR "i_nlink=%u\n", inode->i_nlink);
		/* Avoid freeing blocks if we got a bad deleted inode */
		if (inode->i_nlink == 0)
			inode->i_blocks = 0;
		iput(inode);
	}
	brelse(bitmap_bh);
	return ERR_PTR(err);
}

unsigned long ext4_count_free_inodes(struct super_block *sb)
{
	unsigned long desc_count;
	struct ext4_group_desc *gdp;
	ext4_group_t i, ngroups = ext4_get_groups_count(sb);
#ifdef EXT4FS_DEBUG
	struct ext4_super_block *es;
	unsigned long bitmap_count, x;
	struct buffer_head *bitmap_bh = NULL;

	es = EXT4_SB(sb)->s_es;
	desc_count = 0;
	bitmap_count = 0;
	gdp = NULL;
	for (i = 0; i < ngroups; i++) {
		gdp = ext4_get_group_desc(sb, i, NULL);
		if (!gdp)
			continue;
		desc_count += ext4_free_inodes_count(sb, gdp);
		brelse(bitmap_bh);
		bitmap_bh = ext4_read_inode_bitmap(sb, i);
		if (IS_ERR(bitmap_bh)) {
			bitmap_bh = NULL;
			continue;
		}

		x = ext4_count_free(bitmap_bh->b_data,
				    EXT4_INODES_PER_GROUP(sb) / 8);
		printk(KERN_DEBUG "group %lu: stored = %d, counted = %lu\n",
			(unsigned long) i, ext4_free_inodes_count(sb, gdp), x);
		bitmap_count += x;
	}
	brelse(bitmap_bh);
	printk(KERN_DEBUG "ext4_count_free_inodes: "
	       "stored = %u, computed = %lu, %lu\n",
	       le32_to_cpu(es->s_free_inodes_count), desc_count, bitmap_count);
	return desc_count;
#else
	desc_count = 0;
	for (i = 0; i < ngroups; i++) {
		gdp = ext4_get_group_desc(sb, i, NULL);
		if (!gdp)
			continue;
		desc_count += ext4_free_inodes_count(sb, gdp);
		cond_resched();
	}
	return desc_count;
#endif
}

/* Called at mount-time, super-block is locked */
unsigned long ext4_count_dirs(struct super_block * sb)
{
	unsigned long count = 0;
	ext4_group_t i, ngroups = ext4_get_groups_count(sb);

	for (i = 0; i < ngroups; i++) {
		struct ext4_group_desc *gdp = ext4_get_group_desc(sb, i, NULL);
		if (!gdp)
			continue;
		count += ext4_used_dirs_count(sb, gdp);
	}
	return count;
}

/*
 * Zeroes not yet zeroed inode table - just write zeroes through the whole
 * inode table. Must be called without any spinlock held. The only place
 * where it is called from on active part of filesystem is ext4lazyinit
 * thread, so we do not need any special locks, however we have to prevent
 * inode allocation from the current group, so we take alloc_sem lock, to
 * block ext4_new_inode() until we are finished.
 */
int ext4_init_inode_table(struct super_block *sb, ext4_group_t group,
				 int barrier)
{
	struct ext4_group_info *grp = ext4_get_group_info(sb, group);
	struct ext4_sb_info *sbi = EXT4_SB(sb);
	struct ext4_group_desc *gdp = NULL;
	struct buffer_head *group_desc_bh;
	handle_t *handle;
	ext4_fsblk_t blk;
	int num, ret = 0, used_blks = 0;

	/* This should not happen, but just to be sure check this */
	if (sb_rdonly(sb)) {
		ret = 1;
		goto out;
	}

	gdp = ext4_get_group_desc(sb, group, &group_desc_bh);
	if (!gdp)
		goto out;

	/*
	 * We do not need to lock this, because we are the only one
	 * handling this flag.
	 */
	if (gdp->bg_flags & cpu_to_le16(EXT4_BG_INODE_ZEROED))
		goto out;

	handle = ext4_journal_start_sb(sb, EXT4_HT_MISC, 1);
	if (IS_ERR(handle)) {
		ret = PTR_ERR(handle);
		goto out;
	}

	down_write(&grp->alloc_sem);
	/*
	 * If inode bitmap was already initialized there may be some
	 * used inodes so we need to skip blocks with used inodes in
	 * inode table.
	 */
	if (!(gdp->bg_flags & cpu_to_le16(EXT4_BG_INODE_UNINIT)))
		used_blks = DIV_ROUND_UP((EXT4_INODES_PER_GROUP(sb) -
			    ext4_itable_unused_count(sb, gdp)),
			    sbi->s_inodes_per_block);

	if ((used_blks < 0) || (used_blks > sbi->s_itb_per_group) ||
	    ((group == 0) && ((EXT4_INODES_PER_GROUP(sb) -
			       ext4_itable_unused_count(sb, gdp)) <
			      EXT4_FIRST_INO(sb)))) {
		ext4_error(sb, "Something is wrong with group %u: "
			   "used itable blocks: %d; "
			   "itable unused count: %u",
			   group, used_blks,
			   ext4_itable_unused_count(sb, gdp));
		ret = 1;
		goto err_out;
	}

	blk = ext4_inode_table(sb, gdp) + used_blks;
	num = sbi->s_itb_per_group - used_blks;

	BUFFER_TRACE(group_desc_bh, "get_write_access");
	ret = ext4_journal_get_write_access(handle,
					    group_desc_bh);
	if (ret)
		goto err_out;

	/*
	 * Skip zeroout if the inode table is full. But we set the ZEROED
	 * flag anyway, because obviously, when it is full it does not need
	 * further zeroing.
	 */
	if (unlikely(num == 0))
		goto skip_zeroout;

	ext4_debug("going to zero out inode table in group %d\n",
		   group);
	ret = sb_issue_zeroout(sb, blk, num, GFP_NOFS);
	if (ret < 0)
		goto err_out;
	if (barrier)
		blkdev_issue_flush(sb->s_bdev, GFP_NOFS);

skip_zeroout:
	ext4_lock_group(sb, group);
	gdp->bg_flags |= cpu_to_le16(EXT4_BG_INODE_ZEROED);
	ext4_group_desc_csum_set(sb, group, gdp);
	ext4_unlock_group(sb, group);

	BUFFER_TRACE(group_desc_bh,
		     "call ext4_handle_dirty_metadata");
	ret = ext4_handle_dirty_metadata(handle, NULL,
					 group_desc_bh);

err_out:
	up_write(&grp->alloc_sem);
	ext4_journal_stop(handle);
out:
	return ret;
}<|MERGE_RESOLUTION|>--- conflicted
+++ resolved
@@ -746,7 +746,6 @@
 	return 1;
 }
 
-<<<<<<< HEAD
 static int ext4_xattr_credits_for_new_inode(struct inode *dir, mode_t mode,
 					    bool encrypt)
 {
@@ -792,7 +791,8 @@
 						    FSCRYPT_SET_CONTEXT_MAX_SIZE,
 						    true /* is_create */);
 	return nblocks;
-=======
+}
+
 int ext4_mark_inode_used(struct super_block *sb, int ino)
 {
 	unsigned long max_ino = le32_to_cpu(EXT4_SB(sb)->s_es->s_inodes_count);
@@ -907,7 +907,6 @@
 	sync_dirty_buffer(group_desc_bh);
 out:
 	return err;
->>>>>>> 8d8282d4
 }
 
 /*
@@ -939,13 +938,8 @@
 	struct inode *ret;
 	ext4_group_t i;
 	ext4_group_t flex_group;
-<<<<<<< HEAD
-	struct ext4_group_info *grp;
+	struct ext4_group_info *grp = NULL;
 	bool encrypt = false;
-=======
-	struct ext4_group_info *grp = NULL;
-	int encrypt = 0;
->>>>>>> 8d8282d4
 
 	/* Cannot create files in a deleted directory */
 	if (!dir || !dir->i_nlink)
