--- conflicted
+++ resolved
@@ -1084,20 +1084,6 @@
 					     iomap->length, flags, iomap, mp);
 			if (ret)
 				goto out_trans_end;
-<<<<<<< HEAD
-		}
-
-		if (iomap->type == IOMAP_HOLE) {
-			ret = gfs2_iomap_alloc(inode, iomap, flags, mp);
-			if (ret) {
-				gfs2_trans_end(sdp);
-				gfs2_inplace_release(ip);
-				punch_hole(ip, iomap->offset, iomap->length);
-				goto out_qunlock;
-			}
-		}
-
-=======
 		}
 
 		if (iomap->type == IOMAP_HOLE) {
@@ -1110,7 +1096,6 @@
 			}
 		}
 
->>>>>>> 6fb08f1a
 		tr = current->journal_info;
 		if (tr->tr_num_buf_new)
 			__mark_inode_dirty(inode, I_DIRTY_DATASYNC);
