--- conflicted
+++ resolved
@@ -585,16 +585,6 @@
 	csum_tree_block(eb, result);
 
 	if (memcmp_extent_buffer(eb, result, 0, csum_size)) {
-<<<<<<< HEAD
-		u8 val[BTRFS_CSUM_SIZE] = { 0 };
-
-		read_extent_buffer(eb, &val, 0, csum_size);
-		btrfs_warn_rl(fs_info,
-	"%s checksum verify failed on %llu wanted " CSUM_FMT " found " CSUM_FMT " level %d",
-			      fs_info->sb->s_id, eb->start,
-			      CSUM_FMT_VALUE(csum_size, val),
-			      CSUM_FMT_VALUE(csum_size, result),
-=======
 		u32 val;
 		u8 found[BTRFS_CSUM_SIZE] = { 0 };
 
@@ -605,7 +595,6 @@
 	"%s checksum verify failed on %llu wanted %x found " CSUM_FMT " level %d",
 			      fs_info->sb->s_id, eb->start,
 			      val, CSUM_FMT_VALUE(csum_size, found),
->>>>>>> 15d7ad0d
 			      btrfs_header_level(eb));
 		ret = -EUCLEAN;
 		goto err;
