--- conflicted
+++ resolved
@@ -449,20 +449,12 @@
 		return warn_unsupported(file, "read");
 
 	init_sync_kiocb(&kiocb, file);
-<<<<<<< HEAD
-	kiocb.ki_pos = *pos;
-	iov_iter_kvec(&iter, READ, &iov, 1, iov.iov_len);
-	ret = file->f_op->read_iter(&kiocb, &iter);
-	if (ret > 0) {
-		*pos = kiocb.ki_pos;
-=======
 	kiocb.ki_pos = pos ? *pos : 0;
 	iov_iter_kvec(&iter, READ, &iov, 1, iov.iov_len);
 	ret = file->f_op->read_iter(&kiocb, &iter);
 	if (ret > 0) {
 		if (pos)
 			*pos = kiocb.ki_pos;
->>>>>>> bcc4e60b
 		fsnotify_access(file);
 		add_rchar(current, ret);
 	}
@@ -553,20 +545,12 @@
 		return warn_unsupported(file, "write");
 
 	init_sync_kiocb(&kiocb, file);
-<<<<<<< HEAD
-	kiocb.ki_pos = *pos;
-	iov_iter_kvec(&iter, WRITE, &iov, 1, iov.iov_len);
-	ret = file->f_op->write_iter(&kiocb, &iter);
-	if (ret > 0) {
-		*pos = kiocb.ki_pos;
-=======
 	kiocb.ki_pos = pos ? *pos : 0;
 	iov_iter_kvec(&iter, WRITE, &iov, 1, iov.iov_len);
 	ret = file->f_op->write_iter(&kiocb, &iter);
 	if (ret > 0) {
 		if (pos)
 			*pos = kiocb.ki_pos;
->>>>>>> bcc4e60b
 		fsnotify_modify(file);
 		add_wchar(current, ret);
 	}
