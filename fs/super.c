// SPDX-License-Identifier: GPL-2.0
/*
 *  linux/fs/super.c
 *
 *  Copyright (C) 1991, 1992  Linus Torvalds
 *
 *  super.c contains code to handle: - mount structures
 *                                   - super-block tables
 *                                   - filesystem drivers list
 *                                   - mount system call
 *                                   - umount system call
 *                                   - ustat system call
 *
 * GK 2/5/95  -  Changed to support mounting the root fs via NFS
 *
 *  Added kerneld support: Jacques Gelinas and Bjorn Ekwall
 *  Added change_root: Werner Almesberger & Hans Lermen, Feb '96
 *  Added options to /proc/mounts:
 *    Torbjörn Lindh (torbjorn.lindh@gopta.se), April 14, 1996.
 *  Added devfs support: Richard Gooch <rgooch@atnf.csiro.au>, 13-JAN-1998
 *  Heavily rewritten for 'one fs - one tree' dcache architecture. AV, Mar 2000
 */

#include <linux/export.h>
#include <linux/slab.h>
#include <linux/blkdev.h>
#include <linux/mount.h>
#include <linux/security.h>
#include <linux/writeback.h>		/* for the emergency remount stuff */
#include <linux/idr.h>
#include <linux/mutex.h>
#include <linux/backing-dev.h>
#include <linux/rculist_bl.h>
#include <linux/cleancache.h>
#include <linux/fsnotify.h>
#include <linux/lockdep.h>
#include <linux/user_namespace.h>
#include <linux/fs_context.h>
#include <uapi/linux/mount.h>
#include "internal.h"

static int thaw_super_locked(struct super_block *sb);

static LIST_HEAD(super_blocks);
static DEFINE_SPINLOCK(sb_lock);

static char *sb_writers_name[SB_FREEZE_LEVELS] = {
	"sb_writers",
	"sb_pagefaults",
	"sb_internal",
};

/*
 * One thing we have to be careful of with a per-sb shrinker is that we don't
 * drop the last active reference to the superblock from within the shrinker.
 * If that happens we could trigger unregistering the shrinker from within the
 * shrinker path and that leads to deadlock on the shrinker_rwsem. Hence we
 * take a passive reference to the superblock to avoid this from occurring.
 */
static unsigned long super_cache_scan(struct shrinker *shrink,
				      struct shrink_control *sc)
{
	struct super_block *sb;
	long	fs_objects = 0;
	long	total_objects;
	long	freed = 0;
	long	dentries;
	long	inodes;

	sb = container_of(shrink, struct super_block, s_shrink);

	/*
	 * Deadlock avoidance.  We may hold various FS locks, and we don't want
	 * to recurse into the FS that called us in clear_inode() and friends..
	 */
	if (!(sc->gfp_mask & __GFP_FS))
		return SHRINK_STOP;

	if (!trylock_super(sb))
		return SHRINK_STOP;

	if (sb->s_op->nr_cached_objects)
		fs_objects = sb->s_op->nr_cached_objects(sb, sc);

	inodes = list_lru_shrink_count(&sb->s_inode_lru, sc);
	dentries = list_lru_shrink_count(&sb->s_dentry_lru, sc);
	total_objects = dentries + inodes + fs_objects + 1;
	if (!total_objects)
		total_objects = 1;

	/* proportion the scan between the caches */
	dentries = mult_frac(sc->nr_to_scan, dentries, total_objects);
	inodes = mult_frac(sc->nr_to_scan, inodes, total_objects);
	fs_objects = mult_frac(sc->nr_to_scan, fs_objects, total_objects);

	/*
	 * prune the dcache first as the icache is pinned by it, then
	 * prune the icache, followed by the filesystem specific caches
	 *
	 * Ensure that we always scan at least one object - memcg kmem
	 * accounting uses this to fully empty the caches.
	 */
	sc->nr_to_scan = dentries + 1;
	freed = prune_dcache_sb(sb, sc);
	sc->nr_to_scan = inodes + 1;
	freed += prune_icache_sb(sb, sc);

	if (fs_objects) {
		sc->nr_to_scan = fs_objects + 1;
		freed += sb->s_op->free_cached_objects(sb, sc);
	}

	up_read(&sb->s_umount);
	return freed;
}

static unsigned long super_cache_count(struct shrinker *shrink,
				       struct shrink_control *sc)
{
	struct super_block *sb;
	long	total_objects = 0;

	sb = container_of(shrink, struct super_block, s_shrink);

	/*
	 * We don't call trylock_super() here as it is a scalability bottleneck,
	 * so we're exposed to partial setup state. The shrinker rwsem does not
	 * protect filesystem operations backing list_lru_shrink_count() or
	 * s_op->nr_cached_objects(). Counts can change between
	 * super_cache_count and super_cache_scan, so we really don't need locks
	 * here.
	 *
	 * However, if we are currently mounting the superblock, the underlying
	 * filesystem might be in a state of partial construction and hence it
	 * is dangerous to access it.  trylock_super() uses a SB_BORN check to
	 * avoid this situation, so do the same here. The memory barrier is
	 * matched with the one in mount_fs() as we don't hold locks here.
	 */
	if (!(sb->s_flags & SB_BORN))
		return 0;
	smp_rmb();

	if (sb->s_op && sb->s_op->nr_cached_objects)
		total_objects = sb->s_op->nr_cached_objects(sb, sc);

	total_objects += list_lru_shrink_count(&sb->s_dentry_lru, sc);
	total_objects += list_lru_shrink_count(&sb->s_inode_lru, sc);

	if (!total_objects)
		return SHRINK_EMPTY;

	total_objects = vfs_pressure_ratio(total_objects);
	return total_objects;
}

static void destroy_super_work(struct work_struct *work)
{
	struct super_block *s = container_of(work, struct super_block,
							destroy_work);
	int i;

	for (i = 0; i < SB_FREEZE_LEVELS; i++)
		percpu_free_rwsem(&s->s_writers.rw_sem[i]);
	kfree(s);
}

static void destroy_super_rcu(struct rcu_head *head)
{
	struct super_block *s = container_of(head, struct super_block, rcu);
	INIT_WORK(&s->destroy_work, destroy_super_work);
	schedule_work(&s->destroy_work);
}

/* Free a superblock that has never been seen by anyone */
static void destroy_unused_super(struct super_block *s)
{
	if (!s)
		return;
	up_write(&s->s_umount);
	list_lru_destroy(&s->s_dentry_lru);
	list_lru_destroy(&s->s_inode_lru);
	security_sb_free(s);
	put_user_ns(s->s_user_ns);
	kfree(s->s_subtype);
	free_prealloced_shrinker(&s->s_shrink);
	/* no delays needed */
	destroy_super_work(&s->destroy_work);
}

/**
 *	alloc_super	-	create new superblock
 *	@type:	filesystem type superblock should belong to
 *	@flags: the mount flags
 *	@user_ns: User namespace for the super_block
 *
 *	Allocates and initializes a new &struct super_block.  alloc_super()
 *	returns a pointer new superblock or %NULL if allocation had failed.
 */
static struct super_block *alloc_super(struct file_system_type *type, int flags,
				       struct user_namespace *user_ns)
{
	struct super_block *s = kzalloc(sizeof(struct super_block),  GFP_USER);
	static const struct super_operations default_op;
	int i;

	if (!s)
		return NULL;

	INIT_LIST_HEAD(&s->s_mounts);
	s->s_user_ns = get_user_ns(user_ns);
	init_rwsem(&s->s_umount);
	lockdep_set_class(&s->s_umount, &type->s_umount_key);
	/*
	 * sget() can have s_umount recursion.
	 *
	 * When it cannot find a suitable sb, it allocates a new
	 * one (this one), and tries again to find a suitable old
	 * one.
	 *
	 * In case that succeeds, it will acquire the s_umount
	 * lock of the old one. Since these are clearly distrinct
	 * locks, and this object isn't exposed yet, there's no
	 * risk of deadlocks.
	 *
	 * Annotate this by putting this lock in a different
	 * subclass.
	 */
	down_write_nested(&s->s_umount, SINGLE_DEPTH_NESTING);

	if (security_sb_alloc(s))
		goto fail;

	for (i = 0; i < SB_FREEZE_LEVELS; i++) {
		if (__percpu_init_rwsem(&s->s_writers.rw_sem[i],
					sb_writers_name[i],
					&type->s_writers_key[i]))
			goto fail;
	}
	init_waitqueue_head(&s->s_writers.wait_unfrozen);
	s->s_bdi = &noop_backing_dev_info;
	s->s_flags = flags;
	if (s->s_user_ns != &init_user_ns)
		s->s_iflags |= SB_I_NODEV;
	INIT_HLIST_NODE(&s->s_instances);
	INIT_HLIST_BL_HEAD(&s->s_roots);
	mutex_init(&s->s_sync_lock);
	INIT_LIST_HEAD(&s->s_inodes);
	spin_lock_init(&s->s_inode_list_lock);
	INIT_LIST_HEAD(&s->s_inodes_wb);
	spin_lock_init(&s->s_inode_wblist_lock);

	s->s_count = 1;
	atomic_set(&s->s_active, 1);
	mutex_init(&s->s_vfs_rename_mutex);
	lockdep_set_class(&s->s_vfs_rename_mutex, &type->s_vfs_rename_key);
	init_rwsem(&s->s_dquot.dqio_sem);
	s->s_maxbytes = MAX_NON_LFS;
	s->s_op = &default_op;
	s->s_time_gran = 1000000000;
	s->cleancache_poolid = CLEANCACHE_NO_POOL;

	s->s_shrink.seeks = DEFAULT_SEEKS;
	s->s_shrink.scan_objects = super_cache_scan;
	s->s_shrink.count_objects = super_cache_count;
	s->s_shrink.batch = 1024;
	s->s_shrink.flags = SHRINKER_NUMA_AWARE | SHRINKER_MEMCG_AWARE;
	if (prealloc_shrinker(&s->s_shrink))
		goto fail;
	if (list_lru_init_memcg(&s->s_dentry_lru, &s->s_shrink))
		goto fail;
	if (list_lru_init_memcg(&s->s_inode_lru, &s->s_shrink))
		goto fail;
	return s;

fail:
	destroy_unused_super(s);
	return NULL;
}

/* Superblock refcounting  */

/*
 * Drop a superblock's refcount.  The caller must hold sb_lock.
 */
static void __put_super(struct super_block *s)
{
	if (!--s->s_count) {
		list_del_init(&s->s_list);
		WARN_ON(s->s_dentry_lru.node);
		WARN_ON(s->s_inode_lru.node);
		WARN_ON(!list_empty(&s->s_mounts));
		security_sb_free(s);
		put_user_ns(s->s_user_ns);
		kfree(s->s_subtype);
		call_rcu(&s->rcu, destroy_super_rcu);
	}
}

/**
 *	put_super	-	drop a temporary reference to superblock
 *	@sb: superblock in question
 *
 *	Drops a temporary reference, frees superblock if there's no
 *	references left.
 */
static void put_super(struct super_block *sb)
{
	spin_lock(&sb_lock);
	__put_super(sb);
	spin_unlock(&sb_lock);
}


/**
 *	deactivate_locked_super	-	drop an active reference to superblock
 *	@s: superblock to deactivate
 *
 *	Drops an active reference to superblock, converting it into a temporary
 *	one if there is no other active references left.  In that case we
 *	tell fs driver to shut it down and drop the temporary reference we
 *	had just acquired.
 *
 *	Caller holds exclusive lock on superblock; that lock is released.
 */
void deactivate_locked_super(struct super_block *s)
{
	struct file_system_type *fs = s->s_type;
	if (atomic_dec_and_test(&s->s_active)) {
		cleancache_invalidate_fs(s);
		unregister_shrinker(&s->s_shrink);
		fs->kill_sb(s);

		/*
		 * Since list_lru_destroy() may sleep, we cannot call it from
		 * put_super(), where we hold the sb_lock. Therefore we destroy
		 * the lru lists right now.
		 */
		list_lru_destroy(&s->s_dentry_lru);
		list_lru_destroy(&s->s_inode_lru);

		put_filesystem(fs);
		put_super(s);
	} else {
		up_write(&s->s_umount);
	}
}

EXPORT_SYMBOL(deactivate_locked_super);

/**
 *	deactivate_super	-	drop an active reference to superblock
 *	@s: superblock to deactivate
 *
 *	Variant of deactivate_locked_super(), except that superblock is *not*
 *	locked by caller.  If we are going to drop the final active reference,
 *	lock will be acquired prior to that.
 */
void deactivate_super(struct super_block *s)
{
        if (!atomic_add_unless(&s->s_active, -1, 1)) {
		down_write(&s->s_umount);
		deactivate_locked_super(s);
	}
}

EXPORT_SYMBOL(deactivate_super);

/**
 *	grab_super - acquire an active reference
 *	@s: reference we are trying to make active
 *
 *	Tries to acquire an active reference.  grab_super() is used when we
 * 	had just found a superblock in super_blocks or fs_type->fs_supers
 *	and want to turn it into a full-blown active reference.  grab_super()
 *	is called with sb_lock held and drops it.  Returns 1 in case of
 *	success, 0 if we had failed (superblock contents was already dead or
 *	dying when grab_super() had been called).  Note that this is only
 *	called for superblocks not in rundown mode (== ones still on ->fs_supers
 *	of their type), so increment of ->s_count is OK here.
 */
static int grab_super(struct super_block *s) __releases(sb_lock)
{
	s->s_count++;
	spin_unlock(&sb_lock);
	down_write(&s->s_umount);
	if ((s->s_flags & SB_BORN) && atomic_inc_not_zero(&s->s_active)) {
		put_super(s);
		return 1;
	}
	up_write(&s->s_umount);
	put_super(s);
	return 0;
}

/*
 *	trylock_super - try to grab ->s_umount shared
 *	@sb: reference we are trying to grab
 *
 *	Try to prevent fs shutdown.  This is used in places where we
 *	cannot take an active reference but we need to ensure that the
 *	filesystem is not shut down while we are working on it. It returns
 *	false if we cannot acquire s_umount or if we lose the race and
 *	filesystem already got into shutdown, and returns true with the s_umount
 *	lock held in read mode in case of success. On successful return,
 *	the caller must drop the s_umount lock when done.
 *
 *	Note that unlike get_super() et.al. this one does *not* bump ->s_count.
 *	The reason why it's safe is that we are OK with doing trylock instead
 *	of down_read().  There's a couple of places that are OK with that, but
 *	it's very much not a general-purpose interface.
 */
bool trylock_super(struct super_block *sb)
{
	if (down_read_trylock(&sb->s_umount)) {
		if (!hlist_unhashed(&sb->s_instances) &&
		    sb->s_root && (sb->s_flags & SB_BORN))
			return true;
		up_read(&sb->s_umount);
	}

	return false;
}

/**
 *	generic_shutdown_super	-	common helper for ->kill_sb()
 *	@sb: superblock to kill
 *
 *	generic_shutdown_super() does all fs-independent work on superblock
 *	shutdown.  Typical ->kill_sb() should pick all fs-specific objects
 *	that need destruction out of superblock, call generic_shutdown_super()
 *	and release aforementioned objects.  Note: dentries and inodes _are_
 *	taken care of and do not need specific handling.
 *
 *	Upon calling this function, the filesystem may no longer alter or
 *	rearrange the set of dentries belonging to this super_block, nor may it
 *	change the attachments of dentries to inodes.
 */
void generic_shutdown_super(struct super_block *sb)
{
	const struct super_operations *sop = sb->s_op;

	if (sb->s_root) {
		shrink_dcache_for_umount(sb);
		sync_filesystem(sb);
		sb->s_flags &= ~SB_ACTIVE;

		fsnotify_sb_delete(sb);
		cgroup_writeback_umount();

		evict_inodes(sb);

		if (sb->s_dio_done_wq) {
			destroy_workqueue(sb->s_dio_done_wq);
			sb->s_dio_done_wq = NULL;
		}

		if (sop->put_super)
			sop->put_super(sb);

		if (!list_empty(&sb->s_inodes)) {
			printk("VFS: Busy inodes after unmount of %s. "
			   "Self-destruct in 5 seconds.  Have a nice day...\n",
			   sb->s_id);
		}
	}
	spin_lock(&sb_lock);
	/* should be initialized for __put_super_and_need_restart() */
	hlist_del_init(&sb->s_instances);
	spin_unlock(&sb_lock);
	up_write(&sb->s_umount);
	if (sb->s_bdi != &noop_backing_dev_info) {
		bdi_put(sb->s_bdi);
		sb->s_bdi = &noop_backing_dev_info;
	}
}

EXPORT_SYMBOL(generic_shutdown_super);

/**
 * sget_fc - Find or create a superblock
 * @fc:	Filesystem context.
 * @test: Comparison callback
 * @set: Setup callback
 *
 * Find or create a superblock using the parameters stored in the filesystem
 * context and the two callback functions.
 *
 * If an extant superblock is matched, then that will be returned with an
 * elevated reference count that the caller must transfer or discard.
 *
 * If no match is made, a new superblock will be allocated and basic
 * initialisation will be performed (s_type, s_fs_info and s_id will be set and
 * the set() callback will be invoked), the superblock will be published and it
 * will be returned in a partially constructed state with SB_BORN and SB_ACTIVE
 * as yet unset.
 */
struct super_block *sget_fc(struct fs_context *fc,
			    int (*test)(struct super_block *, struct fs_context *),
			    int (*set)(struct super_block *, struct fs_context *))
{
	struct super_block *s = NULL;
	struct super_block *old;
	struct user_namespace *user_ns = fc->global ? &init_user_ns : fc->user_ns;
	int err;

	if (!(fc->sb_flags & SB_KERNMOUNT) &&
	    fc->purpose != FS_CONTEXT_FOR_SUBMOUNT) {
		/* Don't allow mounting unless the caller has CAP_SYS_ADMIN
		 * over the namespace.
		 */
		if (!(fc->fs_type->fs_flags & FS_USERNS_MOUNT)) {
			if (!capable(CAP_SYS_ADMIN))
				return ERR_PTR(-EPERM);
		} else {
			if (!ns_capable(fc->user_ns, CAP_SYS_ADMIN))
				return ERR_PTR(-EPERM);
		}
	}

retry:
	spin_lock(&sb_lock);
	if (test) {
		hlist_for_each_entry(old, &fc->fs_type->fs_supers, s_instances) {
			if (test(old, fc))
				goto share_extant_sb;
		}
	}
	if (!s) {
		spin_unlock(&sb_lock);
		s = alloc_super(fc->fs_type, fc->sb_flags, user_ns);
		if (!s)
			return ERR_PTR(-ENOMEM);
		goto retry;
	}

	s->s_fs_info = fc->s_fs_info;
	err = set(s, fc);
	if (err) {
		s->s_fs_info = NULL;
		spin_unlock(&sb_lock);
		destroy_unused_super(s);
		return ERR_PTR(err);
	}
	fc->s_fs_info = NULL;
	s->s_type = fc->fs_type;
	strlcpy(s->s_id, s->s_type->name, sizeof(s->s_id));
	list_add_tail(&s->s_list, &super_blocks);
	hlist_add_head(&s->s_instances, &s->s_type->fs_supers);
	spin_unlock(&sb_lock);
	get_filesystem(s->s_type);
	register_shrinker_prepared(&s->s_shrink);
	return s;

share_extant_sb:
	if (user_ns != old->s_user_ns) {
		spin_unlock(&sb_lock);
		destroy_unused_super(s);
		return ERR_PTR(-EBUSY);
	}
	if (!grab_super(old))
		goto retry;
	destroy_unused_super(s);
	return old;
}
EXPORT_SYMBOL(sget_fc);

/**
 *	sget_userns -	find or create a superblock
 *	@type:	filesystem type superblock should belong to
 *	@test:	comparison callback
 *	@set:	setup callback
 *	@flags:	mount flags
 *	@user_ns: User namespace for the super_block
 *	@data:	argument to each of them
 */
struct super_block *sget_userns(struct file_system_type *type,
			int (*test)(struct super_block *,void *),
			int (*set)(struct super_block *,void *),
			int flags, struct user_namespace *user_ns,
			void *data)
{
	struct super_block *s = NULL;
	struct super_block *old;
	int err;

	if (!(flags & (SB_KERNMOUNT|SB_SUBMOUNT)) &&
	    !(type->fs_flags & FS_USERNS_MOUNT) &&
	    !capable(CAP_SYS_ADMIN))
		return ERR_PTR(-EPERM);
retry:
	spin_lock(&sb_lock);
	if (test) {
		hlist_for_each_entry(old, &type->fs_supers, s_instances) {
			if (!test(old, data))
				continue;
			if (user_ns != old->s_user_ns) {
				spin_unlock(&sb_lock);
				destroy_unused_super(s);
				return ERR_PTR(-EBUSY);
			}
			if (!grab_super(old))
				goto retry;
			destroy_unused_super(s);
			return old;
		}
	}
	if (!s) {
		spin_unlock(&sb_lock);
		s = alloc_super(type, (flags & ~SB_SUBMOUNT), user_ns);
		if (!s)
			return ERR_PTR(-ENOMEM);
		goto retry;
	}

	err = set(s, data);
	if (err) {
		spin_unlock(&sb_lock);
		destroy_unused_super(s);
		return ERR_PTR(err);
	}
	s->s_type = type;
	strlcpy(s->s_id, type->name, sizeof(s->s_id));
	list_add_tail(&s->s_list, &super_blocks);
	hlist_add_head(&s->s_instances, &type->fs_supers);
	spin_unlock(&sb_lock);
	get_filesystem(type);
	register_shrinker_prepared(&s->s_shrink);
	return s;
}

EXPORT_SYMBOL(sget_userns);

/**
 *	sget	-	find or create a superblock
 *	@type:	  filesystem type superblock should belong to
 *	@test:	  comparison callback
 *	@set:	  setup callback
 *	@flags:	  mount flags
 *	@data:	  argument to each of them
 */
struct super_block *sget(struct file_system_type *type,
			int (*test)(struct super_block *,void *),
			int (*set)(struct super_block *,void *),
			int flags,
			void *data)
{
	struct user_namespace *user_ns = current_user_ns();

	/* We don't yet pass the user namespace of the parent
	 * mount through to here so always use &init_user_ns
	 * until that changes.
	 */
	if (flags & SB_SUBMOUNT)
		user_ns = &init_user_ns;

	/* Ensure the requestor has permissions over the target filesystem */
	if (!(flags & (SB_KERNMOUNT|SB_SUBMOUNT)) && !ns_capable(user_ns, CAP_SYS_ADMIN))
		return ERR_PTR(-EPERM);

	return sget_userns(type, test, set, flags, user_ns, data);
}

EXPORT_SYMBOL(sget);

void drop_super(struct super_block *sb)
{
	up_read(&sb->s_umount);
	put_super(sb);
}

EXPORT_SYMBOL(drop_super);

void drop_super_exclusive(struct super_block *sb)
{
	up_write(&sb->s_umount);
	put_super(sb);
}
EXPORT_SYMBOL(drop_super_exclusive);

static void __iterate_supers(void (*f)(struct super_block *))
{
	struct super_block *sb, *p = NULL;

	spin_lock(&sb_lock);
	list_for_each_entry(sb, &super_blocks, s_list) {
		if (hlist_unhashed(&sb->s_instances))
			continue;
		sb->s_count++;
		spin_unlock(&sb_lock);

		f(sb);

		spin_lock(&sb_lock);
		if (p)
			__put_super(p);
		p = sb;
	}
	if (p)
		__put_super(p);
	spin_unlock(&sb_lock);
}
/**
 *	iterate_supers - call function for all active superblocks
 *	@f: function to call
 *	@arg: argument to pass to it
 *
 *	Scans the superblock list and calls given function, passing it
 *	locked superblock and given argument.
 */
void iterate_supers(void (*f)(struct super_block *, void *), void *arg)
{
	struct super_block *sb, *p = NULL;

	spin_lock(&sb_lock);
	list_for_each_entry(sb, &super_blocks, s_list) {
		if (hlist_unhashed(&sb->s_instances))
			continue;
		sb->s_count++;
		spin_unlock(&sb_lock);

		down_read(&sb->s_umount);
		if (sb->s_root && (sb->s_flags & SB_BORN))
			f(sb, arg);
		up_read(&sb->s_umount);

		spin_lock(&sb_lock);
		if (p)
			__put_super(p);
		p = sb;
	}
	if (p)
		__put_super(p);
	spin_unlock(&sb_lock);
}

/**
 *	iterate_supers_type - call function for superblocks of given type
 *	@type: fs type
 *	@f: function to call
 *	@arg: argument to pass to it
 *
 *	Scans the superblock list and calls given function, passing it
 *	locked superblock and given argument.
 */
void iterate_supers_type(struct file_system_type *type,
	void (*f)(struct super_block *, void *), void *arg)
{
	struct super_block *sb, *p = NULL;

	spin_lock(&sb_lock);
	hlist_for_each_entry(sb, &type->fs_supers, s_instances) {
		sb->s_count++;
		spin_unlock(&sb_lock);

		down_read(&sb->s_umount);
		if (sb->s_root && (sb->s_flags & SB_BORN))
			f(sb, arg);
		up_read(&sb->s_umount);

		spin_lock(&sb_lock);
		if (p)
			__put_super(p);
		p = sb;
	}
	if (p)
		__put_super(p);
	spin_unlock(&sb_lock);
}

EXPORT_SYMBOL(iterate_supers_type);

static struct super_block *__get_super(struct block_device *bdev, bool excl)
{
	struct super_block *sb;

	if (!bdev)
		return NULL;

	spin_lock(&sb_lock);
rescan:
	list_for_each_entry(sb, &super_blocks, s_list) {
		if (hlist_unhashed(&sb->s_instances))
			continue;
		if (sb->s_bdev == bdev) {
			sb->s_count++;
			spin_unlock(&sb_lock);
			if (!excl)
				down_read(&sb->s_umount);
			else
				down_write(&sb->s_umount);
			/* still alive? */
			if (sb->s_root && (sb->s_flags & SB_BORN))
				return sb;
			if (!excl)
				up_read(&sb->s_umount);
			else
				up_write(&sb->s_umount);
			/* nope, got unmounted */
			spin_lock(&sb_lock);
			__put_super(sb);
			goto rescan;
		}
	}
	spin_unlock(&sb_lock);
	return NULL;
}

/**
 *	get_super - get the superblock of a device
 *	@bdev: device to get the superblock for
 *
 *	Scans the superblock list and finds the superblock of the file system
 *	mounted on the device given. %NULL is returned if no match is found.
 */
struct super_block *get_super(struct block_device *bdev)
{
	return __get_super(bdev, false);
}
EXPORT_SYMBOL(get_super);

static struct super_block *__get_super_thawed(struct block_device *bdev,
					      bool excl)
{
	while (1) {
		struct super_block *s = __get_super(bdev, excl);
		if (!s || s->s_writers.frozen == SB_UNFROZEN)
			return s;
		if (!excl)
			up_read(&s->s_umount);
		else
			up_write(&s->s_umount);
		wait_event(s->s_writers.wait_unfrozen,
			   s->s_writers.frozen == SB_UNFROZEN);
		put_super(s);
	}
}

/**
 *	get_super_thawed - get thawed superblock of a device
 *	@bdev: device to get the superblock for
 *
 *	Scans the superblock list and finds the superblock of the file system
 *	mounted on the device. The superblock is returned once it is thawed
 *	(or immediately if it was not frozen). %NULL is returned if no match
 *	is found.
 */
struct super_block *get_super_thawed(struct block_device *bdev)
{
	return __get_super_thawed(bdev, false);
}
EXPORT_SYMBOL(get_super_thawed);

/**
 *	get_super_exclusive_thawed - get thawed superblock of a device
 *	@bdev: device to get the superblock for
 *
 *	Scans the superblock list and finds the superblock of the file system
 *	mounted on the device. The superblock is returned once it is thawed
 *	(or immediately if it was not frozen) and s_umount semaphore is held
 *	in exclusive mode. %NULL is returned if no match is found.
 */
struct super_block *get_super_exclusive_thawed(struct block_device *bdev)
{
	return __get_super_thawed(bdev, true);
}
EXPORT_SYMBOL(get_super_exclusive_thawed);

/**
 * get_active_super - get an active reference to the superblock of a device
 * @bdev: device to get the superblock for
 *
 * Scans the superblock list and finds the superblock of the file system
 * mounted on the device given.  Returns the superblock with an active
 * reference or %NULL if none was found.
 */
struct super_block *get_active_super(struct block_device *bdev)
{
	struct super_block *sb;

	if (!bdev)
		return NULL;

restart:
	spin_lock(&sb_lock);
	list_for_each_entry(sb, &super_blocks, s_list) {
		if (hlist_unhashed(&sb->s_instances))
			continue;
		if (sb->s_bdev == bdev) {
			if (!grab_super(sb))
				goto restart;
			up_write(&sb->s_umount);
			return sb;
		}
	}
	spin_unlock(&sb_lock);
	return NULL;
}

struct super_block *user_get_super(dev_t dev)
{
	struct super_block *sb;

	spin_lock(&sb_lock);
rescan:
	list_for_each_entry(sb, &super_blocks, s_list) {
		if (hlist_unhashed(&sb->s_instances))
			continue;
		if (sb->s_dev ==  dev) {
			sb->s_count++;
			spin_unlock(&sb_lock);
			down_read(&sb->s_umount);
			/* still alive? */
			if (sb->s_root && (sb->s_flags & SB_BORN))
				return sb;
			up_read(&sb->s_umount);
			/* nope, got unmounted */
			spin_lock(&sb_lock);
			__put_super(sb);
			goto rescan;
		}
	}
	spin_unlock(&sb_lock);
	return NULL;
}

/**
 * reconfigure_super - asks filesystem to change superblock parameters
 * @fc: The superblock and configuration
 *
 * Alters the configuration parameters of a live superblock.
 */
int reconfigure_super(struct fs_context *fc)
{
	struct super_block *sb = fc->root->d_sb;
	int retval;
	bool remount_ro = false;
	bool force = fc->sb_flags & SB_FORCE;

	if (fc->sb_flags_mask & ~MS_RMT_MASK)
		return -EINVAL;
	if (sb->s_writers.frozen != SB_UNFROZEN)
		return -EBUSY;

	retval = security_sb_remount(sb, fc->security);
	if (retval)
		return retval;

	if (fc->sb_flags_mask & SB_RDONLY) {
#ifdef CONFIG_BLOCK
		if (!(fc->sb_flags & SB_RDONLY) && bdev_read_only(sb->s_bdev))
			return -EACCES;
#endif

		remount_ro = (fc->sb_flags & SB_RDONLY) && !sb_rdonly(sb);
	}

	if (remount_ro) {
		if (!hlist_empty(&sb->s_pins)) {
			up_write(&sb->s_umount);
			group_pin_kill(&sb->s_pins);
			down_write(&sb->s_umount);
			if (!sb->s_root)
				return 0;
			if (sb->s_writers.frozen != SB_UNFROZEN)
				return -EBUSY;
			remount_ro = !sb_rdonly(sb);
		}
	}
	shrink_dcache_sb(sb);

	/* If we are reconfiguring to RDONLY and current sb is read/write,
	 * make sure there are no files open for writing.
	 */
	if (remount_ro) {
		if (force) {
			sb->s_readonly_remount = 1;
			smp_wmb();
		} else {
			retval = sb_prepare_remount_readonly(sb);
			if (retval)
				return retval;
		}
	}

	if (fc->ops->reconfigure) {
		retval = fc->ops->reconfigure(fc);
		if (retval) {
			if (!force)
				goto cancel_readonly;
			/* If forced remount, go ahead despite any errors */
			WARN(1, "forced remount of a %s fs returned %i\n",
			     sb->s_type->name, retval);
		}
	}

	WRITE_ONCE(sb->s_flags, ((sb->s_flags & ~fc->sb_flags_mask) |
				 (fc->sb_flags & fc->sb_flags_mask)));
	/* Needs to be ordered wrt mnt_is_readonly() */
	smp_wmb();
	sb->s_readonly_remount = 0;

	/*
	 * Some filesystems modify their metadata via some other path than the
	 * bdev buffer cache (eg. use a private mapping, or directories in
	 * pagecache, etc). Also file data modifications go via their own
	 * mappings. So If we try to mount readonly then copy the filesystem
	 * from bdev, we could get stale data, so invalidate it to give a best
	 * effort at coherency.
	 */
	if (remount_ro && sb->s_bdev)
		invalidate_bdev(sb->s_bdev);
	return 0;

cancel_readonly:
	sb->s_readonly_remount = 0;
	return retval;
}

static void do_emergency_remount_callback(struct super_block *sb)
{
	down_write(&sb->s_umount);
	if (sb->s_root && sb->s_bdev && (sb->s_flags & SB_BORN) &&
	    !sb_rdonly(sb)) {
		struct fs_context *fc;

		fc = fs_context_for_reconfigure(sb->s_root,
					SB_RDONLY | SB_FORCE, SB_RDONLY);
		if (!IS_ERR(fc)) {
			if (parse_monolithic_mount_data(fc, NULL) == 0)
				(void)reconfigure_super(fc);
			put_fs_context(fc);
		}
	}
	up_write(&sb->s_umount);
}

static void do_emergency_remount(struct work_struct *work)
{
	__iterate_supers(do_emergency_remount_callback);
	kfree(work);
	printk("Emergency Remount complete\n");
}

void emergency_remount(void)
{
	struct work_struct *work;

	work = kmalloc(sizeof(*work), GFP_ATOMIC);
	if (work) {
		INIT_WORK(work, do_emergency_remount);
		schedule_work(work);
	}
}

static void do_thaw_all_callback(struct super_block *sb)
{
	down_write(&sb->s_umount);
	if (sb->s_root && sb->s_flags & SB_BORN) {
		emergency_thaw_bdev(sb);
		thaw_super_locked(sb);
	} else {
		up_write(&sb->s_umount);
	}
}

static void do_thaw_all(struct work_struct *work)
{
	__iterate_supers(do_thaw_all_callback);
	kfree(work);
	printk(KERN_WARNING "Emergency Thaw complete\n");
}

/**
 * emergency_thaw_all -- forcibly thaw every frozen filesystem
 *
 * Used for emergency unfreeze of all filesystems via SysRq
 */
void emergency_thaw_all(void)
{
	struct work_struct *work;

	work = kmalloc(sizeof(*work), GFP_ATOMIC);
	if (work) {
		INIT_WORK(work, do_thaw_all);
		schedule_work(work);
	}
}

static DEFINE_IDA(unnamed_dev_ida);

/**
 * get_anon_bdev - Allocate a block device for filesystems which don't have one.
 * @p: Pointer to a dev_t.
 *
 * Filesystems which don't use real block devices can call this function
 * to allocate a virtual block device.
 *
 * Context: Any context.  Frequently called while holding sb_lock.
 * Return: 0 on success, -EMFILE if there are no anonymous bdevs left
 * or -ENOMEM if memory allocation failed.
 */
int get_anon_bdev(dev_t *p)
{
	int dev;

	/*
	 * Many userspace utilities consider an FSID of 0 invalid.
	 * Always return at least 1 from get_anon_bdev.
	 */
	dev = ida_alloc_range(&unnamed_dev_ida, 1, (1 << MINORBITS) - 1,
			GFP_ATOMIC);
	if (dev == -ENOSPC)
		dev = -EMFILE;
	if (dev < 0)
		return dev;

	*p = MKDEV(0, dev);
	return 0;
}
EXPORT_SYMBOL(get_anon_bdev);

void free_anon_bdev(dev_t dev)
{
	ida_free(&unnamed_dev_ida, MINOR(dev));
}
EXPORT_SYMBOL(free_anon_bdev);

int set_anon_super(struct super_block *s, void *data)
{
	return get_anon_bdev(&s->s_dev);
}
EXPORT_SYMBOL(set_anon_super);

void kill_anon_super(struct super_block *sb)
{
	dev_t dev = sb->s_dev;
	generic_shutdown_super(sb);
	free_anon_bdev(dev);
}
EXPORT_SYMBOL(kill_anon_super);

void kill_litter_super(struct super_block *sb)
{
	if (sb->s_root)
		d_genocide(sb->s_root);
	kill_anon_super(sb);
}
EXPORT_SYMBOL(kill_litter_super);

static int ns_test_super(struct super_block *sb, void *data)
{
	return sb->s_fs_info == data;
}

static int ns_set_super(struct super_block *sb, void *data)
{
	sb->s_fs_info = data;
	return set_anon_super(sb, NULL);
}

struct dentry *mount_ns(struct file_system_type *fs_type,
	int flags, void *data, void *ns, struct user_namespace *user_ns,
	int (*fill_super)(struct super_block *, void *, int))
{
	struct super_block *sb;

	/* Don't allow mounting unless the caller has CAP_SYS_ADMIN
	 * over the namespace.
	 */
	if (!(flags & SB_KERNMOUNT) && !ns_capable(user_ns, CAP_SYS_ADMIN))
		return ERR_PTR(-EPERM);

	sb = sget_userns(fs_type, ns_test_super, ns_set_super, flags,
			 user_ns, ns);
	if (IS_ERR(sb))
		return ERR_CAST(sb);

	if (!sb->s_root) {
		int err;
		err = fill_super(sb, data, flags & SB_SILENT ? 1 : 0);
		if (err) {
			deactivate_locked_super(sb);
			return ERR_PTR(err);
		}

		sb->s_flags |= SB_ACTIVE;
	}

	return dget(sb->s_root);
}

EXPORT_SYMBOL(mount_ns);

int set_anon_super_fc(struct super_block *sb, struct fs_context *fc)
{
	return set_anon_super(sb, NULL);
}
EXPORT_SYMBOL(set_anon_super_fc);

static int test_keyed_super(struct super_block *sb, struct fs_context *fc)
{
	return sb->s_fs_info == fc->s_fs_info;
}

static int test_single_super(struct super_block *s, struct fs_context *fc)
{
	return 1;
}

/**
 * vfs_get_super - Get a superblock with a search key set in s_fs_info.
 * @fc: The filesystem context holding the parameters
 * @keying: How to distinguish superblocks
 * @fill_super: Helper to initialise a new superblock
 *
 * Search for a superblock and create a new one if not found.  The search
 * criterion is controlled by @keying.  If the search fails, a new superblock
 * is created and @fill_super() is called to initialise it.
 *
 * @keying can take one of a number of values:
 *
 * (1) vfs_get_single_super - Only one superblock of this type may exist on the
 *     system.  This is typically used for special system filesystems.
 *
 * (2) vfs_get_keyed_super - Multiple superblocks may exist, but they must have
 *     distinct keys (where the key is in s_fs_info).  Searching for the same
 *     key again will turn up the superblock for that key.
 *
 * (3) vfs_get_independent_super - Multiple superblocks may exist and are
 *     unkeyed.  Each call will get a new superblock.
 *
 * A permissions check is made by sget_fc() unless we're getting a superblock
 * for a kernel-internal mount or a submount.
 */
int vfs_get_super(struct fs_context *fc,
		  enum vfs_get_super_keying keying,
		  int (*fill_super)(struct super_block *sb,
				    struct fs_context *fc))
{
	int (*test)(struct super_block *, struct fs_context *);
	struct super_block *sb;

	switch (keying) {
	case vfs_get_single_super:
		test = test_single_super;
		break;
	case vfs_get_keyed_super:
		test = test_keyed_super;
		break;
	case vfs_get_independent_super:
		test = NULL;
		break;
	default:
		BUG();
	}

	sb = sget_fc(fc, test, set_anon_super_fc);
	if (IS_ERR(sb))
		return PTR_ERR(sb);

	if (!sb->s_root) {
		int err = fill_super(sb, fc);
		if (err) {
			deactivate_locked_super(sb);
			return err;
		}

		sb->s_flags |= SB_ACTIVE;
	}

	BUG_ON(fc->root);
	fc->root = dget(sb->s_root);
	return 0;
}
EXPORT_SYMBOL(vfs_get_super);

#ifdef CONFIG_BLOCK
static int set_bdev_super(struct super_block *s, void *data)
{
	s->s_bdev = data;
	s->s_dev = s->s_bdev->bd_dev;
	s->s_bdi = bdi_get(s->s_bdev->bd_bdi);

	return 0;
}

static int test_bdev_super(struct super_block *s, void *data)
{
	return (void *)s->s_bdev == data;
}

struct dentry *mount_bdev(struct file_system_type *fs_type,
	int flags, const char *dev_name, void *data,
	int (*fill_super)(struct super_block *, void *, int))
{
	struct block_device *bdev;
	struct super_block *s;
	fmode_t mode = FMODE_READ | FMODE_EXCL;
	int error = 0;

	if (!(flags & SB_RDONLY))
		mode |= FMODE_WRITE;

	bdev = blkdev_get_by_path(dev_name, mode, fs_type);
	if (IS_ERR(bdev))
		return ERR_CAST(bdev);

	/*
	 * once the super is inserted into the list by sget, s_umount
	 * will protect the lockfs code from trying to start a snapshot
	 * while we are mounting
	 */
	mutex_lock(&bdev->bd_fsfreeze_mutex);
	if (bdev->bd_fsfreeze_count > 0) {
		mutex_unlock(&bdev->bd_fsfreeze_mutex);
		error = -EBUSY;
		goto error_bdev;
	}
	s = sget(fs_type, test_bdev_super, set_bdev_super, flags | SB_NOSEC,
		 bdev);
	mutex_unlock(&bdev->bd_fsfreeze_mutex);
	if (IS_ERR(s))
		goto error_s;

	if (s->s_root) {
		if ((flags ^ s->s_flags) & SB_RDONLY) {
			deactivate_locked_super(s);
			error = -EBUSY;
			goto error_bdev;
		}

		/*
		 * s_umount nests inside bd_mutex during
		 * __invalidate_device().  blkdev_put() acquires
		 * bd_mutex and can't be called under s_umount.  Drop
		 * s_umount temporarily.  This is safe as we're
		 * holding an active reference.
		 */
		up_write(&s->s_umount);
		blkdev_put(bdev, mode);
		down_write(&s->s_umount);
	} else {
		s->s_mode = mode;
		snprintf(s->s_id, sizeof(s->s_id), "%pg", bdev);
		sb_set_blocksize(s, block_size(bdev));
		error = fill_super(s, data, flags & SB_SILENT ? 1 : 0);
		if (error) {
			deactivate_locked_super(s);
			goto error;
		}

		s->s_flags |= SB_ACTIVE;
		bdev->bd_super = s;
	}

	return dget(s->s_root);

error_s:
	error = PTR_ERR(s);
error_bdev:
	blkdev_put(bdev, mode);
error:
	return ERR_PTR(error);
}
EXPORT_SYMBOL(mount_bdev);

void kill_block_super(struct super_block *sb)
{
	struct block_device *bdev = sb->s_bdev;
	fmode_t mode = sb->s_mode;

	bdev->bd_super = NULL;
	generic_shutdown_super(sb);
	sync_blockdev(bdev);
	WARN_ON_ONCE(!(mode & FMODE_EXCL));
	blkdev_put(bdev, mode | FMODE_EXCL);
}

EXPORT_SYMBOL(kill_block_super);
#endif

struct dentry *mount_nodev(struct file_system_type *fs_type,
	int flags, void *data,
	int (*fill_super)(struct super_block *, void *, int))
{
	int error;
	struct super_block *s = sget(fs_type, NULL, set_anon_super, flags, NULL);

	if (IS_ERR(s))
		return ERR_CAST(s);

	error = fill_super(s, data, flags & SB_SILENT ? 1 : 0);
	if (error) {
		deactivate_locked_super(s);
		return ERR_PTR(error);
	}
	s->s_flags |= SB_ACTIVE;
	return dget(s->s_root);
}
EXPORT_SYMBOL(mount_nodev);

static int reconfigure_single(struct super_block *s,
			      int flags, void *data)
{
	struct fs_context *fc;
	int ret;

	/* The caller really need to be passing fc down into mount_single(),
	 * then a chunk of this can be removed.  [Bollocks -- AV]
	 * Better yet, reconfiguration shouldn't happen, but rather the second
	 * mount should be rejected if the parameters are not compatible.
	 */
	fc = fs_context_for_reconfigure(s->s_root, flags, MS_RMT_MASK);
	if (IS_ERR(fc))
		return PTR_ERR(fc);

	ret = parse_monolithic_mount_data(fc, data);
	if (ret < 0)
		goto out;

	ret = reconfigure_super(fc);
out:
	put_fs_context(fc);
	return ret;
}

static int compare_single(struct super_block *s, void *p)
{
	return 1;
}

struct dentry *mount_single(struct file_system_type *fs_type,
	int flags, void *data,
	int (*fill_super)(struct super_block *, void *, int))
{
	struct super_block *s;
	int error;

	s = sget(fs_type, compare_single, set_anon_super, flags, NULL);
	if (IS_ERR(s))
		return ERR_CAST(s);
	if (!s->s_root) {
		error = fill_super(s, data, flags & SB_SILENT ? 1 : 0);
		if (!error)
			s->s_flags |= SB_ACTIVE;
	} else {
		error = reconfigure_single(s, flags, data);
	}
	if (unlikely(error)) {
		deactivate_locked_super(s);
		return ERR_PTR(error);
	}
	return dget(s->s_root);
}
EXPORT_SYMBOL(mount_single);

/**
 * vfs_get_tree - Get the mountable root
 * @fc: The superblock configuration context.
 *
 * The filesystem is invoked to get or create a superblock which can then later
 * be used for mounting.  The filesystem places a pointer to the root to be
 * used for mounting in @fc->root.
 */
int vfs_get_tree(struct fs_context *fc)
{
	struct super_block *sb;
	int error;

<<<<<<< HEAD
	if (fc->fs_type->fs_flags & FS_REQUIRES_DEV && !fc->source) {
		errorf(fc, "Filesystem requires source device");
		return -ENOENT;
	}

	if (fc->root)
		return -EBUSY;

=======
	if (fc->root)
		return -EBUSY;

>>>>>>> 69dbdfff
	/* Get the mountable root in fc->root, with a ref on the root and a ref
	 * on the superblock.
	 */
	error = fc->ops->get_tree(fc);
	if (error < 0)
		return error;

	if (!fc->root) {
		pr_err("Filesystem %s get_tree() didn't set fc->root\n",
		       fc->fs_type->name);
		/* We don't know what the locking state of the superblock is -
		 * if there is a superblock.
		 */
		BUG();
	}

	sb = fc->root->d_sb;
	WARN_ON(!sb->s_bdi);

	if (fc->subtype && !sb->s_subtype) {
		sb->s_subtype = fc->subtype;
		fc->subtype = NULL;
	}

	/*
	 * Write barrier is for super_cache_count(). We place it before setting
	 * SB_BORN as the data dependency between the two functions is the
	 * superblock structure contents that we just set up, not the SB_BORN
	 * flag.
	 */
	smp_wmb();
	sb->s_flags |= SB_BORN;

	error = security_sb_set_mnt_opts(sb, fc->security, 0, NULL);
	if (unlikely(error)) {
		fc_drop_locked(fc);
		return error;
	}

	/*
	 * filesystems should never set s_maxbytes larger than MAX_LFS_FILESIZE
	 * but s_maxbytes was an unsigned long long for many releases. Throw
	 * this warning for a little while to try and catch filesystems that
	 * violate this rule.
	 */
	WARN((sb->s_maxbytes < 0), "%s set sb->s_maxbytes to "
		"negative value (%lld)\n", fc->fs_type->name, sb->s_maxbytes);

	return 0;
}
EXPORT_SYMBOL(vfs_get_tree);

/*
 * Setup private BDI for given superblock. It gets automatically cleaned up
 * in generic_shutdown_super().
 */
int super_setup_bdi_name(struct super_block *sb, char *fmt, ...)
{
	struct backing_dev_info *bdi;
	int err;
	va_list args;

	bdi = bdi_alloc(GFP_KERNEL);
	if (!bdi)
		return -ENOMEM;

	bdi->name = sb->s_type->name;

	va_start(args, fmt);
	err = bdi_register_va(bdi, fmt, args);
	va_end(args);
	if (err) {
		bdi_put(bdi);
		return err;
	}
	WARN_ON(sb->s_bdi != &noop_backing_dev_info);
	sb->s_bdi = bdi;

	return 0;
}
EXPORT_SYMBOL(super_setup_bdi_name);

/*
 * Setup private BDI for given superblock. I gets automatically cleaned up
 * in generic_shutdown_super().
 */
int super_setup_bdi(struct super_block *sb)
{
	static atomic_long_t bdi_seq = ATOMIC_LONG_INIT(0);

	return super_setup_bdi_name(sb, "%.28s-%ld", sb->s_type->name,
				    atomic_long_inc_return(&bdi_seq));
}
EXPORT_SYMBOL(super_setup_bdi);

/*
 * This is an internal function, please use sb_end_{write,pagefault,intwrite}
 * instead.
 */
void __sb_end_write(struct super_block *sb, int level)
{
	percpu_up_read(sb->s_writers.rw_sem + level-1);
}
EXPORT_SYMBOL(__sb_end_write);

/*
 * This is an internal function, please use sb_start_{write,pagefault,intwrite}
 * instead.
 */
int __sb_start_write(struct super_block *sb, int level, bool wait)
{
	bool force_trylock = false;
	int ret = 1;

#ifdef CONFIG_LOCKDEP
	/*
	 * We want lockdep to tell us about possible deadlocks with freezing
	 * but it's it bit tricky to properly instrument it. Getting a freeze
	 * protection works as getting a read lock but there are subtle
	 * problems. XFS for example gets freeze protection on internal level
	 * twice in some cases, which is OK only because we already hold a
	 * freeze protection also on higher level. Due to these cases we have
	 * to use wait == F (trylock mode) which must not fail.
	 */
	if (wait) {
		int i;

		for (i = 0; i < level - 1; i++)
			if (percpu_rwsem_is_held(sb->s_writers.rw_sem + i)) {
				force_trylock = true;
				break;
			}
	}
#endif
	if (wait && !force_trylock)
		percpu_down_read(sb->s_writers.rw_sem + level-1);
	else
		ret = percpu_down_read_trylock(sb->s_writers.rw_sem + level-1);

	WARN_ON(force_trylock && !ret);
	return ret;
}
EXPORT_SYMBOL(__sb_start_write);

/**
 * sb_wait_write - wait until all writers to given file system finish
 * @sb: the super for which we wait
 * @level: type of writers we wait for (normal vs page fault)
 *
 * This function waits until there are no writers of given type to given file
 * system.
 */
static void sb_wait_write(struct super_block *sb, int level)
{
	percpu_down_write(sb->s_writers.rw_sem + level-1);
}

/*
 * We are going to return to userspace and forget about these locks, the
 * ownership goes to the caller of thaw_super() which does unlock().
 */
static void lockdep_sb_freeze_release(struct super_block *sb)
{
	int level;

	for (level = SB_FREEZE_LEVELS - 1; level >= 0; level--)
		percpu_rwsem_release(sb->s_writers.rw_sem + level, 0, _THIS_IP_);
}

/*
 * Tell lockdep we are holding these locks before we call ->unfreeze_fs(sb).
 */
static void lockdep_sb_freeze_acquire(struct super_block *sb)
{
	int level;

	for (level = 0; level < SB_FREEZE_LEVELS; ++level)
		percpu_rwsem_acquire(sb->s_writers.rw_sem + level, 0, _THIS_IP_);
}

static void sb_freeze_unlock(struct super_block *sb)
{
	int level;

	for (level = SB_FREEZE_LEVELS - 1; level >= 0; level--)
		percpu_up_write(sb->s_writers.rw_sem + level);
}

/**
 * freeze_super - lock the filesystem and force it into a consistent state
 * @sb: the super to lock
 *
 * Syncs the super to make sure the filesystem is consistent and calls the fs's
 * freeze_fs.  Subsequent calls to this without first thawing the fs will return
 * -EBUSY.
 *
 * During this function, sb->s_writers.frozen goes through these values:
 *
 * SB_UNFROZEN: File system is normal, all writes progress as usual.
 *
 * SB_FREEZE_WRITE: The file system is in the process of being frozen.  New
 * writes should be blocked, though page faults are still allowed. We wait for
 * all writes to complete and then proceed to the next stage.
 *
 * SB_FREEZE_PAGEFAULT: Freezing continues. Now also page faults are blocked
 * but internal fs threads can still modify the filesystem (although they
 * should not dirty new pages or inodes), writeback can run etc. After waiting
 * for all running page faults we sync the filesystem which will clean all
 * dirty pages and inodes (no new dirty pages or inodes can be created when
 * sync is running).
 *
 * SB_FREEZE_FS: The file system is frozen. Now all internal sources of fs
 * modification are blocked (e.g. XFS preallocation truncation on inode
 * reclaim). This is usually implemented by blocking new transactions for
 * filesystems that have them and need this additional guard. After all
 * internal writers are finished we call ->freeze_fs() to finish filesystem
 * freezing. Then we transition to SB_FREEZE_COMPLETE state. This state is
 * mostly auxiliary for filesystems to verify they do not modify frozen fs.
 *
 * sb->s_writers.frozen is protected by sb->s_umount.
 */
int freeze_super(struct super_block *sb)
{
	int ret;

	atomic_inc(&sb->s_active);
	down_write(&sb->s_umount);
	if (sb->s_writers.frozen != SB_UNFROZEN) {
		deactivate_locked_super(sb);
		return -EBUSY;
	}

	if (!(sb->s_flags & SB_BORN)) {
		up_write(&sb->s_umount);
		return 0;	/* sic - it's "nothing to do" */
	}

	if (sb_rdonly(sb)) {
		/* Nothing to do really... */
		sb->s_writers.frozen = SB_FREEZE_COMPLETE;
		up_write(&sb->s_umount);
		return 0;
	}

	sb->s_writers.frozen = SB_FREEZE_WRITE;
	/* Release s_umount to preserve sb_start_write -> s_umount ordering */
	up_write(&sb->s_umount);
	sb_wait_write(sb, SB_FREEZE_WRITE);
	down_write(&sb->s_umount);

	/* Now we go and block page faults... */
	sb->s_writers.frozen = SB_FREEZE_PAGEFAULT;
	sb_wait_write(sb, SB_FREEZE_PAGEFAULT);

	/* All writers are done so after syncing there won't be dirty data */
	sync_filesystem(sb);

	/* Now wait for internal filesystem counter */
	sb->s_writers.frozen = SB_FREEZE_FS;
	sb_wait_write(sb, SB_FREEZE_FS);

	if (sb->s_op->freeze_fs) {
		ret = sb->s_op->freeze_fs(sb);
		if (ret) {
			printk(KERN_ERR
				"VFS:Filesystem freeze failed\n");
			sb->s_writers.frozen = SB_UNFROZEN;
			sb_freeze_unlock(sb);
			wake_up(&sb->s_writers.wait_unfrozen);
			deactivate_locked_super(sb);
			return ret;
		}
	}
	/*
	 * For debugging purposes so that fs can warn if it sees write activity
	 * when frozen is set to SB_FREEZE_COMPLETE, and for thaw_super().
	 */
	sb->s_writers.frozen = SB_FREEZE_COMPLETE;
	lockdep_sb_freeze_release(sb);
	up_write(&sb->s_umount);
	return 0;
}
EXPORT_SYMBOL(freeze_super);

/**
 * thaw_super -- unlock filesystem
 * @sb: the super to thaw
 *
 * Unlocks the filesystem and marks it writeable again after freeze_super().
 */
static int thaw_super_locked(struct super_block *sb)
{
	int error;

	if (sb->s_writers.frozen != SB_FREEZE_COMPLETE) {
		up_write(&sb->s_umount);
		return -EINVAL;
	}

	if (sb_rdonly(sb)) {
		sb->s_writers.frozen = SB_UNFROZEN;
		goto out;
	}

	lockdep_sb_freeze_acquire(sb);

	if (sb->s_op->unfreeze_fs) {
		error = sb->s_op->unfreeze_fs(sb);
		if (error) {
			printk(KERN_ERR
				"VFS:Filesystem thaw failed\n");
			lockdep_sb_freeze_release(sb);
			up_write(&sb->s_umount);
			return error;
		}
	}

	sb->s_writers.frozen = SB_UNFROZEN;
	sb_freeze_unlock(sb);
out:
	wake_up(&sb->s_writers.wait_unfrozen);
	deactivate_locked_super(sb);
	return 0;
}

int thaw_super(struct super_block *sb)
{
	down_write(&sb->s_umount);
	return thaw_super_locked(sb);
}
EXPORT_SYMBOL(thaw_super);<|MERGE_RESOLUTION|>--- conflicted
+++ resolved
@@ -1467,20 +1467,9 @@
 	struct super_block *sb;
 	int error;
 
-<<<<<<< HEAD
-	if (fc->fs_type->fs_flags & FS_REQUIRES_DEV && !fc->source) {
-		errorf(fc, "Filesystem requires source device");
-		return -ENOENT;
-	}
-
 	if (fc->root)
 		return -EBUSY;
 
-=======
-	if (fc->root)
-		return -EBUSY;
-
->>>>>>> 69dbdfff
 	/* Get the mountable root in fc->root, with a ref on the root and a ref
 	 * on the superblock.
 	 */
