--- conflicted
+++ resolved
@@ -2251,10 +2251,7 @@
 error_tgt_fput:
 	if (full_check) {
 		clear_tfile_check_list();
-<<<<<<< HEAD
-=======
 		loop_check_gen++;
->>>>>>> e197b30f
 		mutex_unlock(&epmutex);
 	}
 
