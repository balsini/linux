--- conflicted
+++ resolved
@@ -4208,16 +4208,6 @@
 static void rtl_hw_start_8168b(struct rtl8169_private *tp)
 {
 	RTL_W8(tp, Config3, RTL_R8(tp, Config3) & ~Beacon_en);
-<<<<<<< HEAD
-}
-
-static void rtl_hw_start_8168bef(struct rtl8169_private *tp)
-{
-	rtl_hw_start_8168bb(tp);
-
-	RTL_W8(tp, Config4, RTL_R8(tp, Config4) & ~(1 << 0));
-=======
->>>>>>> 348b80b2
 }
 
 static void __rtl_hw_start_8168cp(struct rtl8169_private *tp)
