--- conflicted
+++ resolved
@@ -503,62 +503,6 @@
 	return phy_ethtool_ksettings_set(dev->phydev, cmd);
 }
 
-<<<<<<< HEAD
-static void bcmgenet_set_rx_csum(struct net_device *dev,
-				 netdev_features_t wanted)
-{
-	struct bcmgenet_priv *priv = netdev_priv(dev);
-	u32 rbuf_chk_ctrl;
-	bool rx_csum_en;
-
-	rx_csum_en = !!(wanted & NETIF_F_RXCSUM);
-
-	rbuf_chk_ctrl = bcmgenet_rbuf_readl(priv, RBUF_CHK_CTRL);
-
-	/* enable rx checksumming */
-	if (rx_csum_en)
-		rbuf_chk_ctrl |= RBUF_RXCHK_EN | RBUF_L3_PARSE_DIS;
-	else
-		rbuf_chk_ctrl &= ~RBUF_RXCHK_EN;
-	priv->desc_rxchk_en = rx_csum_en;
-
-	/* If UniMAC forwards CRC, we need to skip over it to get
-	 * a valid CHK bit to be set in the per-packet status word
-	*/
-	if (rx_csum_en && priv->crc_fwd_en)
-		rbuf_chk_ctrl |= RBUF_SKIP_FCS;
-	else
-		rbuf_chk_ctrl &= ~RBUF_SKIP_FCS;
-
-	bcmgenet_rbuf_writel(priv, rbuf_chk_ctrl, RBUF_CHK_CTRL);
-}
-
-static void bcmgenet_set_tx_csum(struct net_device *dev,
-				 netdev_features_t wanted)
-{
-	struct bcmgenet_priv *priv = netdev_priv(dev);
-	bool desc_64b_en;
-	u32 tbuf_ctrl, rbuf_ctrl;
-
-	tbuf_ctrl = bcmgenet_tbuf_ctrl_get(priv);
-	rbuf_ctrl = bcmgenet_rbuf_readl(priv, RBUF_CTRL);
-
-	desc_64b_en = !!(wanted & NETIF_F_HW_CSUM);
-
-	/* enable 64 bytes descriptor in both directions (RBUF and TBUF) */
-	if (desc_64b_en) {
-		tbuf_ctrl |= RBUF_64B_EN;
-		rbuf_ctrl |= RBUF_64B_EN;
-	} else {
-		tbuf_ctrl &= ~RBUF_64B_EN;
-		rbuf_ctrl &= ~RBUF_64B_EN;
-	}
-	priv->desc_64b_en = desc_64b_en;
-
-	bcmgenet_tbuf_ctrl_set(priv, tbuf_ctrl);
-	bcmgenet_rbuf_writel(priv, rbuf_ctrl, RBUF_CTRL);
-}
-
 static int bcmgenet_set_features(struct net_device *dev,
 				 netdev_features_t features)
 {
@@ -574,26 +518,6 @@
 	reg = bcmgenet_umac_readl(priv, UMAC_CMD);
 	priv->crc_fwd_en = !!(reg & CMD_CRC_FWD);
 
-	bcmgenet_set_tx_csum(dev, features);
-	bcmgenet_set_rx_csum(dev, features);
-
-=======
-static int bcmgenet_set_features(struct net_device *dev,
-				 netdev_features_t features)
-{
-	struct bcmgenet_priv *priv = netdev_priv(dev);
-	u32 reg;
-	int ret;
-
-	ret = clk_prepare_enable(priv->clk);
-	if (ret)
-		return ret;
-
-	/* Make sure we reflect the value of CRC_CMD_FWD */
-	reg = bcmgenet_umac_readl(priv, UMAC_CMD);
-	priv->crc_fwd_en = !!(reg & CMD_CRC_FWD);
-
->>>>>>> 778fbf41
 	clk_disable_unprepare(priv->clk);
 
 	return ret;
@@ -1795,29 +1719,12 @@
 			goto next;
 		}
 
-<<<<<<< HEAD
-		if (!priv->desc_64b_en) {
-			dma_length_status =
-				dmadesc_get_length_status(priv, cb->bd_addr);
-		} else {
-			struct status_64 *status;
-			__be16 rx_csum;
-
-			status = (struct status_64 *)skb->data;
-			dma_length_status = status->length_status;
-			rx_csum = (__force __be16)(status->rx_csum & 0xffff);
-			if (priv->desc_rxchk_en) {
-				skb->csum = (__force __wsum)ntohs(rx_csum);
-				skb->ip_summed = CHECKSUM_COMPLETE;
-			}
-=======
 		status = (struct status_64 *)skb->data;
 		dma_length_status = status->length_status;
 		if (dev->features & NETIF_F_RXCSUM) {
 			rx_csum = (__force __be16)(status->rx_csum & 0xffff);
 			skb->csum = (__force __wsum)ntohs(rx_csum);
 			skb->ip_summed = CHECKSUM_COMPLETE;
->>>>>>> 778fbf41
 		}
 
 		/* DMA flags and length are still valid no matter how
@@ -1862,15 +1769,9 @@
 
 		skb_put(skb, len);
 
-<<<<<<< HEAD
-		/* remove hardware 2bytes added for IP alignment */
-		skb_pull(skb, 2);
-		len -= 2;
-=======
 		/* remove RSB and hardware 2bytes added for IP alignment */
 		skb_pull(skb, 66);
 		len -= 66;
->>>>>>> 778fbf41
 
 		if (priv->crc_fwd_en) {
 			skb_trim(skb, len - ETH_FCS_LEN);
