/*******************************************************************************
 * Vhost kernel TCM fabric driver for virtio SCSI initiators
 *
 * (C) Copyright 2010-2013 Datera, Inc.
 * (C) Copyright 2010-2012 IBM Corp.
 *
 * Licensed to the Linux Foundation under the General Public License (GPL) version 2.
 *
 * Authors: Nicholas A. Bellinger <nab@daterainc.com>
 *          Stefan Hajnoczi <stefanha@linux.vnet.ibm.com>
 *
 * This program is free software; you can redistribute it and/or modify
 * it under the terms of the GNU General Public License as published by
 * the Free Software Foundation; either version 2 of the License, or
 * (at your option) any later version.
 *
 * This program is distributed in the hope that it will be useful,
 * but WITHOUT ANY WARRANTY; without even the implied warranty of
 * MERCHANTABILITY or FITNESS FOR A PARTICULAR PURPOSE.  See the
 * GNU General Public License for more details.
 *
 ****************************************************************************/

#include <linux/module.h>
#include <linux/moduleparam.h>
#include <generated/utsrelease.h>
#include <linux/utsname.h>
#include <linux/init.h>
#include <linux/slab.h>
#include <linux/kthread.h>
#include <linux/types.h>
#include <linux/string.h>
#include <linux/configfs.h>
#include <linux/ctype.h>
#include <linux/compat.h>
#include <linux/eventfd.h>
#include <linux/fs.h>
#include <linux/vmalloc.h>
#include <linux/miscdevice.h>
#include <asm/unaligned.h>
#include <scsi/scsi_common.h>
#include <scsi/scsi_proto.h>
#include <target/target_core_base.h>
#include <target/target_core_fabric.h>
#include <linux/vhost.h>
#include <linux/virtio_scsi.h>
#include <linux/llist.h>
#include <linux/bitmap.h>

#include "vhost.h"

#define VHOST_SCSI_VERSION  "v0.1"
#define VHOST_SCSI_NAMELEN 256
#define VHOST_SCSI_MAX_CDB_SIZE 32
#define VHOST_SCSI_DEFAULT_TAGS 256
#define VHOST_SCSI_PREALLOC_SGLS 2048
#define VHOST_SCSI_PREALLOC_UPAGES 2048
#define VHOST_SCSI_PREALLOC_PROT_SGLS 2048

struct vhost_scsi_inflight {
	/* Wait for the flush operation to finish */
	struct completion comp;
	/* Refcount for the inflight reqs */
	struct kref kref;
};

struct vhost_scsi_cmd {
	/* Descriptor from vhost_get_vq_desc() for virt_queue segment */
	int tvc_vq_desc;
	/* virtio-scsi initiator task attribute */
	int tvc_task_attr;
	/* virtio-scsi response incoming iovecs */
	int tvc_in_iovs;
	/* virtio-scsi initiator data direction */
	enum dma_data_direction tvc_data_direction;
	/* Expected data transfer length from virtio-scsi header */
	u32 tvc_exp_data_len;
	/* The Tag from include/linux/virtio_scsi.h:struct virtio_scsi_cmd_req */
	u64 tvc_tag;
	/* The number of scatterlists associated with this cmd */
	u32 tvc_sgl_count;
	u32 tvc_prot_sgl_count;
	/* Saved unpacked SCSI LUN for vhost_scsi_submission_work() */
	u32 tvc_lun;
	/* Pointer to the SGL formatted memory from virtio-scsi */
	struct scatterlist *tvc_sgl;
	struct scatterlist *tvc_prot_sgl;
	struct page **tvc_upages;
	/* Pointer to response header iovec */
	struct iovec tvc_resp_iov;
	/* Pointer to vhost_scsi for our device */
	struct vhost_scsi *tvc_vhost;
	/* Pointer to vhost_virtqueue for the cmd */
	struct vhost_virtqueue *tvc_vq;
	/* Pointer to vhost nexus memory */
	struct vhost_scsi_nexus *tvc_nexus;
	/* The TCM I/O descriptor that is accessed via container_of() */
	struct se_cmd tvc_se_cmd;
	/* work item used for cmwq dispatch to vhost_scsi_submission_work() */
	struct work_struct work;
	/* Copy of the incoming SCSI command descriptor block (CDB) */
	unsigned char tvc_cdb[VHOST_SCSI_MAX_CDB_SIZE];
	/* Sense buffer that will be mapped into outgoing status */
	unsigned char tvc_sense_buf[TRANSPORT_SENSE_BUFFER];
	/* Completed commands list, serviced from vhost worker thread */
	struct llist_node tvc_completion_list;
	/* Used to track inflight cmd */
	struct vhost_scsi_inflight *inflight;
};

struct vhost_scsi_nexus {
	/* Pointer to TCM session for I_T Nexus */
	struct se_session *tvn_se_sess;
};

struct vhost_scsi_tpg {
	/* Vhost port target portal group tag for TCM */
	u16 tport_tpgt;
	/* Used to track number of TPG Port/Lun Links wrt to explict I_T Nexus shutdown */
	int tv_tpg_port_count;
	/* Used for vhost_scsi device reference to tpg_nexus, protected by tv_tpg_mutex */
	int tv_tpg_vhost_count;
	/* Used for enabling T10-PI with legacy devices */
	int tv_fabric_prot_type;
	/* list for vhost_scsi_list */
	struct list_head tv_tpg_list;
	/* Used to protect access for tpg_nexus */
	struct mutex tv_tpg_mutex;
	/* Pointer to the TCM VHost I_T Nexus for this TPG endpoint */
	struct vhost_scsi_nexus *tpg_nexus;
	/* Pointer back to vhost_scsi_tport */
	struct vhost_scsi_tport *tport;
	/* Returned by vhost_scsi_make_tpg() */
	struct se_portal_group se_tpg;
	/* Pointer back to vhost_scsi, protected by tv_tpg_mutex */
	struct vhost_scsi *vhost_scsi;
};

struct vhost_scsi_tport {
	/* SCSI protocol the tport is providing */
	u8 tport_proto_id;
	/* Binary World Wide unique Port Name for Vhost Target port */
	u64 tport_wwpn;
	/* ASCII formatted WWPN for Vhost Target port */
	char tport_name[VHOST_SCSI_NAMELEN];
	/* Returned by vhost_scsi_make_tport() */
	struct se_wwn tport_wwn;
};

struct vhost_scsi_evt {
	/* event to be sent to guest */
	struct virtio_scsi_event event;
	/* event list, serviced from vhost worker thread */
	struct llist_node list;
};

enum {
	VHOST_SCSI_VQ_CTL = 0,
	VHOST_SCSI_VQ_EVT = 1,
	VHOST_SCSI_VQ_IO = 2,
};

/* Note: can't set VIRTIO_F_VERSION_1 yet, since that implies ANY_LAYOUT. */
enum {
	VHOST_SCSI_FEATURES = VHOST_FEATURES | (1ULL << VIRTIO_SCSI_F_HOTPLUG) |
					       (1ULL << VIRTIO_SCSI_F_T10_PI)
};

#define VHOST_SCSI_MAX_TARGET	256
#define VHOST_SCSI_MAX_VQ	128
#define VHOST_SCSI_MAX_EVENT	128

struct vhost_scsi_virtqueue {
	struct vhost_virtqueue vq;
	/*
	 * Reference counting for inflight reqs, used for flush operation. At
	 * each time, one reference tracks new commands submitted, while we
	 * wait for another one to reach 0.
	 */
	struct vhost_scsi_inflight inflights[2];
	/*
	 * Indicate current inflight in use, protected by vq->mutex.
	 * Writers must also take dev mutex and flush under it.
	 */
	int inflight_idx;
};

struct vhost_scsi {
	/* Protected by vhost_scsi->dev.mutex */
	struct vhost_scsi_tpg **vs_tpg;
	char vs_vhost_wwpn[TRANSPORT_IQN_LEN];

	struct vhost_dev dev;
	struct vhost_scsi_virtqueue vqs[VHOST_SCSI_MAX_VQ];

	struct vhost_work vs_completion_work; /* cmd completion work item */
	struct llist_head vs_completion_list; /* cmd completion queue */

	struct vhost_work vs_event_work; /* evt injection work item */
	struct llist_head vs_event_list; /* evt injection queue */

	bool vs_events_missed; /* any missed events, protected by vq->mutex */
	int vs_events_nr; /* num of pending events, protected by vq->mutex */
};

/*
 * Context for processing request and control queue operations.
 */
struct vhost_scsi_ctx {
	int head;
	unsigned int out, in;
	size_t req_size, rsp_size;
	size_t out_size, in_size;
	u8 *target, *lunp;
	void *req;
	struct iov_iter out_iter;
};

static struct workqueue_struct *vhost_scsi_workqueue;

/* Global spinlock to protect vhost_scsi TPG list for vhost IOCTL access */
static DEFINE_MUTEX(vhost_scsi_mutex);
static LIST_HEAD(vhost_scsi_list);

static void vhost_scsi_done_inflight(struct kref *kref)
{
	struct vhost_scsi_inflight *inflight;

	inflight = container_of(kref, struct vhost_scsi_inflight, kref);
	complete(&inflight->comp);
}

static void vhost_scsi_init_inflight(struct vhost_scsi *vs,
				    struct vhost_scsi_inflight *old_inflight[])
{
	struct vhost_scsi_inflight *new_inflight;
	struct vhost_virtqueue *vq;
	int idx, i;

	for (i = 0; i < VHOST_SCSI_MAX_VQ; i++) {
		vq = &vs->vqs[i].vq;

		mutex_lock(&vq->mutex);

		/* store old infight */
		idx = vs->vqs[i].inflight_idx;
		if (old_inflight)
			old_inflight[i] = &vs->vqs[i].inflights[idx];

		/* setup new infight */
		vs->vqs[i].inflight_idx = idx ^ 1;
		new_inflight = &vs->vqs[i].inflights[idx ^ 1];
		kref_init(&new_inflight->kref);
		init_completion(&new_inflight->comp);

		mutex_unlock(&vq->mutex);
	}
}

static struct vhost_scsi_inflight *
vhost_scsi_get_inflight(struct vhost_virtqueue *vq)
{
	struct vhost_scsi_inflight *inflight;
	struct vhost_scsi_virtqueue *svq;

	svq = container_of(vq, struct vhost_scsi_virtqueue, vq);
	inflight = &svq->inflights[svq->inflight_idx];
	kref_get(&inflight->kref);

	return inflight;
}

static void vhost_scsi_put_inflight(struct vhost_scsi_inflight *inflight)
{
	kref_put(&inflight->kref, vhost_scsi_done_inflight);
}

static int vhost_scsi_check_true(struct se_portal_group *se_tpg)
{
	return 1;
}

static int vhost_scsi_check_false(struct se_portal_group *se_tpg)
{
	return 0;
}

static char *vhost_scsi_get_fabric_wwn(struct se_portal_group *se_tpg)
{
	struct vhost_scsi_tpg *tpg = container_of(se_tpg,
				struct vhost_scsi_tpg, se_tpg);
	struct vhost_scsi_tport *tport = tpg->tport;

	return &tport->tport_name[0];
}

static u16 vhost_scsi_get_tpgt(struct se_portal_group *se_tpg)
{
	struct vhost_scsi_tpg *tpg = container_of(se_tpg,
				struct vhost_scsi_tpg, se_tpg);
	return tpg->tport_tpgt;
}

static int vhost_scsi_check_prot_fabric_only(struct se_portal_group *se_tpg)
{
	struct vhost_scsi_tpg *tpg = container_of(se_tpg,
				struct vhost_scsi_tpg, se_tpg);

	return tpg->tv_fabric_prot_type;
}

static u32 vhost_scsi_tpg_get_inst_index(struct se_portal_group *se_tpg)
{
	return 1;
}

static void vhost_scsi_release_cmd(struct se_cmd *se_cmd)
{
	struct vhost_scsi_cmd *tv_cmd = container_of(se_cmd,
				struct vhost_scsi_cmd, tvc_se_cmd);
	struct se_session *se_sess = tv_cmd->tvc_nexus->tvn_se_sess;
	int i;

	if (tv_cmd->tvc_sgl_count) {
		for (i = 0; i < tv_cmd->tvc_sgl_count; i++)
			put_page(sg_page(&tv_cmd->tvc_sgl[i]));
	}
	if (tv_cmd->tvc_prot_sgl_count) {
		for (i = 0; i < tv_cmd->tvc_prot_sgl_count; i++)
			put_page(sg_page(&tv_cmd->tvc_prot_sgl[i]));
	}

	vhost_scsi_put_inflight(tv_cmd->inflight);
	target_free_tag(se_sess, se_cmd);
}

static u32 vhost_scsi_sess_get_index(struct se_session *se_sess)
{
	return 0;
}

static int vhost_scsi_write_pending(struct se_cmd *se_cmd)
{
	/* Go ahead and process the write immediately */
	target_execute_cmd(se_cmd);
	return 0;
}

static int vhost_scsi_write_pending_status(struct se_cmd *se_cmd)
{
	return 0;
}

static void vhost_scsi_set_default_node_attrs(struct se_node_acl *nacl)
{
	return;
}

static int vhost_scsi_get_cmd_state(struct se_cmd *se_cmd)
{
	return 0;
}

static void vhost_scsi_complete_cmd(struct vhost_scsi_cmd *cmd)
{
	struct vhost_scsi *vs = cmd->tvc_vhost;

	llist_add(&cmd->tvc_completion_list, &vs->vs_completion_list);

	vhost_work_queue(&vs->dev, &vs->vs_completion_work);
}

static int vhost_scsi_queue_data_in(struct se_cmd *se_cmd)
{
	struct vhost_scsi_cmd *cmd = container_of(se_cmd,
				struct vhost_scsi_cmd, tvc_se_cmd);
	vhost_scsi_complete_cmd(cmd);
	return 0;
}

static int vhost_scsi_queue_status(struct se_cmd *se_cmd)
{
	struct vhost_scsi_cmd *cmd = container_of(se_cmd,
				struct vhost_scsi_cmd, tvc_se_cmd);
	vhost_scsi_complete_cmd(cmd);
	return 0;
}

static void vhost_scsi_queue_tm_rsp(struct se_cmd *se_cmd)
{
	return;
}

static void vhost_scsi_aborted_task(struct se_cmd *se_cmd)
{
	return;
}

static void vhost_scsi_free_evt(struct vhost_scsi *vs, struct vhost_scsi_evt *evt)
{
	vs->vs_events_nr--;
	kfree(evt);
}

static struct vhost_scsi_evt *
vhost_scsi_allocate_evt(struct vhost_scsi *vs,
		       u32 event, u32 reason)
{
	struct vhost_virtqueue *vq = &vs->vqs[VHOST_SCSI_VQ_EVT].vq;
	struct vhost_scsi_evt *evt;

	if (vs->vs_events_nr > VHOST_SCSI_MAX_EVENT) {
		vs->vs_events_missed = true;
		return NULL;
	}

	evt = kzalloc(sizeof(*evt), GFP_KERNEL);
	if (!evt) {
		vq_err(vq, "Failed to allocate vhost_scsi_evt\n");
		vs->vs_events_missed = true;
		return NULL;
	}

	evt->event.event = cpu_to_vhost32(vq, event);
	evt->event.reason = cpu_to_vhost32(vq, reason);
	vs->vs_events_nr++;

	return evt;
}

static void vhost_scsi_free_cmd(struct vhost_scsi_cmd *cmd)
{
	struct se_cmd *se_cmd = &cmd->tvc_se_cmd;

	/* TODO locking against target/backend threads? */
	transport_generic_free_cmd(se_cmd, 0);

}

static int vhost_scsi_check_stop_free(struct se_cmd *se_cmd)
{
	return target_put_sess_cmd(se_cmd);
}

static void
vhost_scsi_do_evt_work(struct vhost_scsi *vs, struct vhost_scsi_evt *evt)
{
	struct vhost_virtqueue *vq = &vs->vqs[VHOST_SCSI_VQ_EVT].vq;
	struct virtio_scsi_event *event = &evt->event;
	struct virtio_scsi_event __user *eventp;
	unsigned out, in;
	int head, ret;

	if (!vq->private_data) {
		vs->vs_events_missed = true;
		return;
	}

again:
	vhost_disable_notify(&vs->dev, vq);
	head = vhost_get_vq_desc(vq, vq->iov,
			ARRAY_SIZE(vq->iov), &out, &in,
			NULL, NULL);
	if (head < 0) {
		vs->vs_events_missed = true;
		return;
	}
	if (head == vq->num) {
		if (vhost_enable_notify(&vs->dev, vq))
			goto again;
		vs->vs_events_missed = true;
		return;
	}

	if ((vq->iov[out].iov_len != sizeof(struct virtio_scsi_event))) {
		vq_err(vq, "Expecting virtio_scsi_event, got %zu bytes\n",
				vq->iov[out].iov_len);
		vs->vs_events_missed = true;
		return;
	}

	if (vs->vs_events_missed) {
		event->event |= cpu_to_vhost32(vq, VIRTIO_SCSI_T_EVENTS_MISSED);
		vs->vs_events_missed = false;
	}

	eventp = vq->iov[out].iov_base;
	ret = __copy_to_user(eventp, event, sizeof(*event));
	if (!ret)
		vhost_add_used_and_signal(&vs->dev, vq, head, 0);
	else
		vq_err(vq, "Faulted on vhost_scsi_send_event\n");
}

static void vhost_scsi_evt_work(struct vhost_work *work)
{
	struct vhost_scsi *vs = container_of(work, struct vhost_scsi,
					vs_event_work);
	struct vhost_virtqueue *vq = &vs->vqs[VHOST_SCSI_VQ_EVT].vq;
	struct vhost_scsi_evt *evt, *t;
	struct llist_node *llnode;

	mutex_lock(&vq->mutex);
	llnode = llist_del_all(&vs->vs_event_list);
	llist_for_each_entry_safe(evt, t, llnode, list) {
		vhost_scsi_do_evt_work(vs, evt);
		vhost_scsi_free_evt(vs, evt);
	}
	mutex_unlock(&vq->mutex);
}

/* Fill in status and signal that we are done processing this command
 *
 * This is scheduled in the vhost work queue so we are called with the owner
 * process mm and can access the vring.
 */
static void vhost_scsi_complete_cmd_work(struct vhost_work *work)
{
	struct vhost_scsi *vs = container_of(work, struct vhost_scsi,
					vs_completion_work);
	DECLARE_BITMAP(signal, VHOST_SCSI_MAX_VQ);
	struct virtio_scsi_cmd_resp v_rsp;
	struct vhost_scsi_cmd *cmd, *t;
	struct llist_node *llnode;
	struct se_cmd *se_cmd;
	struct iov_iter iov_iter;
	int ret, vq;

	bitmap_zero(signal, VHOST_SCSI_MAX_VQ);
	llnode = llist_del_all(&vs->vs_completion_list);
	llist_for_each_entry_safe(cmd, t, llnode, tvc_completion_list) {
		se_cmd = &cmd->tvc_se_cmd;

		pr_debug("%s tv_cmd %p resid %u status %#02x\n", __func__,
			cmd, se_cmd->residual_count, se_cmd->scsi_status);

		memset(&v_rsp, 0, sizeof(v_rsp));
		v_rsp.resid = cpu_to_vhost32(cmd->tvc_vq, se_cmd->residual_count);
		/* TODO is status_qualifier field needed? */
		v_rsp.status = se_cmd->scsi_status;
		v_rsp.sense_len = cpu_to_vhost32(cmd->tvc_vq,
						 se_cmd->scsi_sense_length);
		memcpy(v_rsp.sense, cmd->tvc_sense_buf,
		       se_cmd->scsi_sense_length);

		iov_iter_init(&iov_iter, READ, &cmd->tvc_resp_iov,
			      cmd->tvc_in_iovs, sizeof(v_rsp));
		ret = copy_to_iter(&v_rsp, sizeof(v_rsp), &iov_iter);
		if (likely(ret == sizeof(v_rsp))) {
			struct vhost_scsi_virtqueue *q;
			vhost_add_used(cmd->tvc_vq, cmd->tvc_vq_desc, 0);
			q = container_of(cmd->tvc_vq, struct vhost_scsi_virtqueue, vq);
			vq = q - vs->vqs;
			__set_bit(vq, signal);
		} else
			pr_err("Faulted on virtio_scsi_cmd_resp\n");

		vhost_scsi_free_cmd(cmd);
	}

	vq = -1;
	while ((vq = find_next_bit(signal, VHOST_SCSI_MAX_VQ, vq + 1))
		< VHOST_SCSI_MAX_VQ)
		vhost_signal(&vs->dev, &vs->vqs[vq].vq);
}

static struct vhost_scsi_cmd *
vhost_scsi_get_tag(struct vhost_virtqueue *vq, struct vhost_scsi_tpg *tpg,
		   unsigned char *cdb, u64 scsi_tag, u16 lun, u8 task_attr,
		   u32 exp_data_len, int data_direction)
{
	struct vhost_scsi_cmd *cmd;
	struct vhost_scsi_nexus *tv_nexus;
	struct se_session *se_sess;
	struct scatterlist *sg, *prot_sg;
	struct page **pages;
	int tag, cpu;

	tv_nexus = tpg->tpg_nexus;
	if (!tv_nexus) {
		pr_err("Unable to locate active struct vhost_scsi_nexus\n");
		return ERR_PTR(-EIO);
	}
	se_sess = tv_nexus->tvn_se_sess;

	tag = sbitmap_queue_get(&se_sess->sess_tag_pool, &cpu);
	if (tag < 0) {
		pr_err("Unable to obtain tag for vhost_scsi_cmd\n");
		return ERR_PTR(-ENOMEM);
	}

	cmd = &((struct vhost_scsi_cmd *)se_sess->sess_cmd_map)[tag];
	sg = cmd->tvc_sgl;
	prot_sg = cmd->tvc_prot_sgl;
	pages = cmd->tvc_upages;
	memset(cmd, 0, sizeof(*cmd));
	cmd->tvc_sgl = sg;
	cmd->tvc_prot_sgl = prot_sg;
	cmd->tvc_upages = pages;
	cmd->tvc_se_cmd.map_tag = tag;
	cmd->tvc_se_cmd.map_cpu = cpu;
	cmd->tvc_tag = scsi_tag;
	cmd->tvc_lun = lun;
	cmd->tvc_task_attr = task_attr;
	cmd->tvc_exp_data_len = exp_data_len;
	cmd->tvc_data_direction = data_direction;
	cmd->tvc_nexus = tv_nexus;
	cmd->inflight = vhost_scsi_get_inflight(vq);

	memcpy(cmd->tvc_cdb, cdb, VHOST_SCSI_MAX_CDB_SIZE);

	return cmd;
}

/*
 * Map a user memory range into a scatterlist
 *
 * Returns the number of scatterlist entries used or -errno on error.
 */
static int
vhost_scsi_map_to_sgl(struct vhost_scsi_cmd *cmd,
		      struct iov_iter *iter,
		      struct scatterlist *sgl,
		      bool write)
{
	struct page **pages = cmd->tvc_upages;
	struct scatterlist *sg = sgl;
	ssize_t bytes;
	size_t offset;
	unsigned int npages = 0;

	bytes = iov_iter_get_pages(iter, pages, LONG_MAX,
				VHOST_SCSI_PREALLOC_UPAGES, &offset);
	/* No pages were pinned */
	if (bytes <= 0)
		return bytes < 0 ? bytes : -EFAULT;

	iov_iter_advance(iter, bytes);

	while (bytes) {
		unsigned n = min_t(unsigned, PAGE_SIZE - offset, bytes);
		sg_set_page(sg++, pages[npages++], n, offset);
		bytes -= n;
		offset = 0;
	}
	return npages;
}

static int
vhost_scsi_calc_sgls(struct iov_iter *iter, size_t bytes, int max_sgls)
{
	int sgl_count = 0;

	if (!iter || !iter->iov) {
		pr_err("%s: iter->iov is NULL, but expected bytes: %zu"
		       " present\n", __func__, bytes);
		return -EINVAL;
	}

	sgl_count = iov_iter_npages(iter, 0xffff);
	if (sgl_count > max_sgls) {
		pr_err("%s: requested sgl_count: %d exceeds pre-allocated"
		       " max_sgls: %d\n", __func__, sgl_count, max_sgls);
		return -EINVAL;
	}
	return sgl_count;
}

static int
vhost_scsi_iov_to_sgl(struct vhost_scsi_cmd *cmd, bool write,
		      struct iov_iter *iter,
		      struct scatterlist *sg, int sg_count)
{
	struct scatterlist *p = sg;
	int ret;

	while (iov_iter_count(iter)) {
		ret = vhost_scsi_map_to_sgl(cmd, iter, sg, write);
		if (ret < 0) {
			while (p < sg) {
				struct page *page = sg_page(p++);
				if (page)
					put_page(page);
			}
			return ret;
		}
		sg += ret;
	}
	return 0;
}

static int
vhost_scsi_mapal(struct vhost_scsi_cmd *cmd,
		 size_t prot_bytes, struct iov_iter *prot_iter,
		 size_t data_bytes, struct iov_iter *data_iter)
{
	int sgl_count, ret;
	bool write = (cmd->tvc_data_direction == DMA_FROM_DEVICE);

	if (prot_bytes) {
		sgl_count = vhost_scsi_calc_sgls(prot_iter, prot_bytes,
						 VHOST_SCSI_PREALLOC_PROT_SGLS);
		if (sgl_count < 0)
			return sgl_count;

		sg_init_table(cmd->tvc_prot_sgl, sgl_count);
		cmd->tvc_prot_sgl_count = sgl_count;
		pr_debug("%s prot_sg %p prot_sgl_count %u\n", __func__,
			 cmd->tvc_prot_sgl, cmd->tvc_prot_sgl_count);

		ret = vhost_scsi_iov_to_sgl(cmd, write, prot_iter,
					    cmd->tvc_prot_sgl,
					    cmd->tvc_prot_sgl_count);
		if (ret < 0) {
			cmd->tvc_prot_sgl_count = 0;
			return ret;
		}
	}
	sgl_count = vhost_scsi_calc_sgls(data_iter, data_bytes,
					 VHOST_SCSI_PREALLOC_SGLS);
	if (sgl_count < 0)
		return sgl_count;

	sg_init_table(cmd->tvc_sgl, sgl_count);
	cmd->tvc_sgl_count = sgl_count;
	pr_debug("%s data_sg %p data_sgl_count %u\n", __func__,
		  cmd->tvc_sgl, cmd->tvc_sgl_count);

	ret = vhost_scsi_iov_to_sgl(cmd, write, data_iter,
				    cmd->tvc_sgl, cmd->tvc_sgl_count);
	if (ret < 0) {
		cmd->tvc_sgl_count = 0;
		return ret;
	}
	return 0;
}

static int vhost_scsi_to_tcm_attr(int attr)
{
	switch (attr) {
	case VIRTIO_SCSI_S_SIMPLE:
		return TCM_SIMPLE_TAG;
	case VIRTIO_SCSI_S_ORDERED:
		return TCM_ORDERED_TAG;
	case VIRTIO_SCSI_S_HEAD:
		return TCM_HEAD_TAG;
	case VIRTIO_SCSI_S_ACA:
		return TCM_ACA_TAG;
	default:
		break;
	}
	return TCM_SIMPLE_TAG;
}

static void vhost_scsi_submission_work(struct work_struct *work)
{
	struct vhost_scsi_cmd *cmd =
		container_of(work, struct vhost_scsi_cmd, work);
	struct vhost_scsi_nexus *tv_nexus;
	struct se_cmd *se_cmd = &cmd->tvc_se_cmd;
	struct scatterlist *sg_ptr, *sg_prot_ptr = NULL;
	int rc;

	/* FIXME: BIDI operation */
	if (cmd->tvc_sgl_count) {
		sg_ptr = cmd->tvc_sgl;

		if (cmd->tvc_prot_sgl_count)
			sg_prot_ptr = cmd->tvc_prot_sgl;
		else
			se_cmd->prot_pto = true;
	} else {
		sg_ptr = NULL;
	}
	tv_nexus = cmd->tvc_nexus;

	se_cmd->tag = 0;
	rc = target_submit_cmd_map_sgls(se_cmd, tv_nexus->tvn_se_sess,
			cmd->tvc_cdb, &cmd->tvc_sense_buf[0],
			cmd->tvc_lun, cmd->tvc_exp_data_len,
			vhost_scsi_to_tcm_attr(cmd->tvc_task_attr),
			cmd->tvc_data_direction, TARGET_SCF_ACK_KREF,
			sg_ptr, cmd->tvc_sgl_count, NULL, 0, sg_prot_ptr,
			cmd->tvc_prot_sgl_count);
	if (rc < 0) {
		transport_send_check_condition_and_sense(se_cmd,
				TCM_LOGICAL_UNIT_COMMUNICATION_FAILURE, 0);
		transport_generic_free_cmd(se_cmd, 0);
	}
}

static void
vhost_scsi_send_bad_target(struct vhost_scsi *vs,
			   struct vhost_virtqueue *vq,
			   int head, unsigned out)
{
	struct virtio_scsi_cmd_resp __user *resp;
	struct virtio_scsi_cmd_resp rsp;
	int ret;

	memset(&rsp, 0, sizeof(rsp));
	rsp.response = VIRTIO_SCSI_S_BAD_TARGET;
	resp = vq->iov[out].iov_base;
	ret = __copy_to_user(resp, &rsp, sizeof(rsp));
	if (!ret)
		vhost_add_used_and_signal(&vs->dev, vq, head, 0);
	else
		pr_err("Faulted on virtio_scsi_cmd_resp\n");
}

static int
vhost_scsi_get_desc(struct vhost_scsi *vs, struct vhost_virtqueue *vq,
		    struct vhost_scsi_ctx *vc)
{
	int ret = -ENXIO;

	vc->head = vhost_get_vq_desc(vq, vq->iov,
				     ARRAY_SIZE(vq->iov), &vc->out, &vc->in,
				     NULL, NULL);

	pr_debug("vhost_get_vq_desc: head: %d, out: %u in: %u\n",
		 vc->head, vc->out, vc->in);

	/* On error, stop handling until the next kick. */
	if (unlikely(vc->head < 0))
		goto done;

	/* Nothing new?  Wait for eventfd to tell us they refilled. */
	if (vc->head == vq->num) {
		if (unlikely(vhost_enable_notify(&vs->dev, vq))) {
			vhost_disable_notify(&vs->dev, vq);
			ret = -EAGAIN;
		}
		goto done;
	}

	/*
	 * Get the size of request and response buffers.
	 * FIXME: Not correct for BIDI operation
	 */
	vc->out_size = iov_length(vq->iov, vc->out);
	vc->in_size = iov_length(&vq->iov[vc->out], vc->in);

	/*
	 * Copy over the virtio-scsi request header, which for a
	 * ANY_LAYOUT enabled guest may span multiple iovecs, or a
	 * single iovec may contain both the header + outgoing
	 * WRITE payloads.
	 *
	 * copy_from_iter() will advance out_iter, so that it will
	 * point at the start of the outgoing WRITE payload, if
	 * DMA_TO_DEVICE is set.
	 */
	iov_iter_init(&vc->out_iter, WRITE, vq->iov, vc->out, vc->out_size);
	ret = 0;

done:
	return ret;
}

static int
vhost_scsi_chk_size(struct vhost_virtqueue *vq, struct vhost_scsi_ctx *vc)
{
	if (unlikely(vc->in_size < vc->rsp_size)) {
		vq_err(vq,
		       "Response buf too small, need min %zu bytes got %zu",
		       vc->rsp_size, vc->in_size);
		return -EINVAL;
	} else if (unlikely(vc->out_size < vc->req_size)) {
		vq_err(vq,
		       "Request buf too small, need min %zu bytes got %zu",
		       vc->req_size, vc->out_size);
		return -EIO;
	}

	return 0;
}

static int
vhost_scsi_get_req(struct vhost_virtqueue *vq, struct vhost_scsi_ctx *vc,
		   struct vhost_scsi_tpg **tpgp)
{
	int ret = -EIO;

	if (unlikely(!copy_from_iter_full(vc->req, vc->req_size,
					  &vc->out_iter))) {
<<<<<<< HEAD
		vq_err(vq, "Faulted on copy_from_iter\n");
=======
		vq_err(vq, "Faulted on copy_from_iter_full\n");
>>>>>>> cf26057a
	} else if (unlikely(*vc->lunp != 1)) {
		/* virtio-scsi spec requires byte 0 of the lun to be 1 */
		vq_err(vq, "Illegal virtio-scsi lun: %u\n", *vc->lunp);
	} else {
		struct vhost_scsi_tpg **vs_tpg, *tpg;

		vs_tpg = vq->private_data;	/* validated at handler entry */

		tpg = READ_ONCE(vs_tpg[*vc->target]);
		if (unlikely(!tpg)) {
			vq_err(vq, "Target 0x%x does not exist\n", *vc->target);
		} else {
			if (tpgp)
				*tpgp = tpg;
			ret = 0;
		}
	}

	return ret;
}

static void
vhost_scsi_handle_vq(struct vhost_scsi *vs, struct vhost_virtqueue *vq)
{
	struct vhost_scsi_tpg **vs_tpg, *tpg;
	struct virtio_scsi_cmd_req v_req;
	struct virtio_scsi_cmd_req_pi v_req_pi;
	struct vhost_scsi_ctx vc;
	struct vhost_scsi_cmd *cmd;
	struct iov_iter in_iter, prot_iter, data_iter;
	u64 tag;
	u32 exp_data_len, data_direction;
	int ret, prot_bytes;
	u16 lun;
	u8 task_attr;
	bool t10_pi = vhost_has_feature(vq, VIRTIO_SCSI_F_T10_PI);
	void *cdb;

	mutex_lock(&vq->mutex);
	/*
	 * We can handle the vq only after the endpoint is setup by calling the
	 * VHOST_SCSI_SET_ENDPOINT ioctl.
	 */
	vs_tpg = vq->private_data;
	if (!vs_tpg)
		goto out;

	memset(&vc, 0, sizeof(vc));
	vc.rsp_size = sizeof(struct virtio_scsi_cmd_resp);

	vhost_disable_notify(&vs->dev, vq);

	for (;;) {
		ret = vhost_scsi_get_desc(vs, vq, &vc);
		if (ret)
			goto err;

		/*
		 * Setup pointers and values based upon different virtio-scsi
		 * request header if T10_PI is enabled in KVM guest.
		 */
		if (t10_pi) {
			vc.req = &v_req_pi;
			vc.req_size = sizeof(v_req_pi);
			vc.lunp = &v_req_pi.lun[0];
			vc.target = &v_req_pi.lun[1];
		} else {
			vc.req = &v_req;
			vc.req_size = sizeof(v_req);
			vc.lunp = &v_req.lun[0];
			vc.target = &v_req.lun[1];
		}

		/*
		 * Validate the size of request and response buffers.
		 * Check for a sane response buffer so we can report
		 * early errors back to the guest.
		 */
		ret = vhost_scsi_chk_size(vq, &vc);
		if (ret)
			goto err;

		ret = vhost_scsi_get_req(vq, &vc, &tpg);
		if (ret)
			goto err;

		ret = -EIO;	/* bad target on any error from here on */

		/*
		 * Determine data_direction by calculating the total outgoing
		 * iovec sizes + incoming iovec sizes vs. virtio-scsi request +
		 * response headers respectively.
		 *
		 * For DMA_TO_DEVICE this is out_iter, which is already pointing
		 * to the right place.
		 *
		 * For DMA_FROM_DEVICE, the iovec will be just past the end
		 * of the virtio-scsi response header in either the same
		 * or immediately following iovec.
		 *
		 * Any associated T10_PI bytes for the outgoing / incoming
		 * payloads are included in calculation of exp_data_len here.
		 */
		prot_bytes = 0;

		if (vc.out_size > vc.req_size) {
			data_direction = DMA_TO_DEVICE;
			exp_data_len = vc.out_size - vc.req_size;
			data_iter = vc.out_iter;
		} else if (vc.in_size > vc.rsp_size) {
			data_direction = DMA_FROM_DEVICE;
			exp_data_len = vc.in_size - vc.rsp_size;

			iov_iter_init(&in_iter, READ, &vq->iov[vc.out], vc.in,
				      vc.rsp_size + exp_data_len);
			iov_iter_advance(&in_iter, vc.rsp_size);
			data_iter = in_iter;
		} else {
			data_direction = DMA_NONE;
			exp_data_len = 0;
		}
		/*
		 * If T10_PI header + payload is present, setup prot_iter values
		 * and recalculate data_iter for vhost_scsi_mapal() mapping to
		 * host scatterlists via get_user_pages_fast().
		 */
		if (t10_pi) {
			if (v_req_pi.pi_bytesout) {
				if (data_direction != DMA_TO_DEVICE) {
					vq_err(vq, "Received non zero pi_bytesout,"
						" but wrong data_direction\n");
					goto err;
				}
				prot_bytes = vhost32_to_cpu(vq, v_req_pi.pi_bytesout);
			} else if (v_req_pi.pi_bytesin) {
				if (data_direction != DMA_FROM_DEVICE) {
					vq_err(vq, "Received non zero pi_bytesin,"
						" but wrong data_direction\n");
					goto err;
				}
				prot_bytes = vhost32_to_cpu(vq, v_req_pi.pi_bytesin);
			}
			/*
			 * Set prot_iter to data_iter and truncate it to
			 * prot_bytes, and advance data_iter past any
			 * preceeding prot_bytes that may be present.
			 *
			 * Also fix up the exp_data_len to reflect only the
			 * actual data payload length.
			 */
			if (prot_bytes) {
				exp_data_len -= prot_bytes;
				prot_iter = data_iter;
				iov_iter_truncate(&prot_iter, prot_bytes);
				iov_iter_advance(&data_iter, prot_bytes);
			}
			tag = vhost64_to_cpu(vq, v_req_pi.tag);
			task_attr = v_req_pi.task_attr;
			cdb = &v_req_pi.cdb[0];
			lun = ((v_req_pi.lun[2] << 8) | v_req_pi.lun[3]) & 0x3FFF;
		} else {
			tag = vhost64_to_cpu(vq, v_req.tag);
			task_attr = v_req.task_attr;
			cdb = &v_req.cdb[0];
			lun = ((v_req.lun[2] << 8) | v_req.lun[3]) & 0x3FFF;
		}
		/*
		 * Check that the received CDB size does not exceeded our
		 * hardcoded max for vhost-scsi, then get a pre-allocated
		 * cmd descriptor for the new virtio-scsi tag.
		 *
		 * TODO what if cdb was too small for varlen cdb header?
		 */
		if (unlikely(scsi_command_size(cdb) > VHOST_SCSI_MAX_CDB_SIZE)) {
			vq_err(vq, "Received SCSI CDB with command_size: %d that"
				" exceeds SCSI_MAX_VARLEN_CDB_SIZE: %d\n",
				scsi_command_size(cdb), VHOST_SCSI_MAX_CDB_SIZE);
				goto err;
		}
		cmd = vhost_scsi_get_tag(vq, tpg, cdb, tag, lun, task_attr,
					 exp_data_len + prot_bytes,
					 data_direction);
		if (IS_ERR(cmd)) {
			vq_err(vq, "vhost_scsi_get_tag failed %ld\n",
			       PTR_ERR(cmd));
			goto err;
		}
		cmd->tvc_vhost = vs;
		cmd->tvc_vq = vq;
		cmd->tvc_resp_iov = vq->iov[vc.out];
		cmd->tvc_in_iovs = vc.in;

		pr_debug("vhost_scsi got command opcode: %#02x, lun: %d\n",
			 cmd->tvc_cdb[0], cmd->tvc_lun);
		pr_debug("cmd: %p exp_data_len: %d, prot_bytes: %d data_direction:"
			 " %d\n", cmd, exp_data_len, prot_bytes, data_direction);

		if (data_direction != DMA_NONE) {
			if (unlikely(vhost_scsi_mapal(cmd, prot_bytes,
						      &prot_iter, exp_data_len,
						      &data_iter))) {
				vq_err(vq, "Failed to map iov to sgl\n");
				vhost_scsi_release_cmd(&cmd->tvc_se_cmd);
				goto err;
			}
		}
		/*
		 * Save the descriptor from vhost_get_vq_desc() to be used to
		 * complete the virtio-scsi request in TCM callback context via
		 * vhost_scsi_queue_data_in() and vhost_scsi_queue_status()
		 */
		cmd->tvc_vq_desc = vc.head;
		/*
		 * Dispatch cmd descriptor for cmwq execution in process
		 * context provided by vhost_scsi_workqueue.  This also ensures
		 * cmd is executed on the same kworker CPU as this vhost
		 * thread to gain positive L2 cache locality effects.
		 */
		INIT_WORK(&cmd->work, vhost_scsi_submission_work);
		queue_work(vhost_scsi_workqueue, &cmd->work);
		ret = 0;
err:
		/*
		 * ENXIO:  No more requests, or read error, wait for next kick
		 * EINVAL: Invalid response buffer, drop the request
		 * EIO:    Respond with bad target
		 * EAGAIN: Pending request
		 */
		if (ret == -ENXIO)
			break;
		else if (ret == -EIO)
			vhost_scsi_send_bad_target(vs, vq, vc.head, vc.out);
	}
out:
	mutex_unlock(&vq->mutex);
}

static void
vhost_scsi_send_tmf_reject(struct vhost_scsi *vs,
			   struct vhost_virtqueue *vq,
			   struct vhost_scsi_ctx *vc)
{
	struct virtio_scsi_ctrl_tmf_resp __user *resp;
	struct virtio_scsi_ctrl_tmf_resp rsp;
	int ret;

	pr_debug("%s\n", __func__);
	memset(&rsp, 0, sizeof(rsp));
	rsp.response = VIRTIO_SCSI_S_FUNCTION_REJECTED;
	resp = vq->iov[vc->out].iov_base;
	ret = __copy_to_user(resp, &rsp, sizeof(rsp));
	if (!ret)
		vhost_add_used_and_signal(&vs->dev, vq, vc->head, 0);
	else
		pr_err("Faulted on virtio_scsi_ctrl_tmf_resp\n");
}

static void
vhost_scsi_send_an_resp(struct vhost_scsi *vs,
			struct vhost_virtqueue *vq,
			struct vhost_scsi_ctx *vc)
{
	struct virtio_scsi_ctrl_an_resp __user *resp;
	struct virtio_scsi_ctrl_an_resp rsp;
	int ret;

	pr_debug("%s\n", __func__);
	memset(&rsp, 0, sizeof(rsp));	/* event_actual = 0 */
	rsp.response = VIRTIO_SCSI_S_OK;
	resp = vq->iov[vc->out].iov_base;
	ret = __copy_to_user(resp, &rsp, sizeof(rsp));
	if (!ret)
		vhost_add_used_and_signal(&vs->dev, vq, vc->head, 0);
	else
		pr_err("Faulted on virtio_scsi_ctrl_an_resp\n");
}

static void
vhost_scsi_ctl_handle_vq(struct vhost_scsi *vs, struct vhost_virtqueue *vq)
{
	union {
		__virtio32 type;
		struct virtio_scsi_ctrl_an_req an;
		struct virtio_scsi_ctrl_tmf_req tmf;
	} v_req;
	struct vhost_scsi_ctx vc;
	size_t typ_size;
	int ret;

	mutex_lock(&vq->mutex);
	/*
	 * We can handle the vq only after the endpoint is setup by calling the
	 * VHOST_SCSI_SET_ENDPOINT ioctl.
	 */
	if (!vq->private_data)
		goto out;

	memset(&vc, 0, sizeof(vc));

	vhost_disable_notify(&vs->dev, vq);

	for (;;) {
		ret = vhost_scsi_get_desc(vs, vq, &vc);
		if (ret)
			goto err;

		/*
		 * Get the request type first in order to setup
		 * other parameters dependent on the type.
		 */
		vc.req = &v_req.type;
		typ_size = sizeof(v_req.type);

		if (unlikely(!copy_from_iter_full(vc.req, typ_size,
						  &vc.out_iter))) {
			vq_err(vq, "Faulted on copy_from_iter tmf type\n");
			/*
			 * The size of the response buffer depends on the
			 * request type and must be validated against it.
			 * Since the request type is not known, don't send
			 * a response.
			 */
			continue;
		}

		switch (v_req.type) {
		case VIRTIO_SCSI_T_TMF:
			vc.req = &v_req.tmf;
			vc.req_size = sizeof(struct virtio_scsi_ctrl_tmf_req);
			vc.rsp_size = sizeof(struct virtio_scsi_ctrl_tmf_resp);
			vc.lunp = &v_req.tmf.lun[0];
			vc.target = &v_req.tmf.lun[1];
			break;
		case VIRTIO_SCSI_T_AN_QUERY:
		case VIRTIO_SCSI_T_AN_SUBSCRIBE:
			vc.req = &v_req.an;
			vc.req_size = sizeof(struct virtio_scsi_ctrl_an_req);
			vc.rsp_size = sizeof(struct virtio_scsi_ctrl_an_resp);
			vc.lunp = &v_req.an.lun[0];
			vc.target = NULL;
			break;
		default:
			vq_err(vq, "Unknown control request %d", v_req.type);
			continue;
		}

		/*
		 * Validate the size of request and response buffers.
		 * Check for a sane response buffer so we can report
		 * early errors back to the guest.
		 */
		ret = vhost_scsi_chk_size(vq, &vc);
		if (ret)
			goto err;

		/*
		 * Get the rest of the request now that its size is known.
		 */
		vc.req += typ_size;
		vc.req_size -= typ_size;

		ret = vhost_scsi_get_req(vq, &vc, NULL);
		if (ret)
			goto err;

		if (v_req.type == VIRTIO_SCSI_T_TMF)
			vhost_scsi_send_tmf_reject(vs, vq, &vc);
		else
			vhost_scsi_send_an_resp(vs, vq, &vc);
err:
		/*
		 * ENXIO:  No more requests, or read error, wait for next kick
		 * EINVAL: Invalid response buffer, drop the request
		 * EIO:    Respond with bad target
		 * EAGAIN: Pending request
		 */
		if (ret == -ENXIO)
			break;
		else if (ret == -EIO)
			vhost_scsi_send_bad_target(vs, vq, vc.head, vc.out);
	}
out:
	mutex_unlock(&vq->mutex);
}

static void vhost_scsi_ctl_handle_kick(struct vhost_work *work)
{
	struct vhost_virtqueue *vq = container_of(work, struct vhost_virtqueue,
						poll.work);
	struct vhost_scsi *vs = container_of(vq->dev, struct vhost_scsi, dev);

	pr_debug("%s: The handling func for control queue.\n", __func__);
	vhost_scsi_ctl_handle_vq(vs, vq);
}

static void
vhost_scsi_send_evt(struct vhost_scsi *vs,
		   struct vhost_scsi_tpg *tpg,
		   struct se_lun *lun,
		   u32 event,
		   u32 reason)
{
	struct vhost_scsi_evt *evt;

	evt = vhost_scsi_allocate_evt(vs, event, reason);
	if (!evt)
		return;

	if (tpg && lun) {
		/* TODO: share lun setup code with virtio-scsi.ko */
		/*
		 * Note: evt->event is zeroed when we allocate it and
		 * lun[4-7] need to be zero according to virtio-scsi spec.
		 */
		evt->event.lun[0] = 0x01;
		evt->event.lun[1] = tpg->tport_tpgt;
		if (lun->unpacked_lun >= 256)
			evt->event.lun[2] = lun->unpacked_lun >> 8 | 0x40 ;
		evt->event.lun[3] = lun->unpacked_lun & 0xFF;
	}

	llist_add(&evt->list, &vs->vs_event_list);
	vhost_work_queue(&vs->dev, &vs->vs_event_work);
}

static void vhost_scsi_evt_handle_kick(struct vhost_work *work)
{
	struct vhost_virtqueue *vq = container_of(work, struct vhost_virtqueue,
						poll.work);
	struct vhost_scsi *vs = container_of(vq->dev, struct vhost_scsi, dev);

	mutex_lock(&vq->mutex);
	if (!vq->private_data)
		goto out;

	if (vs->vs_events_missed)
		vhost_scsi_send_evt(vs, NULL, NULL, VIRTIO_SCSI_T_NO_EVENT, 0);
out:
	mutex_unlock(&vq->mutex);
}

static void vhost_scsi_handle_kick(struct vhost_work *work)
{
	struct vhost_virtqueue *vq = container_of(work, struct vhost_virtqueue,
						poll.work);
	struct vhost_scsi *vs = container_of(vq->dev, struct vhost_scsi, dev);

	vhost_scsi_handle_vq(vs, vq);
}

static void vhost_scsi_flush_vq(struct vhost_scsi *vs, int index)
{
	vhost_poll_flush(&vs->vqs[index].vq.poll);
}

/* Callers must hold dev mutex */
static void vhost_scsi_flush(struct vhost_scsi *vs)
{
	struct vhost_scsi_inflight *old_inflight[VHOST_SCSI_MAX_VQ];
	int i;

	/* Init new inflight and remember the old inflight */
	vhost_scsi_init_inflight(vs, old_inflight);

	/*
	 * The inflight->kref was initialized to 1. We decrement it here to
	 * indicate the start of the flush operation so that it will reach 0
	 * when all the reqs are finished.
	 */
	for (i = 0; i < VHOST_SCSI_MAX_VQ; i++)
		kref_put(&old_inflight[i]->kref, vhost_scsi_done_inflight);

	/* Flush both the vhost poll and vhost work */
	for (i = 0; i < VHOST_SCSI_MAX_VQ; i++)
		vhost_scsi_flush_vq(vs, i);
	vhost_work_flush(&vs->dev, &vs->vs_completion_work);
	vhost_work_flush(&vs->dev, &vs->vs_event_work);

	/* Wait for all reqs issued before the flush to be finished */
	for (i = 0; i < VHOST_SCSI_MAX_VQ; i++)
		wait_for_completion(&old_inflight[i]->comp);
}

/*
 * Called from vhost_scsi_ioctl() context to walk the list of available
 * vhost_scsi_tpg with an active struct vhost_scsi_nexus
 *
 *  The lock nesting rule is:
 *    vhost_scsi_mutex -> vs->dev.mutex -> tpg->tv_tpg_mutex -> vq->mutex
 */
static int
vhost_scsi_set_endpoint(struct vhost_scsi *vs,
			struct vhost_scsi_target *t)
{
	struct se_portal_group *se_tpg;
	struct vhost_scsi_tport *tv_tport;
	struct vhost_scsi_tpg *tpg;
	struct vhost_scsi_tpg **vs_tpg;
	struct vhost_virtqueue *vq;
	int index, ret, i, len;
	bool match = false;

	mutex_lock(&vhost_scsi_mutex);
	mutex_lock(&vs->dev.mutex);

	/* Verify that ring has been setup correctly. */
	for (index = 0; index < vs->dev.nvqs; ++index) {
		/* Verify that ring has been setup correctly. */
		if (!vhost_vq_access_ok(&vs->vqs[index].vq)) {
			ret = -EFAULT;
			goto out;
		}
	}

	len = sizeof(vs_tpg[0]) * VHOST_SCSI_MAX_TARGET;
	vs_tpg = kzalloc(len, GFP_KERNEL);
	if (!vs_tpg) {
		ret = -ENOMEM;
		goto out;
	}
	if (vs->vs_tpg)
		memcpy(vs_tpg, vs->vs_tpg, len);

	list_for_each_entry(tpg, &vhost_scsi_list, tv_tpg_list) {
		mutex_lock(&tpg->tv_tpg_mutex);
		if (!tpg->tpg_nexus) {
			mutex_unlock(&tpg->tv_tpg_mutex);
			continue;
		}
		if (tpg->tv_tpg_vhost_count != 0) {
			mutex_unlock(&tpg->tv_tpg_mutex);
			continue;
		}
		tv_tport = tpg->tport;

		if (!strcmp(tv_tport->tport_name, t->vhost_wwpn)) {
			if (vs->vs_tpg && vs->vs_tpg[tpg->tport_tpgt]) {
				kfree(vs_tpg);
				mutex_unlock(&tpg->tv_tpg_mutex);
				ret = -EEXIST;
				goto out;
			}
			/*
			 * In order to ensure individual vhost-scsi configfs
			 * groups cannot be removed while in use by vhost ioctl,
			 * go ahead and take an explicit se_tpg->tpg_group.cg_item
			 * dependency now.
			 */
			se_tpg = &tpg->se_tpg;
			ret = target_depend_item(&se_tpg->tpg_group.cg_item);
			if (ret) {
				pr_warn("target_depend_item() failed: %d\n", ret);
				kfree(vs_tpg);
				mutex_unlock(&tpg->tv_tpg_mutex);
				goto out;
			}
			tpg->tv_tpg_vhost_count++;
			tpg->vhost_scsi = vs;
			vs_tpg[tpg->tport_tpgt] = tpg;
			smp_mb__after_atomic();
			match = true;
		}
		mutex_unlock(&tpg->tv_tpg_mutex);
	}

	if (match) {
		memcpy(vs->vs_vhost_wwpn, t->vhost_wwpn,
		       sizeof(vs->vs_vhost_wwpn));
		for (i = 0; i < VHOST_SCSI_MAX_VQ; i++) {
			vq = &vs->vqs[i].vq;
			mutex_lock(&vq->mutex);
			vq->private_data = vs_tpg;
			vhost_vq_init_access(vq);
			mutex_unlock(&vq->mutex);
		}
		ret = 0;
	} else {
		ret = -EEXIST;
	}

	/*
	 * Act as synchronize_rcu to make sure access to
	 * old vs->vs_tpg is finished.
	 */
	vhost_scsi_flush(vs);
	kfree(vs->vs_tpg);
	vs->vs_tpg = vs_tpg;

out:
	mutex_unlock(&vs->dev.mutex);
	mutex_unlock(&vhost_scsi_mutex);
	return ret;
}

static int
vhost_scsi_clear_endpoint(struct vhost_scsi *vs,
			  struct vhost_scsi_target *t)
{
	struct se_portal_group *se_tpg;
	struct vhost_scsi_tport *tv_tport;
	struct vhost_scsi_tpg *tpg;
	struct vhost_virtqueue *vq;
	bool match = false;
	int index, ret, i;
	u8 target;

	mutex_lock(&vhost_scsi_mutex);
	mutex_lock(&vs->dev.mutex);
	/* Verify that ring has been setup correctly. */
	for (index = 0; index < vs->dev.nvqs; ++index) {
		if (!vhost_vq_access_ok(&vs->vqs[index].vq)) {
			ret = -EFAULT;
			goto err_dev;
		}
	}

	if (!vs->vs_tpg) {
		ret = 0;
		goto err_dev;
	}

	for (i = 0; i < VHOST_SCSI_MAX_TARGET; i++) {
		target = i;
		tpg = vs->vs_tpg[target];
		if (!tpg)
			continue;

		mutex_lock(&tpg->tv_tpg_mutex);
		tv_tport = tpg->tport;
		if (!tv_tport) {
			ret = -ENODEV;
			goto err_tpg;
		}

		if (strcmp(tv_tport->tport_name, t->vhost_wwpn)) {
			pr_warn("tv_tport->tport_name: %s, tpg->tport_tpgt: %hu"
				" does not match t->vhost_wwpn: %s, t->vhost_tpgt: %hu\n",
				tv_tport->tport_name, tpg->tport_tpgt,
				t->vhost_wwpn, t->vhost_tpgt);
			ret = -EINVAL;
			goto err_tpg;
		}
		tpg->tv_tpg_vhost_count--;
		tpg->vhost_scsi = NULL;
		vs->vs_tpg[target] = NULL;
		match = true;
		mutex_unlock(&tpg->tv_tpg_mutex);
		/*
		 * Release se_tpg->tpg_group.cg_item configfs dependency now
		 * to allow vhost-scsi WWPN se_tpg->tpg_group shutdown to occur.
		 */
		se_tpg = &tpg->se_tpg;
		target_undepend_item(&se_tpg->tpg_group.cg_item);
	}
	if (match) {
		for (i = 0; i < VHOST_SCSI_MAX_VQ; i++) {
			vq = &vs->vqs[i].vq;
			mutex_lock(&vq->mutex);
			vq->private_data = NULL;
			mutex_unlock(&vq->mutex);
		}
	}
	/*
	 * Act as synchronize_rcu to make sure access to
	 * old vs->vs_tpg is finished.
	 */
	vhost_scsi_flush(vs);
	kfree(vs->vs_tpg);
	vs->vs_tpg = NULL;
	WARN_ON(vs->vs_events_nr);
	mutex_unlock(&vs->dev.mutex);
	mutex_unlock(&vhost_scsi_mutex);
	return 0;

err_tpg:
	mutex_unlock(&tpg->tv_tpg_mutex);
err_dev:
	mutex_unlock(&vs->dev.mutex);
	mutex_unlock(&vhost_scsi_mutex);
	return ret;
}

static int vhost_scsi_set_features(struct vhost_scsi *vs, u64 features)
{
	struct vhost_virtqueue *vq;
	int i;

	if (features & ~VHOST_SCSI_FEATURES)
		return -EOPNOTSUPP;

	mutex_lock(&vs->dev.mutex);
	if ((features & (1 << VHOST_F_LOG_ALL)) &&
	    !vhost_log_access_ok(&vs->dev)) {
		mutex_unlock(&vs->dev.mutex);
		return -EFAULT;
	}

	for (i = 0; i < VHOST_SCSI_MAX_VQ; i++) {
		vq = &vs->vqs[i].vq;
		mutex_lock(&vq->mutex);
		vq->acked_features = features;
		mutex_unlock(&vq->mutex);
	}
	mutex_unlock(&vs->dev.mutex);
	return 0;
}

static int vhost_scsi_open(struct inode *inode, struct file *f)
{
	struct vhost_scsi *vs;
	struct vhost_virtqueue **vqs;
	int r = -ENOMEM, i;

	vs = kzalloc(sizeof(*vs), GFP_KERNEL | __GFP_NOWARN | __GFP_RETRY_MAYFAIL);
	if (!vs) {
		vs = vzalloc(sizeof(*vs));
		if (!vs)
			goto err_vs;
	}

	vqs = kmalloc_array(VHOST_SCSI_MAX_VQ, sizeof(*vqs), GFP_KERNEL);
	if (!vqs)
		goto err_vqs;

	vhost_work_init(&vs->vs_completion_work, vhost_scsi_complete_cmd_work);
	vhost_work_init(&vs->vs_event_work, vhost_scsi_evt_work);

	vs->vs_events_nr = 0;
	vs->vs_events_missed = false;

	vqs[VHOST_SCSI_VQ_CTL] = &vs->vqs[VHOST_SCSI_VQ_CTL].vq;
	vqs[VHOST_SCSI_VQ_EVT] = &vs->vqs[VHOST_SCSI_VQ_EVT].vq;
	vs->vqs[VHOST_SCSI_VQ_CTL].vq.handle_kick = vhost_scsi_ctl_handle_kick;
	vs->vqs[VHOST_SCSI_VQ_EVT].vq.handle_kick = vhost_scsi_evt_handle_kick;
	for (i = VHOST_SCSI_VQ_IO; i < VHOST_SCSI_MAX_VQ; i++) {
		vqs[i] = &vs->vqs[i].vq;
		vs->vqs[i].vq.handle_kick = vhost_scsi_handle_kick;
	}
	vhost_dev_init(&vs->dev, vqs, VHOST_SCSI_MAX_VQ);

	vhost_scsi_init_inflight(vs, NULL);

	f->private_data = vs;
	return 0;

err_vqs:
	kvfree(vs);
err_vs:
	return r;
}

static int vhost_scsi_release(struct inode *inode, struct file *f)
{
	struct vhost_scsi *vs = f->private_data;
	struct vhost_scsi_target t;

	mutex_lock(&vs->dev.mutex);
	memcpy(t.vhost_wwpn, vs->vs_vhost_wwpn, sizeof(t.vhost_wwpn));
	mutex_unlock(&vs->dev.mutex);
	vhost_scsi_clear_endpoint(vs, &t);
	vhost_dev_stop(&vs->dev);
	vhost_dev_cleanup(&vs->dev);
	/* Jobs can re-queue themselves in evt kick handler. Do extra flush. */
	vhost_scsi_flush(vs);
	kfree(vs->dev.vqs);
	kvfree(vs);
	return 0;
}

static long
vhost_scsi_ioctl(struct file *f,
		 unsigned int ioctl,
		 unsigned long arg)
{
	struct vhost_scsi *vs = f->private_data;
	struct vhost_scsi_target backend;
	void __user *argp = (void __user *)arg;
	u64 __user *featurep = argp;
	u32 __user *eventsp = argp;
	u32 events_missed;
	u64 features;
	int r, abi_version = VHOST_SCSI_ABI_VERSION;
	struct vhost_virtqueue *vq = &vs->vqs[VHOST_SCSI_VQ_EVT].vq;

	switch (ioctl) {
	case VHOST_SCSI_SET_ENDPOINT:
		if (copy_from_user(&backend, argp, sizeof backend))
			return -EFAULT;
		if (backend.reserved != 0)
			return -EOPNOTSUPP;

		return vhost_scsi_set_endpoint(vs, &backend);
	case VHOST_SCSI_CLEAR_ENDPOINT:
		if (copy_from_user(&backend, argp, sizeof backend))
			return -EFAULT;
		if (backend.reserved != 0)
			return -EOPNOTSUPP;

		return vhost_scsi_clear_endpoint(vs, &backend);
	case VHOST_SCSI_GET_ABI_VERSION:
		if (copy_to_user(argp, &abi_version, sizeof abi_version))
			return -EFAULT;
		return 0;
	case VHOST_SCSI_SET_EVENTS_MISSED:
		if (get_user(events_missed, eventsp))
			return -EFAULT;
		mutex_lock(&vq->mutex);
		vs->vs_events_missed = events_missed;
		mutex_unlock(&vq->mutex);
		return 0;
	case VHOST_SCSI_GET_EVENTS_MISSED:
		mutex_lock(&vq->mutex);
		events_missed = vs->vs_events_missed;
		mutex_unlock(&vq->mutex);
		if (put_user(events_missed, eventsp))
			return -EFAULT;
		return 0;
	case VHOST_GET_FEATURES:
		features = VHOST_SCSI_FEATURES;
		if (copy_to_user(featurep, &features, sizeof features))
			return -EFAULT;
		return 0;
	case VHOST_SET_FEATURES:
		if (copy_from_user(&features, featurep, sizeof features))
			return -EFAULT;
		return vhost_scsi_set_features(vs, features);
	default:
		mutex_lock(&vs->dev.mutex);
		r = vhost_dev_ioctl(&vs->dev, ioctl, argp);
		/* TODO: flush backend after dev ioctl. */
		if (r == -ENOIOCTLCMD)
			r = vhost_vring_ioctl(&vs->dev, ioctl, argp);
		mutex_unlock(&vs->dev.mutex);
		return r;
	}
}

#ifdef CONFIG_COMPAT
static long vhost_scsi_compat_ioctl(struct file *f, unsigned int ioctl,
				unsigned long arg)
{
	return vhost_scsi_ioctl(f, ioctl, (unsigned long)compat_ptr(arg));
}
#endif

static const struct file_operations vhost_scsi_fops = {
	.owner          = THIS_MODULE,
	.release        = vhost_scsi_release,
	.unlocked_ioctl = vhost_scsi_ioctl,
#ifdef CONFIG_COMPAT
	.compat_ioctl	= vhost_scsi_compat_ioctl,
#endif
	.open           = vhost_scsi_open,
	.llseek		= noop_llseek,
};

static struct miscdevice vhost_scsi_misc = {
	MISC_DYNAMIC_MINOR,
	"vhost-scsi",
	&vhost_scsi_fops,
};

static int __init vhost_scsi_register(void)
{
	return misc_register(&vhost_scsi_misc);
}

static void vhost_scsi_deregister(void)
{
	misc_deregister(&vhost_scsi_misc);
}

static char *vhost_scsi_dump_proto_id(struct vhost_scsi_tport *tport)
{
	switch (tport->tport_proto_id) {
	case SCSI_PROTOCOL_SAS:
		return "SAS";
	case SCSI_PROTOCOL_FCP:
		return "FCP";
	case SCSI_PROTOCOL_ISCSI:
		return "iSCSI";
	default:
		break;
	}

	return "Unknown";
}

static void
vhost_scsi_do_plug(struct vhost_scsi_tpg *tpg,
		  struct se_lun *lun, bool plug)
{

	struct vhost_scsi *vs = tpg->vhost_scsi;
	struct vhost_virtqueue *vq;
	u32 reason;

	if (!vs)
		return;

	mutex_lock(&vs->dev.mutex);

	if (plug)
		reason = VIRTIO_SCSI_EVT_RESET_RESCAN;
	else
		reason = VIRTIO_SCSI_EVT_RESET_REMOVED;

	vq = &vs->vqs[VHOST_SCSI_VQ_EVT].vq;
	mutex_lock(&vq->mutex);
	if (vhost_has_feature(vq, VIRTIO_SCSI_F_HOTPLUG))
		vhost_scsi_send_evt(vs, tpg, lun,
				   VIRTIO_SCSI_T_TRANSPORT_RESET, reason);
	mutex_unlock(&vq->mutex);
	mutex_unlock(&vs->dev.mutex);
}

static void vhost_scsi_hotplug(struct vhost_scsi_tpg *tpg, struct se_lun *lun)
{
	vhost_scsi_do_plug(tpg, lun, true);
}

static void vhost_scsi_hotunplug(struct vhost_scsi_tpg *tpg, struct se_lun *lun)
{
	vhost_scsi_do_plug(tpg, lun, false);
}

static int vhost_scsi_port_link(struct se_portal_group *se_tpg,
			       struct se_lun *lun)
{
	struct vhost_scsi_tpg *tpg = container_of(se_tpg,
				struct vhost_scsi_tpg, se_tpg);

	mutex_lock(&vhost_scsi_mutex);

	mutex_lock(&tpg->tv_tpg_mutex);
	tpg->tv_tpg_port_count++;
	mutex_unlock(&tpg->tv_tpg_mutex);

	vhost_scsi_hotplug(tpg, lun);

	mutex_unlock(&vhost_scsi_mutex);

	return 0;
}

static void vhost_scsi_port_unlink(struct se_portal_group *se_tpg,
				  struct se_lun *lun)
{
	struct vhost_scsi_tpg *tpg = container_of(se_tpg,
				struct vhost_scsi_tpg, se_tpg);

	mutex_lock(&vhost_scsi_mutex);

	mutex_lock(&tpg->tv_tpg_mutex);
	tpg->tv_tpg_port_count--;
	mutex_unlock(&tpg->tv_tpg_mutex);

	vhost_scsi_hotunplug(tpg, lun);

	mutex_unlock(&vhost_scsi_mutex);
}

static void vhost_scsi_free_cmd_map_res(struct se_session *se_sess)
{
	struct vhost_scsi_cmd *tv_cmd;
	unsigned int i;

	if (!se_sess->sess_cmd_map)
		return;

	for (i = 0; i < VHOST_SCSI_DEFAULT_TAGS; i++) {
		tv_cmd = &((struct vhost_scsi_cmd *)se_sess->sess_cmd_map)[i];

		kfree(tv_cmd->tvc_sgl);
		kfree(tv_cmd->tvc_prot_sgl);
		kfree(tv_cmd->tvc_upages);
	}
}

static ssize_t vhost_scsi_tpg_attrib_fabric_prot_type_store(
		struct config_item *item, const char *page, size_t count)
{
	struct se_portal_group *se_tpg = attrib_to_tpg(item);
	struct vhost_scsi_tpg *tpg = container_of(se_tpg,
				struct vhost_scsi_tpg, se_tpg);
	unsigned long val;
	int ret = kstrtoul(page, 0, &val);

	if (ret) {
		pr_err("kstrtoul() returned %d for fabric_prot_type\n", ret);
		return ret;
	}
	if (val != 0 && val != 1 && val != 3) {
		pr_err("Invalid vhost_scsi fabric_prot_type: %lu\n", val);
		return -EINVAL;
	}
	tpg->tv_fabric_prot_type = val;

	return count;
}

static ssize_t vhost_scsi_tpg_attrib_fabric_prot_type_show(
		struct config_item *item, char *page)
{
	struct se_portal_group *se_tpg = attrib_to_tpg(item);
	struct vhost_scsi_tpg *tpg = container_of(se_tpg,
				struct vhost_scsi_tpg, se_tpg);

	return sprintf(page, "%d\n", tpg->tv_fabric_prot_type);
}

CONFIGFS_ATTR(vhost_scsi_tpg_attrib_, fabric_prot_type);

static struct configfs_attribute *vhost_scsi_tpg_attrib_attrs[] = {
	&vhost_scsi_tpg_attrib_attr_fabric_prot_type,
	NULL,
};

static int vhost_scsi_nexus_cb(struct se_portal_group *se_tpg,
			       struct se_session *se_sess, void *p)
{
	struct vhost_scsi_cmd *tv_cmd;
	unsigned int i;

	for (i = 0; i < VHOST_SCSI_DEFAULT_TAGS; i++) {
		tv_cmd = &((struct vhost_scsi_cmd *)se_sess->sess_cmd_map)[i];

		tv_cmd->tvc_sgl = kcalloc(VHOST_SCSI_PREALLOC_SGLS,
					  sizeof(struct scatterlist),
					  GFP_KERNEL);
		if (!tv_cmd->tvc_sgl) {
			pr_err("Unable to allocate tv_cmd->tvc_sgl\n");
			goto out;
		}

		tv_cmd->tvc_upages = kcalloc(VHOST_SCSI_PREALLOC_UPAGES,
					     sizeof(struct page *),
					     GFP_KERNEL);
		if (!tv_cmd->tvc_upages) {
			pr_err("Unable to allocate tv_cmd->tvc_upages\n");
			goto out;
		}

		tv_cmd->tvc_prot_sgl = kcalloc(VHOST_SCSI_PREALLOC_PROT_SGLS,
					       sizeof(struct scatterlist),
					       GFP_KERNEL);
		if (!tv_cmd->tvc_prot_sgl) {
			pr_err("Unable to allocate tv_cmd->tvc_prot_sgl\n");
			goto out;
		}
	}
	return 0;
out:
	vhost_scsi_free_cmd_map_res(se_sess);
	return -ENOMEM;
}

static int vhost_scsi_make_nexus(struct vhost_scsi_tpg *tpg,
				const char *name)
{
	struct vhost_scsi_nexus *tv_nexus;

	mutex_lock(&tpg->tv_tpg_mutex);
	if (tpg->tpg_nexus) {
		mutex_unlock(&tpg->tv_tpg_mutex);
		pr_debug("tpg->tpg_nexus already exists\n");
		return -EEXIST;
	}

	tv_nexus = kzalloc(sizeof(*tv_nexus), GFP_KERNEL);
	if (!tv_nexus) {
		mutex_unlock(&tpg->tv_tpg_mutex);
		pr_err("Unable to allocate struct vhost_scsi_nexus\n");
		return -ENOMEM;
	}
	/*
	 * Since we are running in 'demo mode' this call with generate a
	 * struct se_node_acl for the vhost_scsi struct se_portal_group with
	 * the SCSI Initiator port name of the passed configfs group 'name'.
	 */
	tv_nexus->tvn_se_sess = target_setup_session(&tpg->se_tpg,
					VHOST_SCSI_DEFAULT_TAGS,
					sizeof(struct vhost_scsi_cmd),
					TARGET_PROT_DIN_PASS | TARGET_PROT_DOUT_PASS,
					(unsigned char *)name, tv_nexus,
					vhost_scsi_nexus_cb);
	if (IS_ERR(tv_nexus->tvn_se_sess)) {
		mutex_unlock(&tpg->tv_tpg_mutex);
		kfree(tv_nexus);
		return -ENOMEM;
	}
	tpg->tpg_nexus = tv_nexus;

	mutex_unlock(&tpg->tv_tpg_mutex);
	return 0;
}

static int vhost_scsi_drop_nexus(struct vhost_scsi_tpg *tpg)
{
	struct se_session *se_sess;
	struct vhost_scsi_nexus *tv_nexus;

	mutex_lock(&tpg->tv_tpg_mutex);
	tv_nexus = tpg->tpg_nexus;
	if (!tv_nexus) {
		mutex_unlock(&tpg->tv_tpg_mutex);
		return -ENODEV;
	}

	se_sess = tv_nexus->tvn_se_sess;
	if (!se_sess) {
		mutex_unlock(&tpg->tv_tpg_mutex);
		return -ENODEV;
	}

	if (tpg->tv_tpg_port_count != 0) {
		mutex_unlock(&tpg->tv_tpg_mutex);
		pr_err("Unable to remove TCM_vhost I_T Nexus with"
			" active TPG port count: %d\n",
			tpg->tv_tpg_port_count);
		return -EBUSY;
	}

	if (tpg->tv_tpg_vhost_count != 0) {
		mutex_unlock(&tpg->tv_tpg_mutex);
		pr_err("Unable to remove TCM_vhost I_T Nexus with"
			" active TPG vhost count: %d\n",
			tpg->tv_tpg_vhost_count);
		return -EBUSY;
	}

	pr_debug("TCM_vhost_ConfigFS: Removing I_T Nexus to emulated"
		" %s Initiator Port: %s\n", vhost_scsi_dump_proto_id(tpg->tport),
		tv_nexus->tvn_se_sess->se_node_acl->initiatorname);

	vhost_scsi_free_cmd_map_res(se_sess);
	/*
	 * Release the SCSI I_T Nexus to the emulated vhost Target Port
	 */
	target_remove_session(se_sess);
	tpg->tpg_nexus = NULL;
	mutex_unlock(&tpg->tv_tpg_mutex);

	kfree(tv_nexus);
	return 0;
}

static ssize_t vhost_scsi_tpg_nexus_show(struct config_item *item, char *page)
{
	struct se_portal_group *se_tpg = to_tpg(item);
	struct vhost_scsi_tpg *tpg = container_of(se_tpg,
				struct vhost_scsi_tpg, se_tpg);
	struct vhost_scsi_nexus *tv_nexus;
	ssize_t ret;

	mutex_lock(&tpg->tv_tpg_mutex);
	tv_nexus = tpg->tpg_nexus;
	if (!tv_nexus) {
		mutex_unlock(&tpg->tv_tpg_mutex);
		return -ENODEV;
	}
	ret = snprintf(page, PAGE_SIZE, "%s\n",
			tv_nexus->tvn_se_sess->se_node_acl->initiatorname);
	mutex_unlock(&tpg->tv_tpg_mutex);

	return ret;
}

static ssize_t vhost_scsi_tpg_nexus_store(struct config_item *item,
		const char *page, size_t count)
{
	struct se_portal_group *se_tpg = to_tpg(item);
	struct vhost_scsi_tpg *tpg = container_of(se_tpg,
				struct vhost_scsi_tpg, se_tpg);
	struct vhost_scsi_tport *tport_wwn = tpg->tport;
	unsigned char i_port[VHOST_SCSI_NAMELEN], *ptr, *port_ptr;
	int ret;
	/*
	 * Shutdown the active I_T nexus if 'NULL' is passed..
	 */
	if (!strncmp(page, "NULL", 4)) {
		ret = vhost_scsi_drop_nexus(tpg);
		return (!ret) ? count : ret;
	}
	/*
	 * Otherwise make sure the passed virtual Initiator port WWN matches
	 * the fabric protocol_id set in vhost_scsi_make_tport(), and call
	 * vhost_scsi_make_nexus().
	 */
	if (strlen(page) >= VHOST_SCSI_NAMELEN) {
		pr_err("Emulated NAA Sas Address: %s, exceeds"
				" max: %d\n", page, VHOST_SCSI_NAMELEN);
		return -EINVAL;
	}
	snprintf(&i_port[0], VHOST_SCSI_NAMELEN, "%s", page);

	ptr = strstr(i_port, "naa.");
	if (ptr) {
		if (tport_wwn->tport_proto_id != SCSI_PROTOCOL_SAS) {
			pr_err("Passed SAS Initiator Port %s does not"
				" match target port protoid: %s\n", i_port,
				vhost_scsi_dump_proto_id(tport_wwn));
			return -EINVAL;
		}
		port_ptr = &i_port[0];
		goto check_newline;
	}
	ptr = strstr(i_port, "fc.");
	if (ptr) {
		if (tport_wwn->tport_proto_id != SCSI_PROTOCOL_FCP) {
			pr_err("Passed FCP Initiator Port %s does not"
				" match target port protoid: %s\n", i_port,
				vhost_scsi_dump_proto_id(tport_wwn));
			return -EINVAL;
		}
		port_ptr = &i_port[3]; /* Skip over "fc." */
		goto check_newline;
	}
	ptr = strstr(i_port, "iqn.");
	if (ptr) {
		if (tport_wwn->tport_proto_id != SCSI_PROTOCOL_ISCSI) {
			pr_err("Passed iSCSI Initiator Port %s does not"
				" match target port protoid: %s\n", i_port,
				vhost_scsi_dump_proto_id(tport_wwn));
			return -EINVAL;
		}
		port_ptr = &i_port[0];
		goto check_newline;
	}
	pr_err("Unable to locate prefix for emulated Initiator Port:"
			" %s\n", i_port);
	return -EINVAL;
	/*
	 * Clear any trailing newline for the NAA WWN
	 */
check_newline:
	if (i_port[strlen(i_port)-1] == '\n')
		i_port[strlen(i_port)-1] = '\0';

	ret = vhost_scsi_make_nexus(tpg, port_ptr);
	if (ret < 0)
		return ret;

	return count;
}

CONFIGFS_ATTR(vhost_scsi_tpg_, nexus);

static struct configfs_attribute *vhost_scsi_tpg_attrs[] = {
	&vhost_scsi_tpg_attr_nexus,
	NULL,
};

static struct se_portal_group *
vhost_scsi_make_tpg(struct se_wwn *wwn, const char *name)
{
	struct vhost_scsi_tport *tport = container_of(wwn,
			struct vhost_scsi_tport, tport_wwn);

	struct vhost_scsi_tpg *tpg;
	u16 tpgt;
	int ret;

	if (strstr(name, "tpgt_") != name)
		return ERR_PTR(-EINVAL);
	if (kstrtou16(name + 5, 10, &tpgt) || tpgt >= VHOST_SCSI_MAX_TARGET)
		return ERR_PTR(-EINVAL);

	tpg = kzalloc(sizeof(*tpg), GFP_KERNEL);
	if (!tpg) {
		pr_err("Unable to allocate struct vhost_scsi_tpg");
		return ERR_PTR(-ENOMEM);
	}
	mutex_init(&tpg->tv_tpg_mutex);
	INIT_LIST_HEAD(&tpg->tv_tpg_list);
	tpg->tport = tport;
	tpg->tport_tpgt = tpgt;

	ret = core_tpg_register(wwn, &tpg->se_tpg, tport->tport_proto_id);
	if (ret < 0) {
		kfree(tpg);
		return NULL;
	}
	mutex_lock(&vhost_scsi_mutex);
	list_add_tail(&tpg->tv_tpg_list, &vhost_scsi_list);
	mutex_unlock(&vhost_scsi_mutex);

	return &tpg->se_tpg;
}

static void vhost_scsi_drop_tpg(struct se_portal_group *se_tpg)
{
	struct vhost_scsi_tpg *tpg = container_of(se_tpg,
				struct vhost_scsi_tpg, se_tpg);

	mutex_lock(&vhost_scsi_mutex);
	list_del(&tpg->tv_tpg_list);
	mutex_unlock(&vhost_scsi_mutex);
	/*
	 * Release the virtual I_T Nexus for this vhost TPG
	 */
	vhost_scsi_drop_nexus(tpg);
	/*
	 * Deregister the se_tpg from TCM..
	 */
	core_tpg_deregister(se_tpg);
	kfree(tpg);
}

static struct se_wwn *
vhost_scsi_make_tport(struct target_fabric_configfs *tf,
		     struct config_group *group,
		     const char *name)
{
	struct vhost_scsi_tport *tport;
	char *ptr;
	u64 wwpn = 0;
	int off = 0;

	/* if (vhost_scsi_parse_wwn(name, &wwpn, 1) < 0)
		return ERR_PTR(-EINVAL); */

	tport = kzalloc(sizeof(*tport), GFP_KERNEL);
	if (!tport) {
		pr_err("Unable to allocate struct vhost_scsi_tport");
		return ERR_PTR(-ENOMEM);
	}
	tport->tport_wwpn = wwpn;
	/*
	 * Determine the emulated Protocol Identifier and Target Port Name
	 * based on the incoming configfs directory name.
	 */
	ptr = strstr(name, "naa.");
	if (ptr) {
		tport->tport_proto_id = SCSI_PROTOCOL_SAS;
		goto check_len;
	}
	ptr = strstr(name, "fc.");
	if (ptr) {
		tport->tport_proto_id = SCSI_PROTOCOL_FCP;
		off = 3; /* Skip over "fc." */
		goto check_len;
	}
	ptr = strstr(name, "iqn.");
	if (ptr) {
		tport->tport_proto_id = SCSI_PROTOCOL_ISCSI;
		goto check_len;
	}

	pr_err("Unable to locate prefix for emulated Target Port:"
			" %s\n", name);
	kfree(tport);
	return ERR_PTR(-EINVAL);

check_len:
	if (strlen(name) >= VHOST_SCSI_NAMELEN) {
		pr_err("Emulated %s Address: %s, exceeds"
			" max: %d\n", name, vhost_scsi_dump_proto_id(tport),
			VHOST_SCSI_NAMELEN);
		kfree(tport);
		return ERR_PTR(-EINVAL);
	}
	snprintf(&tport->tport_name[0], VHOST_SCSI_NAMELEN, "%s", &name[off]);

	pr_debug("TCM_VHost_ConfigFS: Allocated emulated Target"
		" %s Address: %s\n", vhost_scsi_dump_proto_id(tport), name);

	return &tport->tport_wwn;
}

static void vhost_scsi_drop_tport(struct se_wwn *wwn)
{
	struct vhost_scsi_tport *tport = container_of(wwn,
				struct vhost_scsi_tport, tport_wwn);

	pr_debug("TCM_VHost_ConfigFS: Deallocating emulated Target"
		" %s Address: %s\n", vhost_scsi_dump_proto_id(tport),
		tport->tport_name);

	kfree(tport);
}

static ssize_t
vhost_scsi_wwn_version_show(struct config_item *item, char *page)
{
	return sprintf(page, "TCM_VHOST fabric module %s on %s/%s"
		"on "UTS_RELEASE"\n", VHOST_SCSI_VERSION, utsname()->sysname,
		utsname()->machine);
}

CONFIGFS_ATTR_RO(vhost_scsi_wwn_, version);

static struct configfs_attribute *vhost_scsi_wwn_attrs[] = {
	&vhost_scsi_wwn_attr_version,
	NULL,
};

static const struct target_core_fabric_ops vhost_scsi_ops = {
	.module				= THIS_MODULE,
	.fabric_name			= "vhost",
	.tpg_get_wwn			= vhost_scsi_get_fabric_wwn,
	.tpg_get_tag			= vhost_scsi_get_tpgt,
	.tpg_check_demo_mode		= vhost_scsi_check_true,
	.tpg_check_demo_mode_cache	= vhost_scsi_check_true,
	.tpg_check_demo_mode_write_protect = vhost_scsi_check_false,
	.tpg_check_prod_mode_write_protect = vhost_scsi_check_false,
	.tpg_check_prot_fabric_only	= vhost_scsi_check_prot_fabric_only,
	.tpg_get_inst_index		= vhost_scsi_tpg_get_inst_index,
	.release_cmd			= vhost_scsi_release_cmd,
	.check_stop_free		= vhost_scsi_check_stop_free,
	.sess_get_index			= vhost_scsi_sess_get_index,
	.sess_get_initiator_sid		= NULL,
	.write_pending			= vhost_scsi_write_pending,
	.write_pending_status		= vhost_scsi_write_pending_status,
	.set_default_node_attributes	= vhost_scsi_set_default_node_attrs,
	.get_cmd_state			= vhost_scsi_get_cmd_state,
	.queue_data_in			= vhost_scsi_queue_data_in,
	.queue_status			= vhost_scsi_queue_status,
	.queue_tm_rsp			= vhost_scsi_queue_tm_rsp,
	.aborted_task			= vhost_scsi_aborted_task,
	/*
	 * Setup callers for generic logic in target_core_fabric_configfs.c
	 */
	.fabric_make_wwn		= vhost_scsi_make_tport,
	.fabric_drop_wwn		= vhost_scsi_drop_tport,
	.fabric_make_tpg		= vhost_scsi_make_tpg,
	.fabric_drop_tpg		= vhost_scsi_drop_tpg,
	.fabric_post_link		= vhost_scsi_port_link,
	.fabric_pre_unlink		= vhost_scsi_port_unlink,

	.tfc_wwn_attrs			= vhost_scsi_wwn_attrs,
	.tfc_tpg_base_attrs		= vhost_scsi_tpg_attrs,
	.tfc_tpg_attrib_attrs		= vhost_scsi_tpg_attrib_attrs,
};

static int __init vhost_scsi_init(void)
{
	int ret = -ENOMEM;

	pr_debug("TCM_VHOST fabric module %s on %s/%s"
		" on "UTS_RELEASE"\n", VHOST_SCSI_VERSION, utsname()->sysname,
		utsname()->machine);

	/*
	 * Use our own dedicated workqueue for submitting I/O into
	 * target core to avoid contention within system_wq.
	 */
	vhost_scsi_workqueue = alloc_workqueue("vhost_scsi", 0, 0);
	if (!vhost_scsi_workqueue)
		goto out;

	ret = vhost_scsi_register();
	if (ret < 0)
		goto out_destroy_workqueue;

	ret = target_register_template(&vhost_scsi_ops);
	if (ret < 0)
		goto out_vhost_scsi_deregister;

	return 0;

out_vhost_scsi_deregister:
	vhost_scsi_deregister();
out_destroy_workqueue:
	destroy_workqueue(vhost_scsi_workqueue);
out:
	return ret;
};

static void vhost_scsi_exit(void)
{
	target_unregister_template(&vhost_scsi_ops);
	vhost_scsi_deregister();
	destroy_workqueue(vhost_scsi_workqueue);
};

MODULE_DESCRIPTION("VHOST_SCSI series fabric driver");
MODULE_ALIAS("tcm_vhost");
MODULE_LICENSE("GPL");
module_init(vhost_scsi_init);
module_exit(vhost_scsi_exit);<|MERGE_RESOLUTION|>--- conflicted
+++ resolved
@@ -884,11 +884,7 @@
 
 	if (unlikely(!copy_from_iter_full(vc->req, vc->req_size,
 					  &vc->out_iter))) {
-<<<<<<< HEAD
-		vq_err(vq, "Faulted on copy_from_iter\n");
-=======
 		vq_err(vq, "Faulted on copy_from_iter_full\n");
->>>>>>> cf26057a
 	} else if (unlikely(*vc->lunp != 1)) {
 		/* virtio-scsi spec requires byte 0 of the lun to be 1 */
 		vq_err(vq, "Illegal virtio-scsi lun: %u\n", *vc->lunp);
