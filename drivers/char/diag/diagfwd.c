--- conflicted
+++ resolved
@@ -1598,12 +1598,8 @@
 	for (i = 0; i < DIAG_NUM_PROC; i++)
 		driver->real_time_mode[i] = 1;
 	driver->supports_separate_cmdrsp = 1;
-<<<<<<< HEAD
 	driver->supports_apps_hdlc_encoding = 0;
-=======
-	driver->supports_apps_hdlc_encoding = 1;
 	driver->supports_apps_header_untagging = 1;
->>>>>>> 60c235a3
 	mutex_init(&driver->diag_hdlc_mutex);
 	mutex_init(&driver->diag_cntl_mutex);
 	mutex_init(&driver->mode_lock);
