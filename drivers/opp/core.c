// SPDX-License-Identifier: GPL-2.0-only
/*
 * Generic OPP Interface
 *
 * Copyright (C) 2009-2010 Texas Instruments Incorporated.
 *	Nishanth Menon
 *	Romit Dasgupta
 *	Kevin Hilman
 */

#define pr_fmt(fmt) KBUILD_MODNAME ": " fmt

#include <linux/clk.h>
#include <linux/errno.h>
#include <linux/err.h>
#include <linux/slab.h>
#include <linux/device.h>
#include <linux/export.h>
#include <linux/pm_domain.h>
#include <linux/regulator/consumer.h>

#include "opp.h"

/*
 * The root of the list of all opp-tables. All opp_table structures branch off
 * from here, with each opp_table containing the list of opps it supports in
 * various states of availability.
 */
LIST_HEAD(opp_tables);
/* Lock to allow exclusive modification to the device and opp lists */
DEFINE_MUTEX(opp_table_lock);

static struct opp_device *_find_opp_dev(const struct device *dev,
					struct opp_table *opp_table)
{
	struct opp_device *opp_dev;

	list_for_each_entry(opp_dev, &opp_table->dev_list, node)
		if (opp_dev->dev == dev)
			return opp_dev;

	return NULL;
}

static struct opp_table *_find_opp_table_unlocked(struct device *dev)
{
	struct opp_table *opp_table;
	bool found;

	list_for_each_entry(opp_table, &opp_tables, node) {
		mutex_lock(&opp_table->lock);
		found = !!_find_opp_dev(dev, opp_table);
		mutex_unlock(&opp_table->lock);

		if (found) {
			_get_opp_table_kref(opp_table);

			return opp_table;
		}
	}

	return ERR_PTR(-ENODEV);
}

/**
 * _find_opp_table() - find opp_table struct using device pointer
 * @dev:	device pointer used to lookup OPP table
 *
 * Search OPP table for one containing matching device.
 *
 * Return: pointer to 'struct opp_table' if found, otherwise -ENODEV or
 * -EINVAL based on type of error.
 *
 * The callers must call dev_pm_opp_put_opp_table() after the table is used.
 */
struct opp_table *_find_opp_table(struct device *dev)
{
	struct opp_table *opp_table;

	if (IS_ERR_OR_NULL(dev)) {
		pr_err("%s: Invalid parameters\n", __func__);
		return ERR_PTR(-EINVAL);
	}

	mutex_lock(&opp_table_lock);
	opp_table = _find_opp_table_unlocked(dev);
	mutex_unlock(&opp_table_lock);

	return opp_table;
}

/**
 * dev_pm_opp_get_voltage() - Gets the voltage corresponding to an opp
 * @opp:	opp for which voltage has to be returned for
 *
 * Return: voltage in micro volt corresponding to the opp, else
 * return 0
 *
 * This is useful only for devices with single power supply.
 */
unsigned long dev_pm_opp_get_voltage(struct dev_pm_opp *opp)
{
	if (IS_ERR_OR_NULL(opp)) {
		pr_err("%s: Invalid parameters\n", __func__);
		return 0;
	}

	return opp->supplies[0].u_volt;
}
EXPORT_SYMBOL_GPL(dev_pm_opp_get_voltage);

/**
 * dev_pm_opp_get_freq() - Gets the frequency corresponding to an available opp
 * @opp:	opp for which frequency has to be returned for
 *
 * Return: frequency in hertz corresponding to the opp, else
 * return 0
 */
unsigned long dev_pm_opp_get_freq(struct dev_pm_opp *opp)
{
	if (IS_ERR_OR_NULL(opp)) {
		pr_err("%s: Invalid parameters\n", __func__);
		return 0;
	}

	return opp->rate;
}
EXPORT_SYMBOL_GPL(dev_pm_opp_get_freq);

/**
 * dev_pm_opp_get_level() - Gets the level corresponding to an available opp
 * @opp:	opp for which level value has to be returned for
 *
 * Return: level read from device tree corresponding to the opp, else
 * return 0.
 */
unsigned int dev_pm_opp_get_level(struct dev_pm_opp *opp)
{
	if (IS_ERR_OR_NULL(opp) || !opp->available) {
		pr_err("%s: Invalid parameters\n", __func__);
		return 0;
	}

	return opp->level;
}
EXPORT_SYMBOL_GPL(dev_pm_opp_get_level);

/**
 * dev_pm_opp_is_turbo() - Returns if opp is turbo OPP or not
 * @opp: opp for which turbo mode is being verified
 *
 * Turbo OPPs are not for normal use, and can be enabled (under certain
 * conditions) for short duration of times to finish high throughput work
 * quickly. Running on them for longer times may overheat the chip.
 *
 * Return: true if opp is turbo opp, else false.
 */
bool dev_pm_opp_is_turbo(struct dev_pm_opp *opp)
{
	if (IS_ERR_OR_NULL(opp) || !opp->available) {
		pr_err("%s: Invalid parameters\n", __func__);
		return false;
	}

	return opp->turbo;
}
EXPORT_SYMBOL_GPL(dev_pm_opp_is_turbo);

/**
 * dev_pm_opp_get_max_clock_latency() - Get max clock latency in nanoseconds
 * @dev:	device for which we do this operation
 *
 * Return: This function returns the max clock latency in nanoseconds.
 */
unsigned long dev_pm_opp_get_max_clock_latency(struct device *dev)
{
	struct opp_table *opp_table;
	unsigned long clock_latency_ns;

	opp_table = _find_opp_table(dev);
	if (IS_ERR(opp_table))
		return 0;

	clock_latency_ns = opp_table->clock_latency_ns_max;

	dev_pm_opp_put_opp_table(opp_table);

	return clock_latency_ns;
}
EXPORT_SYMBOL_GPL(dev_pm_opp_get_max_clock_latency);

/**
 * dev_pm_opp_get_max_volt_latency() - Get max voltage latency in nanoseconds
 * @dev: device for which we do this operation
 *
 * Return: This function returns the max voltage latency in nanoseconds.
 */
unsigned long dev_pm_opp_get_max_volt_latency(struct device *dev)
{
	struct opp_table *opp_table;
	struct dev_pm_opp *opp;
	struct regulator *reg;
	unsigned long latency_ns = 0;
	int ret, i, count;
	struct {
		unsigned long min;
		unsigned long max;
	} *uV;

	opp_table = _find_opp_table(dev);
	if (IS_ERR(opp_table))
		return 0;

	/* Regulator may not be required for the device */
	if (!opp_table->regulators)
		goto put_opp_table;

	count = opp_table->regulator_count;

	uV = kmalloc_array(count, sizeof(*uV), GFP_KERNEL);
	if (!uV)
		goto put_opp_table;

	mutex_lock(&opp_table->lock);

	for (i = 0; i < count; i++) {
		uV[i].min = ~0;
		uV[i].max = 0;

		list_for_each_entry(opp, &opp_table->opp_list, node) {
			if (!opp->available)
				continue;

			if (opp->supplies[i].u_volt_min < uV[i].min)
				uV[i].min = opp->supplies[i].u_volt_min;
			if (opp->supplies[i].u_volt_max > uV[i].max)
				uV[i].max = opp->supplies[i].u_volt_max;
		}
	}

	mutex_unlock(&opp_table->lock);

	/*
	 * The caller needs to ensure that opp_table (and hence the regulator)
	 * isn't freed, while we are executing this routine.
	 */
	for (i = 0; i < count; i++) {
		reg = opp_table->regulators[i];
		ret = regulator_set_voltage_time(reg, uV[i].min, uV[i].max);
		if (ret > 0)
			latency_ns += ret * 1000;
	}

	kfree(uV);
put_opp_table:
	dev_pm_opp_put_opp_table(opp_table);

	return latency_ns;
}
EXPORT_SYMBOL_GPL(dev_pm_opp_get_max_volt_latency);

/**
 * dev_pm_opp_get_max_transition_latency() - Get max transition latency in
 *					     nanoseconds
 * @dev: device for which we do this operation
 *
 * Return: This function returns the max transition latency, in nanoseconds, to
 * switch from one OPP to other.
 */
unsigned long dev_pm_opp_get_max_transition_latency(struct device *dev)
{
	return dev_pm_opp_get_max_volt_latency(dev) +
		dev_pm_opp_get_max_clock_latency(dev);
}
EXPORT_SYMBOL_GPL(dev_pm_opp_get_max_transition_latency);

/**
 * dev_pm_opp_get_suspend_opp_freq() - Get frequency of suspend opp in Hz
 * @dev:	device for which we do this operation
 *
 * Return: This function returns the frequency of the OPP marked as suspend_opp
 * if one is available, else returns 0;
 */
unsigned long dev_pm_opp_get_suspend_opp_freq(struct device *dev)
{
	struct opp_table *opp_table;
	unsigned long freq = 0;

	opp_table = _find_opp_table(dev);
	if (IS_ERR(opp_table))
		return 0;

	if (opp_table->suspend_opp && opp_table->suspend_opp->available)
		freq = dev_pm_opp_get_freq(opp_table->suspend_opp);

	dev_pm_opp_put_opp_table(opp_table);

	return freq;
}
EXPORT_SYMBOL_GPL(dev_pm_opp_get_suspend_opp_freq);

int _get_opp_count(struct opp_table *opp_table)
{
	struct dev_pm_opp *opp;
	int count = 0;

	mutex_lock(&opp_table->lock);

	list_for_each_entry(opp, &opp_table->opp_list, node) {
		if (opp->available)
			count++;
	}

	mutex_unlock(&opp_table->lock);

	return count;
}

/**
 * dev_pm_opp_get_opp_count() - Get number of opps available in the opp table
 * @dev:	device for which we do this operation
 *
 * Return: This function returns the number of available opps if there are any,
 * else returns 0 if none or the corresponding error value.
 */
int dev_pm_opp_get_opp_count(struct device *dev)
{
	struct opp_table *opp_table;
	int count;

	opp_table = _find_opp_table(dev);
	if (IS_ERR(opp_table)) {
		count = PTR_ERR(opp_table);
		dev_dbg(dev, "%s: OPP table not found (%d)\n",
			__func__, count);
		return count;
	}

	count = _get_opp_count(opp_table);
	dev_pm_opp_put_opp_table(opp_table);

	return count;
}
EXPORT_SYMBOL_GPL(dev_pm_opp_get_opp_count);

/**
 * dev_pm_opp_find_freq_exact() - search for an exact frequency
 * @dev:		device for which we do this operation
 * @freq:		frequency to search for
 * @available:		true/false - match for available opp
 *
 * Return: Searches for exact match in the opp table and returns pointer to the
 * matching opp if found, else returns ERR_PTR in case of error and should
 * be handled using IS_ERR. Error return values can be:
 * EINVAL:	for bad pointer
 * ERANGE:	no match found for search
 * ENODEV:	if device not found in list of registered devices
 *
 * Note: available is a modifier for the search. if available=true, then the
 * match is for exact matching frequency and is available in the stored OPP
 * table. if false, the match is for exact frequency which is not available.
 *
 * This provides a mechanism to enable an opp which is not available currently
 * or the opposite as well.
 *
 * The callers are required to call dev_pm_opp_put() for the returned OPP after
 * use.
 */
struct dev_pm_opp *dev_pm_opp_find_freq_exact(struct device *dev,
					      unsigned long freq,
					      bool available)
{
	struct opp_table *opp_table;
	struct dev_pm_opp *temp_opp, *opp = ERR_PTR(-ERANGE);

	opp_table = _find_opp_table(dev);
	if (IS_ERR(opp_table)) {
		int r = PTR_ERR(opp_table);

		dev_err(dev, "%s: OPP table not found (%d)\n", __func__, r);
		return ERR_PTR(r);
	}

	mutex_lock(&opp_table->lock);

	list_for_each_entry(temp_opp, &opp_table->opp_list, node) {
		if (temp_opp->available == available &&
				temp_opp->rate == freq) {
			opp = temp_opp;

			/* Increment the reference count of OPP */
			dev_pm_opp_get(opp);
			break;
		}
	}

	mutex_unlock(&opp_table->lock);
	dev_pm_opp_put_opp_table(opp_table);

	return opp;
}
EXPORT_SYMBOL_GPL(dev_pm_opp_find_freq_exact);

/**
 * dev_pm_opp_find_level_exact() - search for an exact level
 * @dev:		device for which we do this operation
 * @level:		level to search for
 *
 * Return: Searches for exact match in the opp table and returns pointer to the
 * matching opp if found, else returns ERR_PTR in case of error and should
 * be handled using IS_ERR. Error return values can be:
 * EINVAL:	for bad pointer
 * ERANGE:	no match found for search
 * ENODEV:	if device not found in list of registered devices
 *
 * The callers are required to call dev_pm_opp_put() for the returned OPP after
 * use.
 */
struct dev_pm_opp *dev_pm_opp_find_level_exact(struct device *dev,
					       unsigned int level)
{
	struct opp_table *opp_table;
	struct dev_pm_opp *temp_opp, *opp = ERR_PTR(-ERANGE);

	opp_table = _find_opp_table(dev);
	if (IS_ERR(opp_table)) {
		int r = PTR_ERR(opp_table);

		dev_err(dev, "%s: OPP table not found (%d)\n", __func__, r);
		return ERR_PTR(r);
	}

	mutex_lock(&opp_table->lock);

	list_for_each_entry(temp_opp, &opp_table->opp_list, node) {
		if (temp_opp->level == level) {
			opp = temp_opp;

			/* Increment the reference count of OPP */
			dev_pm_opp_get(opp);
			break;
		}
	}

	mutex_unlock(&opp_table->lock);
	dev_pm_opp_put_opp_table(opp_table);

	return opp;
}
EXPORT_SYMBOL_GPL(dev_pm_opp_find_level_exact);

static noinline struct dev_pm_opp *_find_freq_ceil(struct opp_table *opp_table,
						   unsigned long *freq)
{
	struct dev_pm_opp *temp_opp, *opp = ERR_PTR(-ERANGE);

	mutex_lock(&opp_table->lock);

	list_for_each_entry(temp_opp, &opp_table->opp_list, node) {
		if (temp_opp->available && temp_opp->rate >= *freq) {
			opp = temp_opp;
			*freq = opp->rate;

			/* Increment the reference count of OPP */
			dev_pm_opp_get(opp);
			break;
		}
	}

	mutex_unlock(&opp_table->lock);

	return opp;
}

/**
 * dev_pm_opp_find_freq_ceil() - Search for an rounded ceil freq
 * @dev:	device for which we do this operation
 * @freq:	Start frequency
 *
 * Search for the matching ceil *available* OPP from a starting freq
 * for a device.
 *
 * Return: matching *opp and refreshes *freq accordingly, else returns
 * ERR_PTR in case of error and should be handled using IS_ERR. Error return
 * values can be:
 * EINVAL:	for bad pointer
 * ERANGE:	no match found for search
 * ENODEV:	if device not found in list of registered devices
 *
 * The callers are required to call dev_pm_opp_put() for the returned OPP after
 * use.
 */
struct dev_pm_opp *dev_pm_opp_find_freq_ceil(struct device *dev,
					     unsigned long *freq)
{
	struct opp_table *opp_table;
	struct dev_pm_opp *opp;

	if (!dev || !freq) {
		dev_err(dev, "%s: Invalid argument freq=%p\n", __func__, freq);
		return ERR_PTR(-EINVAL);
	}

	opp_table = _find_opp_table(dev);
	if (IS_ERR(opp_table))
		return ERR_CAST(opp_table);

	opp = _find_freq_ceil(opp_table, freq);

	dev_pm_opp_put_opp_table(opp_table);

	return opp;
}
EXPORT_SYMBOL_GPL(dev_pm_opp_find_freq_ceil);

/**
 * dev_pm_opp_find_freq_floor() - Search for a rounded floor freq
 * @dev:	device for which we do this operation
 * @freq:	Start frequency
 *
 * Search for the matching floor *available* OPP from a starting freq
 * for a device.
 *
 * Return: matching *opp and refreshes *freq accordingly, else returns
 * ERR_PTR in case of error and should be handled using IS_ERR. Error return
 * values can be:
 * EINVAL:	for bad pointer
 * ERANGE:	no match found for search
 * ENODEV:	if device not found in list of registered devices
 *
 * The callers are required to call dev_pm_opp_put() for the returned OPP after
 * use.
 */
struct dev_pm_opp *dev_pm_opp_find_freq_floor(struct device *dev,
					      unsigned long *freq)
{
	struct opp_table *opp_table;
	struct dev_pm_opp *temp_opp, *opp = ERR_PTR(-ERANGE);

	if (!dev || !freq) {
		dev_err(dev, "%s: Invalid argument freq=%p\n", __func__, freq);
		return ERR_PTR(-EINVAL);
	}

	opp_table = _find_opp_table(dev);
	if (IS_ERR(opp_table))
		return ERR_CAST(opp_table);

	mutex_lock(&opp_table->lock);

	list_for_each_entry(temp_opp, &opp_table->opp_list, node) {
		if (temp_opp->available) {
			/* go to the next node, before choosing prev */
			if (temp_opp->rate > *freq)
				break;
			else
				opp = temp_opp;
		}
	}

	/* Increment the reference count of OPP */
	if (!IS_ERR(opp))
		dev_pm_opp_get(opp);
	mutex_unlock(&opp_table->lock);
	dev_pm_opp_put_opp_table(opp_table);

	if (!IS_ERR(opp))
		*freq = opp->rate;

	return opp;
}
EXPORT_SYMBOL_GPL(dev_pm_opp_find_freq_floor);

/**
 * dev_pm_opp_find_freq_ceil_by_volt() - Find OPP with highest frequency for
 *					 target voltage.
 * @dev:	Device for which we do this operation.
 * @u_volt:	Target voltage.
 *
 * Search for OPP with highest (ceil) frequency and has voltage <= u_volt.
 *
 * Return: matching *opp, else returns ERR_PTR in case of error which should be
 * handled using IS_ERR.
 *
 * Error return values can be:
 * EINVAL:	bad parameters
 *
 * The callers are required to call dev_pm_opp_put() for the returned OPP after
 * use.
 */
struct dev_pm_opp *dev_pm_opp_find_freq_ceil_by_volt(struct device *dev,
						     unsigned long u_volt)
{
	struct opp_table *opp_table;
	struct dev_pm_opp *temp_opp, *opp = ERR_PTR(-ERANGE);

	if (!dev || !u_volt) {
		dev_err(dev, "%s: Invalid argument volt=%lu\n", __func__,
			u_volt);
		return ERR_PTR(-EINVAL);
	}

	opp_table = _find_opp_table(dev);
	if (IS_ERR(opp_table))
		return ERR_CAST(opp_table);

	mutex_lock(&opp_table->lock);

	list_for_each_entry(temp_opp, &opp_table->opp_list, node) {
		if (temp_opp->available) {
			if (temp_opp->supplies[0].u_volt > u_volt)
				break;
			opp = temp_opp;
		}
	}

	/* Increment the reference count of OPP */
	if (!IS_ERR(opp))
		dev_pm_opp_get(opp);

	mutex_unlock(&opp_table->lock);
	dev_pm_opp_put_opp_table(opp_table);

	return opp;
}
EXPORT_SYMBOL_GPL(dev_pm_opp_find_freq_ceil_by_volt);

static int _set_opp_voltage(struct device *dev, struct regulator *reg,
			    struct dev_pm_opp_supply *supply)
{
	int ret;

	/* Regulator not available for device */
	if (IS_ERR(reg)) {
		dev_dbg(dev, "%s: regulator not available: %ld\n", __func__,
			PTR_ERR(reg));
		return 0;
	}

	dev_dbg(dev, "%s: voltages (mV): %lu %lu %lu\n", __func__,
		supply->u_volt_min, supply->u_volt, supply->u_volt_max);

	ret = regulator_set_voltage_triplet(reg, supply->u_volt_min,
					    supply->u_volt, supply->u_volt_max);
	if (ret)
		dev_err(dev, "%s: failed to set voltage (%lu %lu %lu mV): %d\n",
			__func__, supply->u_volt_min, supply->u_volt,
			supply->u_volt_max, ret);

	return ret;
}

static inline int _generic_set_opp_clk_only(struct device *dev, struct clk *clk,
					    unsigned long freq)
{
	int ret;

	ret = clk_set_rate(clk, freq);
	if (ret) {
		dev_err(dev, "%s: failed to set clock rate: %d\n", __func__,
			ret);
	}

	return ret;
}

static int _generic_set_opp_regulator(struct opp_table *opp_table,
				      struct device *dev,
				      unsigned long old_freq,
				      unsigned long freq,
				      struct dev_pm_opp_supply *old_supply,
				      struct dev_pm_opp_supply *new_supply)
{
	struct regulator *reg = opp_table->regulators[0];
	int ret;

	/* This function only supports single regulator per device */
	if (WARN_ON(opp_table->regulator_count > 1)) {
		dev_err(dev, "multiple regulators are not supported\n");
		return -EINVAL;
	}

	/* Scaling up? Scale voltage before frequency */
	if (freq >= old_freq) {
		ret = _set_opp_voltage(dev, reg, new_supply);
		if (ret)
			goto restore_voltage;
	}

	/* Change frequency */
	ret = _generic_set_opp_clk_only(dev, opp_table->clk, freq);
	if (ret)
		goto restore_voltage;

	/* Scaling down? Scale voltage after frequency */
	if (freq < old_freq) {
		ret = _set_opp_voltage(dev, reg, new_supply);
		if (ret)
			goto restore_freq;
	}

	/*
	 * Enable the regulator after setting its voltages, otherwise it breaks
	 * some boot-enabled regulators.
	 */
	if (unlikely(!opp_table->enabled)) {
		ret = regulator_enable(reg);
		if (ret < 0)
			dev_warn(dev, "Failed to enable regulator: %d", ret);
	}

	return 0;

restore_freq:
	if (_generic_set_opp_clk_only(dev, opp_table->clk, old_freq))
		dev_err(dev, "%s: failed to restore old-freq (%lu Hz)\n",
			__func__, old_freq);
restore_voltage:
	/* This shouldn't harm even if the voltages weren't updated earlier */
	if (old_supply)
		_set_opp_voltage(dev, reg, old_supply);

	return ret;
}

static int _set_opp_bw(const struct opp_table *opp_table,
		       struct dev_pm_opp *opp, struct device *dev, bool remove)
{
	u32 avg, peak;
	int i, ret;

	if (!opp_table->paths)
		return 0;

	for (i = 0; i < opp_table->path_count; i++) {
		if (remove) {
			avg = 0;
			peak = 0;
		} else {
			avg = opp->bandwidth[i].avg;
			peak = opp->bandwidth[i].peak;
		}
		ret = icc_set_bw(opp_table->paths[i], avg, peak);
		if (ret) {
			dev_err(dev, "Failed to %s bandwidth[%d]: %d\n",
				remove ? "remove" : "set", i, ret);
			return ret;
		}
	}

	return 0;
}

static int _set_opp_custom(const struct opp_table *opp_table,
			   struct device *dev, unsigned long old_freq,
			   unsigned long freq,
			   struct dev_pm_opp_supply *old_supply,
			   struct dev_pm_opp_supply *new_supply)
{
	struct dev_pm_set_opp_data *data;
	int size;

	data = opp_table->set_opp_data;
	data->regulators = opp_table->regulators;
	data->regulator_count = opp_table->regulator_count;
	data->clk = opp_table->clk;
	data->dev = dev;

	data->old_opp.rate = old_freq;
	size = sizeof(*old_supply) * opp_table->regulator_count;
	if (!old_supply)
		memset(data->old_opp.supplies, 0, size);
	else
		memcpy(data->old_opp.supplies, old_supply, size);

	data->new_opp.rate = freq;
	memcpy(data->new_opp.supplies, new_supply, size);

	return opp_table->set_opp(data);
}

static int _set_required_opp(struct device *dev, struct device *pd_dev,
			     struct dev_pm_opp *opp, int i)
{
	unsigned int pstate = likely(opp) ? opp->required_opps[i]->pstate : 0;
	int ret;

	if (!pd_dev)
		return 0;

	ret = dev_pm_genpd_set_performance_state(pd_dev, pstate);
	if (ret) {
		dev_err(dev, "Failed to set performance rate of %s: %d (%d)\n",
			dev_name(pd_dev), pstate, ret);
	}

	return ret;
}

/* This is only called for PM domain for now */
static int _set_required_opps(struct device *dev,
			      struct opp_table *opp_table,
			      struct dev_pm_opp *opp, bool up)
{
	struct opp_table **required_opp_tables = opp_table->required_opp_tables;
	struct device **genpd_virt_devs = opp_table->genpd_virt_devs;
	int i, ret = 0;

	if (!required_opp_tables)
		return 0;

	/* Single genpd case */
	if (!genpd_virt_devs)
		return _set_required_opp(dev, dev, opp, 0);

	/* Multiple genpd case */

	/*
	 * Acquire genpd_virt_dev_lock to make sure we don't use a genpd_dev
	 * after it is freed from another thread.
	 */
	mutex_lock(&opp_table->genpd_virt_dev_lock);

	/* Scaling up? Set required OPPs in normal order, else reverse */
	if (up) {
		for (i = 0; i < opp_table->required_opp_count; i++) {
			ret = _set_required_opp(dev, genpd_virt_devs[i], opp, i);
			if (ret)
				break;
		}
	} else {
		for (i = opp_table->required_opp_count - 1; i >= 0; i--) {
			ret = _set_required_opp(dev, genpd_virt_devs[i], opp, i);
			if (ret)
				break;
		}
	}

	mutex_unlock(&opp_table->genpd_virt_dev_lock);

	return ret;
}

/**
 * dev_pm_opp_set_bw() - sets bandwidth levels corresponding to an opp
 * @dev:	device for which we do this operation
 * @opp:	opp based on which the bandwidth levels are to be configured
 *
 * This configures the bandwidth to the levels specified by the OPP. However
 * if the OPP specified is NULL the bandwidth levels are cleared out.
 *
 * Return: 0 on success or a negative error value.
 */
int dev_pm_opp_set_bw(struct device *dev, struct dev_pm_opp *opp)
{
	struct opp_table *opp_table;
	int ret;

	opp_table = _find_opp_table(dev);
	if (IS_ERR(opp_table)) {
		dev_err(dev, "%s: device opp table doesn't exist\n", __func__);
		return PTR_ERR(opp_table);
	}

	if (opp)
		ret = _set_opp_bw(opp_table, opp, dev, false);
	else
		ret = _set_opp_bw(opp_table, NULL, dev, true);

	dev_pm_opp_put_opp_table(opp_table);
	return ret;
}
EXPORT_SYMBOL_GPL(dev_pm_opp_set_bw);

static int _opp_set_rate_zero(struct device *dev, struct opp_table *opp_table)
{
	int ret;

	if (!opp_table->enabled)
		return 0;

	/*
	 * Some drivers need to support cases where some platforms may
	 * have OPP table for the device, while others don't and
	 * opp_set_rate() just needs to behave like clk_set_rate().
	 */
	if (!_get_opp_count(opp_table))
		return 0;

	ret = _set_opp_bw(opp_table, NULL, dev, true);
	if (ret)
		return ret;

	if (opp_table->regulators)
		regulator_disable(opp_table->regulators[0]);

	ret = _set_required_opps(dev, opp_table, NULL, false);

	opp_table->enabled = false;
	return ret;
}

/**
 * dev_pm_opp_set_rate() - Configure new OPP based on frequency
 * @dev:	 device for which we do this operation
 * @target_freq: frequency to achieve
 *
 * This configures the power-supplies to the levels specified by the OPP
 * corresponding to the target_freq, and programs the clock to a value <=
 * target_freq, as rounded by clk_round_rate(). Device wanting to run at fmax
 * provided by the opp, should have already rounded to the target OPP's
 * frequency.
 */
int dev_pm_opp_set_rate(struct device *dev, unsigned long target_freq)
{
	struct opp_table *opp_table;
	unsigned long freq, old_freq, temp_freq;
	struct dev_pm_opp *old_opp, *opp;
	struct clk *clk;
	int ret;

	opp_table = _find_opp_table(dev);
	if (IS_ERR(opp_table)) {
		dev_err(dev, "%s: device opp doesn't exist\n", __func__);
		return PTR_ERR(opp_table);
	}

	if (unlikely(!target_freq)) {
<<<<<<< HEAD
		/*
		 * Some drivers need to support cases where some platforms may
		 * have OPP table for the device, while others don't and
		 * opp_set_rate() just needs to behave like clk_set_rate().
		 */
		if (!_get_opp_count(opp_table)) {
			ret = 0;
			goto put_opp_table;
		}

		if (!opp_table->required_opp_tables && !opp_table->regulators &&
		    !opp_table->paths) {
			dev_err(dev, "target frequency can't be 0\n");
			ret = -EINVAL;
			goto put_opp_table;
		}

		ret = _set_opp_bw(opp_table, NULL, dev, true);
		if (ret)
			goto put_opp_table;

		if (opp_table->regulator_enabled) {
			regulator_disable(opp_table->regulators[0]);
			opp_table->regulator_enabled = false;
		}

		ret = _set_required_opps(dev, opp_table, NULL);
=======
		ret = _opp_set_rate_zero(dev, opp_table);
>>>>>>> a5663c9b
		goto put_opp_table;
	}

	clk = opp_table->clk;
	if (IS_ERR(clk)) {
		dev_err(dev, "%s: No clock available for the device\n",
			__func__);
		ret = PTR_ERR(clk);
		goto put_opp_table;
	}

	freq = clk_round_rate(clk, target_freq);
	if ((long)freq <= 0)
		freq = target_freq;

	old_freq = clk_get_rate(clk);

	/* Return early if nothing to do */
<<<<<<< HEAD
	if (old_freq == freq) {
		if (!opp_table->required_opp_tables && !opp_table->regulators &&
		    !opp_table->paths) {
			dev_dbg(dev, "%s: old/new frequencies (%lu Hz) are same, nothing to do\n",
				__func__, freq);
			ret = 0;
			goto put_opp_table;
		}
=======
	if (opp_table->enabled && old_freq == freq) {
		dev_dbg(dev, "%s: old/new frequencies (%lu Hz) are same, nothing to do\n",
			__func__, freq);
		ret = 0;
		goto put_opp_table;
>>>>>>> a5663c9b
	}

	/*
	 * For IO devices which require an OPP on some platforms/SoCs
	 * while just needing to scale the clock on some others
	 * we look for empty OPP tables with just a clock handle and
	 * scale only the clk. This makes dev_pm_opp_set_rate()
	 * equivalent to a clk_set_rate()
	 */
	if (!_get_opp_count(opp_table)) {
		ret = _generic_set_opp_clk_only(dev, clk, freq);
		goto put_opp_table;
	}

	temp_freq = old_freq;
	old_opp = _find_freq_ceil(opp_table, &temp_freq);
	if (IS_ERR(old_opp)) {
		dev_err(dev, "%s: failed to find current OPP for freq %lu (%ld)\n",
			__func__, old_freq, PTR_ERR(old_opp));
	}

	temp_freq = freq;
	opp = _find_freq_ceil(opp_table, &temp_freq);
	if (IS_ERR(opp)) {
		ret = PTR_ERR(opp);
		dev_err(dev, "%s: failed to find OPP for freq %lu (%d)\n",
			__func__, freq, ret);
		goto put_old_opp;
	}

	dev_dbg(dev, "%s: switching OPP: %lu Hz --> %lu Hz\n", __func__,
		old_freq, freq);

	/* Scaling up? Configure required OPPs before frequency */
	if (freq >= old_freq) {
		ret = _set_required_opps(dev, opp_table, opp, true);
		if (ret)
			goto put_opp;
	}

	if (opp_table->set_opp) {
		ret = _set_opp_custom(opp_table, dev, old_freq, freq,
				      IS_ERR(old_opp) ? NULL : old_opp->supplies,
				      opp->supplies);
	} else if (opp_table->regulators) {
		ret = _generic_set_opp_regulator(opp_table, dev, old_freq, freq,
						 IS_ERR(old_opp) ? NULL : old_opp->supplies,
						 opp->supplies);
	} else {
		/* Only frequency scaling */
		ret = _generic_set_opp_clk_only(dev, clk, freq);
	}

	/* Scaling down? Configure required OPPs after frequency */
	if (!ret && freq < old_freq) {
		ret = _set_required_opps(dev, opp_table, opp, false);
		if (ret)
			dev_err(dev, "Failed to set required opps: %d\n", ret);
	}

	if (!ret) {
		ret = _set_opp_bw(opp_table, opp, dev, false);
		if (!ret)
			opp_table->enabled = true;
	}

put_opp:
	dev_pm_opp_put(opp);
put_old_opp:
	if (!IS_ERR(old_opp))
		dev_pm_opp_put(old_opp);
put_opp_table:
	dev_pm_opp_put_opp_table(opp_table);
	return ret;
}
EXPORT_SYMBOL_GPL(dev_pm_opp_set_rate);

/* OPP-dev Helpers */
static void _remove_opp_dev(struct opp_device *opp_dev,
			    struct opp_table *opp_table)
{
	opp_debug_unregister(opp_dev, opp_table);
	list_del(&opp_dev->node);
	kfree(opp_dev);
}

static struct opp_device *_add_opp_dev_unlocked(const struct device *dev,
						struct opp_table *opp_table)
{
	struct opp_device *opp_dev;

	opp_dev = kzalloc(sizeof(*opp_dev), GFP_KERNEL);
	if (!opp_dev)
		return NULL;

	/* Initialize opp-dev */
	opp_dev->dev = dev;

	list_add(&opp_dev->node, &opp_table->dev_list);

	/* Create debugfs entries for the opp_table */
	opp_debug_register(opp_dev, opp_table);

	return opp_dev;
}

struct opp_device *_add_opp_dev(const struct device *dev,
				struct opp_table *opp_table)
{
	struct opp_device *opp_dev;

	mutex_lock(&opp_table->lock);
	opp_dev = _add_opp_dev_unlocked(dev, opp_table);
	mutex_unlock(&opp_table->lock);

	return opp_dev;
}

static struct opp_table *_allocate_opp_table(struct device *dev, int index)
{
	struct opp_table *opp_table;
	struct opp_device *opp_dev;
	int ret;

	/*
	 * Allocate a new OPP table. In the infrequent case where a new
	 * device is needed to be added, we pay this penalty.
	 */
	opp_table = kzalloc(sizeof(*opp_table), GFP_KERNEL);
	if (!opp_table)
		return ERR_PTR(-ENOMEM);

	mutex_init(&opp_table->lock);
	mutex_init(&opp_table->genpd_virt_dev_lock);
	INIT_LIST_HEAD(&opp_table->dev_list);

	/* Mark regulator count uninitialized */
	opp_table->regulator_count = -1;

	opp_dev = _add_opp_dev(dev, opp_table);
	if (!opp_dev) {
		ret = -ENOMEM;
		goto err;
	}

	_of_init_opp_table(opp_table, dev, index);

	/* Find clk for the device */
	opp_table->clk = clk_get(dev, NULL);
	if (IS_ERR(opp_table->clk)) {
		ret = PTR_ERR(opp_table->clk);
		if (ret == -EPROBE_DEFER)
			goto err;

		dev_dbg(dev, "%s: Couldn't find clock: %d\n", __func__, ret);
	}

	/* Find interconnect path(s) for the device */
	ret = dev_pm_opp_of_find_icc_paths(dev, opp_table);
	if (ret) {
		if (ret == -EPROBE_DEFER)
			goto err;

		dev_warn(dev, "%s: Error finding interconnect paths: %d\n",
			 __func__, ret);
	}

	BLOCKING_INIT_NOTIFIER_HEAD(&opp_table->head);
	INIT_LIST_HEAD(&opp_table->opp_list);
	kref_init(&opp_table->kref);

	/* Secure the device table modification */
	list_add(&opp_table->node, &opp_tables);
	return opp_table;

err:
	kfree(opp_table);
	return ERR_PTR(ret);
}

void _get_opp_table_kref(struct opp_table *opp_table)
{
	kref_get(&opp_table->kref);
}

static struct opp_table *_opp_get_opp_table(struct device *dev, int index)
{
	struct opp_table *opp_table;

	/* Hold our table modification lock here */
	mutex_lock(&opp_table_lock);

	opp_table = _find_opp_table_unlocked(dev);
	if (!IS_ERR(opp_table))
		goto unlock;

	opp_table = _managed_opp(dev, index);
	if (opp_table) {
		if (!_add_opp_dev_unlocked(dev, opp_table)) {
			dev_pm_opp_put_opp_table(opp_table);
			opp_table = ERR_PTR(-ENOMEM);
		}
		goto unlock;
	}

	opp_table = _allocate_opp_table(dev, index);

unlock:
	mutex_unlock(&opp_table_lock);

	return opp_table;
}

struct opp_table *dev_pm_opp_get_opp_table(struct device *dev)
{
	return _opp_get_opp_table(dev, 0);
}
EXPORT_SYMBOL_GPL(dev_pm_opp_get_opp_table);

struct opp_table *dev_pm_opp_get_opp_table_indexed(struct device *dev,
						   int index)
{
	return _opp_get_opp_table(dev, index);
}

static void _opp_table_kref_release(struct kref *kref)
{
	struct opp_table *opp_table = container_of(kref, struct opp_table, kref);
	struct opp_device *opp_dev, *temp;
	int i;

	_of_clear_opp_table(opp_table);

	/* Release clk */
	if (!IS_ERR(opp_table->clk))
		clk_put(opp_table->clk);

	if (opp_table->paths) {
		for (i = 0; i < opp_table->path_count; i++)
			icc_put(opp_table->paths[i]);
		kfree(opp_table->paths);
	}

	WARN_ON(!list_empty(&opp_table->opp_list));

	list_for_each_entry_safe(opp_dev, temp, &opp_table->dev_list, node) {
		/*
		 * The OPP table is getting removed, drop the performance state
		 * constraints.
		 */
		if (opp_table->genpd_performance_state)
			dev_pm_genpd_set_performance_state((struct device *)(opp_dev->dev), 0);

		_remove_opp_dev(opp_dev, opp_table);
	}

	mutex_destroy(&opp_table->genpd_virt_dev_lock);
	mutex_destroy(&opp_table->lock);
	list_del(&opp_table->node);
	kfree(opp_table);

	mutex_unlock(&opp_table_lock);
}

void dev_pm_opp_put_opp_table(struct opp_table *opp_table)
{
	kref_put_mutex(&opp_table->kref, _opp_table_kref_release,
		       &opp_table_lock);
}
EXPORT_SYMBOL_GPL(dev_pm_opp_put_opp_table);

void _opp_free(struct dev_pm_opp *opp)
{
	kfree(opp);
}

static void _opp_kref_release(struct dev_pm_opp *opp,
			      struct opp_table *opp_table)
{
	/*
	 * Notify the changes in the availability of the operable
	 * frequency/voltage list.
	 */
	blocking_notifier_call_chain(&opp_table->head, OPP_EVENT_REMOVE, opp);
	_of_opp_free_required_opps(opp_table, opp);
	opp_debug_remove_one(opp);
	list_del(&opp->node);
	kfree(opp);
}

static void _opp_kref_release_unlocked(struct kref *kref)
{
	struct dev_pm_opp *opp = container_of(kref, struct dev_pm_opp, kref);
	struct opp_table *opp_table = opp->opp_table;

	_opp_kref_release(opp, opp_table);
}

static void _opp_kref_release_locked(struct kref *kref)
{
	struct dev_pm_opp *opp = container_of(kref, struct dev_pm_opp, kref);
	struct opp_table *opp_table = opp->opp_table;

	_opp_kref_release(opp, opp_table);
	mutex_unlock(&opp_table->lock);
}

void dev_pm_opp_get(struct dev_pm_opp *opp)
{
	kref_get(&opp->kref);
}

void dev_pm_opp_put(struct dev_pm_opp *opp)
{
	kref_put_mutex(&opp->kref, _opp_kref_release_locked,
		       &opp->opp_table->lock);
}
EXPORT_SYMBOL_GPL(dev_pm_opp_put);

static void dev_pm_opp_put_unlocked(struct dev_pm_opp *opp)
{
	kref_put(&opp->kref, _opp_kref_release_unlocked);
}

/**
 * dev_pm_opp_remove()  - Remove an OPP from OPP table
 * @dev:	device for which we do this operation
 * @freq:	OPP to remove with matching 'freq'
 *
 * This function removes an opp from the opp table.
 */
void dev_pm_opp_remove(struct device *dev, unsigned long freq)
{
	struct dev_pm_opp *opp;
	struct opp_table *opp_table;
	bool found = false;

	opp_table = _find_opp_table(dev);
	if (IS_ERR(opp_table))
		return;

	mutex_lock(&opp_table->lock);

	list_for_each_entry(opp, &opp_table->opp_list, node) {
		if (opp->rate == freq) {
			found = true;
			break;
		}
	}

	mutex_unlock(&opp_table->lock);

	if (found) {
		dev_pm_opp_put(opp);

		/* Drop the reference taken by dev_pm_opp_add() */
		dev_pm_opp_put_opp_table(opp_table);
	} else {
		dev_warn(dev, "%s: Couldn't find OPP with freq: %lu\n",
			 __func__, freq);
	}

	/* Drop the reference taken by _find_opp_table() */
	dev_pm_opp_put_opp_table(opp_table);
}
EXPORT_SYMBOL_GPL(dev_pm_opp_remove);

bool _opp_remove_all_static(struct opp_table *opp_table)
{
	struct dev_pm_opp *opp, *tmp;
	bool ret = true;

	mutex_lock(&opp_table->lock);

	if (!opp_table->parsed_static_opps) {
		ret = false;
		goto unlock;
	}

	if (--opp_table->parsed_static_opps)
		goto unlock;

	list_for_each_entry_safe(opp, tmp, &opp_table->opp_list, node) {
		if (!opp->dynamic)
			dev_pm_opp_put_unlocked(opp);
	}

unlock:
	mutex_unlock(&opp_table->lock);

	return ret;
}

/**
 * dev_pm_opp_remove_all_dynamic() - Remove all dynamically created OPPs
 * @dev:	device for which we do this operation
 *
 * This function removes all dynamically created OPPs from the opp table.
 */
void dev_pm_opp_remove_all_dynamic(struct device *dev)
{
	struct opp_table *opp_table;
	struct dev_pm_opp *opp, *temp;
	int count = 0;

	opp_table = _find_opp_table(dev);
	if (IS_ERR(opp_table))
		return;

	mutex_lock(&opp_table->lock);
	list_for_each_entry_safe(opp, temp, &opp_table->opp_list, node) {
		if (opp->dynamic) {
			dev_pm_opp_put_unlocked(opp);
			count++;
		}
	}
	mutex_unlock(&opp_table->lock);

	/* Drop the references taken by dev_pm_opp_add() */
	while (count--)
		dev_pm_opp_put_opp_table(opp_table);

	/* Drop the reference taken by _find_opp_table() */
	dev_pm_opp_put_opp_table(opp_table);
}
EXPORT_SYMBOL_GPL(dev_pm_opp_remove_all_dynamic);

struct dev_pm_opp *_opp_allocate(struct opp_table *table)
{
	struct dev_pm_opp *opp;
	int supply_count, supply_size, icc_size;

	/* Allocate space for at least one supply */
	supply_count = table->regulator_count > 0 ? table->regulator_count : 1;
	supply_size = sizeof(*opp->supplies) * supply_count;
	icc_size = sizeof(*opp->bandwidth) * table->path_count;

	/* allocate new OPP node and supplies structures */
	opp = kzalloc(sizeof(*opp) + supply_size + icc_size, GFP_KERNEL);

	if (!opp)
		return NULL;

	/* Put the supplies at the end of the OPP structure as an empty array */
	opp->supplies = (struct dev_pm_opp_supply *)(opp + 1);
	if (icc_size)
		opp->bandwidth = (struct dev_pm_opp_icc_bw *)(opp->supplies + supply_count);
	INIT_LIST_HEAD(&opp->node);

	return opp;
}

static bool _opp_supported_by_regulators(struct dev_pm_opp *opp,
					 struct opp_table *opp_table)
{
	struct regulator *reg;
	int i;

	if (!opp_table->regulators)
		return true;

	for (i = 0; i < opp_table->regulator_count; i++) {
		reg = opp_table->regulators[i];

		if (!regulator_is_supported_voltage(reg,
					opp->supplies[i].u_volt_min,
					opp->supplies[i].u_volt_max)) {
			pr_warn("%s: OPP minuV: %lu maxuV: %lu, not supported by regulator\n",
				__func__, opp->supplies[i].u_volt_min,
				opp->supplies[i].u_volt_max);
			return false;
		}
	}

	return true;
}

int _opp_compare_key(struct dev_pm_opp *opp1, struct dev_pm_opp *opp2)
{
	if (opp1->rate != opp2->rate)
		return opp1->rate < opp2->rate ? -1 : 1;
	if (opp1->bandwidth && opp2->bandwidth &&
	    opp1->bandwidth[0].peak != opp2->bandwidth[0].peak)
		return opp1->bandwidth[0].peak < opp2->bandwidth[0].peak ? -1 : 1;
	if (opp1->level != opp2->level)
		return opp1->level < opp2->level ? -1 : 1;
	return 0;
}

static int _opp_is_duplicate(struct device *dev, struct dev_pm_opp *new_opp,
			     struct opp_table *opp_table,
			     struct list_head **head)
{
	struct dev_pm_opp *opp;
	int opp_cmp;

	/*
	 * Insert new OPP in order of increasing frequency and discard if
	 * already present.
	 *
	 * Need to use &opp_table->opp_list in the condition part of the 'for'
	 * loop, don't replace it with head otherwise it will become an infinite
	 * loop.
	 */
	list_for_each_entry(opp, &opp_table->opp_list, node) {
		opp_cmp = _opp_compare_key(new_opp, opp);
		if (opp_cmp > 0) {
			*head = &opp->node;
			continue;
		}

		if (opp_cmp < 0)
			return 0;

		/* Duplicate OPPs */
		dev_warn(dev, "%s: duplicate OPPs detected. Existing: freq: %lu, volt: %lu, enabled: %d. New: freq: %lu, volt: %lu, enabled: %d\n",
			 __func__, opp->rate, opp->supplies[0].u_volt,
			 opp->available, new_opp->rate,
			 new_opp->supplies[0].u_volt, new_opp->available);

		/* Should we compare voltages for all regulators here ? */
		return opp->available &&
		       new_opp->supplies[0].u_volt == opp->supplies[0].u_volt ? -EBUSY : -EEXIST;
	}

	return 0;
}

/*
 * Returns:
 * 0: On success. And appropriate error message for duplicate OPPs.
 * -EBUSY: For OPP with same freq/volt and is available. The callers of
 *  _opp_add() must return 0 if they receive -EBUSY from it. This is to make
 *  sure we don't print error messages unnecessarily if different parts of
 *  kernel try to initialize the OPP table.
 * -EEXIST: For OPP with same freq but different volt or is unavailable. This
 *  should be considered an error by the callers of _opp_add().
 */
int _opp_add(struct device *dev, struct dev_pm_opp *new_opp,
	     struct opp_table *opp_table, bool rate_not_available)
{
	struct list_head *head;
	int ret;

	mutex_lock(&opp_table->lock);
	head = &opp_table->opp_list;

	if (likely(!rate_not_available)) {
		ret = _opp_is_duplicate(dev, new_opp, opp_table, &head);
		if (ret) {
			mutex_unlock(&opp_table->lock);
			return ret;
		}
	}

	list_add(&new_opp->node, head);
	mutex_unlock(&opp_table->lock);

	new_opp->opp_table = opp_table;
	kref_init(&new_opp->kref);

	opp_debug_create_one(new_opp, opp_table);

	if (!_opp_supported_by_regulators(new_opp, opp_table)) {
		new_opp->available = false;
		dev_warn(dev, "%s: OPP not supported by regulators (%lu)\n",
			 __func__, new_opp->rate);
	}

	return 0;
}

/**
 * _opp_add_v1() - Allocate a OPP based on v1 bindings.
 * @opp_table:	OPP table
 * @dev:	device for which we do this operation
 * @freq:	Frequency in Hz for this OPP
 * @u_volt:	Voltage in uVolts for this OPP
 * @dynamic:	Dynamically added OPPs.
 *
 * This function adds an opp definition to the opp table and returns status.
 * The opp is made available by default and it can be controlled using
 * dev_pm_opp_enable/disable functions and may be removed by dev_pm_opp_remove.
 *
 * NOTE: "dynamic" parameter impacts OPPs added by the dev_pm_opp_of_add_table
 * and freed by dev_pm_opp_of_remove_table.
 *
 * Return:
 * 0		On success OR
 *		Duplicate OPPs (both freq and volt are same) and opp->available
 * -EEXIST	Freq are same and volt are different OR
 *		Duplicate OPPs (both freq and volt are same) and !opp->available
 * -ENOMEM	Memory allocation failure
 */
int _opp_add_v1(struct opp_table *opp_table, struct device *dev,
		unsigned long freq, long u_volt, bool dynamic)
{
	struct dev_pm_opp *new_opp;
	unsigned long tol;
	int ret;

	new_opp = _opp_allocate(opp_table);
	if (!new_opp)
		return -ENOMEM;

	/* populate the opp table */
	new_opp->rate = freq;
	tol = u_volt * opp_table->voltage_tolerance_v1 / 100;
	new_opp->supplies[0].u_volt = u_volt;
	new_opp->supplies[0].u_volt_min = u_volt - tol;
	new_opp->supplies[0].u_volt_max = u_volt + tol;
	new_opp->available = true;
	new_opp->dynamic = dynamic;

	ret = _opp_add(dev, new_opp, opp_table, false);
	if (ret) {
		/* Don't return error for duplicate OPPs */
		if (ret == -EBUSY)
			ret = 0;
		goto free_opp;
	}

	/*
	 * Notify the changes in the availability of the operable
	 * frequency/voltage list.
	 */
	blocking_notifier_call_chain(&opp_table->head, OPP_EVENT_ADD, new_opp);
	return 0;

free_opp:
	_opp_free(new_opp);

	return ret;
}

/**
 * dev_pm_opp_set_supported_hw() - Set supported platforms
 * @dev: Device for which supported-hw has to be set.
 * @versions: Array of hierarchy of versions to match.
 * @count: Number of elements in the array.
 *
 * This is required only for the V2 bindings, and it enables a platform to
 * specify the hierarchy of versions it supports. OPP layer will then enable
 * OPPs, which are available for those versions, based on its 'opp-supported-hw'
 * property.
 */
struct opp_table *dev_pm_opp_set_supported_hw(struct device *dev,
			const u32 *versions, unsigned int count)
{
	struct opp_table *opp_table;

	opp_table = dev_pm_opp_get_opp_table(dev);
	if (IS_ERR(opp_table))
		return opp_table;

	/* Make sure there are no concurrent readers while updating opp_table */
	WARN_ON(!list_empty(&opp_table->opp_list));

	/* Another CPU that shares the OPP table has set the property ? */
	if (opp_table->supported_hw)
		return opp_table;

	opp_table->supported_hw = kmemdup(versions, count * sizeof(*versions),
					GFP_KERNEL);
	if (!opp_table->supported_hw) {
		dev_pm_opp_put_opp_table(opp_table);
		return ERR_PTR(-ENOMEM);
	}

	opp_table->supported_hw_count = count;

	return opp_table;
}
EXPORT_SYMBOL_GPL(dev_pm_opp_set_supported_hw);

/**
 * dev_pm_opp_put_supported_hw() - Releases resources blocked for supported hw
 * @opp_table: OPP table returned by dev_pm_opp_set_supported_hw().
 *
 * This is required only for the V2 bindings, and is called for a matching
 * dev_pm_opp_set_supported_hw(). Until this is called, the opp_table structure
 * will not be freed.
 */
void dev_pm_opp_put_supported_hw(struct opp_table *opp_table)
{
	/* Make sure there are no concurrent readers while updating opp_table */
	WARN_ON(!list_empty(&opp_table->opp_list));

	kfree(opp_table->supported_hw);
	opp_table->supported_hw = NULL;
	opp_table->supported_hw_count = 0;

	dev_pm_opp_put_opp_table(opp_table);
}
EXPORT_SYMBOL_GPL(dev_pm_opp_put_supported_hw);

/**
 * dev_pm_opp_set_prop_name() - Set prop-extn name
 * @dev: Device for which the prop-name has to be set.
 * @name: name to postfix to properties.
 *
 * This is required only for the V2 bindings, and it enables a platform to
 * specify the extn to be used for certain property names. The properties to
 * which the extension will apply are opp-microvolt and opp-microamp. OPP core
 * should postfix the property name with -<name> while looking for them.
 */
struct opp_table *dev_pm_opp_set_prop_name(struct device *dev, const char *name)
{
	struct opp_table *opp_table;

	opp_table = dev_pm_opp_get_opp_table(dev);
	if (IS_ERR(opp_table))
		return opp_table;

	/* Make sure there are no concurrent readers while updating opp_table */
	WARN_ON(!list_empty(&opp_table->opp_list));

	/* Another CPU that shares the OPP table has set the property ? */
	if (opp_table->prop_name)
		return opp_table;

	opp_table->prop_name = kstrdup(name, GFP_KERNEL);
	if (!opp_table->prop_name) {
		dev_pm_opp_put_opp_table(opp_table);
		return ERR_PTR(-ENOMEM);
	}

	return opp_table;
}
EXPORT_SYMBOL_GPL(dev_pm_opp_set_prop_name);

/**
 * dev_pm_opp_put_prop_name() - Releases resources blocked for prop-name
 * @opp_table: OPP table returned by dev_pm_opp_set_prop_name().
 *
 * This is required only for the V2 bindings, and is called for a matching
 * dev_pm_opp_set_prop_name(). Until this is called, the opp_table structure
 * will not be freed.
 */
void dev_pm_opp_put_prop_name(struct opp_table *opp_table)
{
	/* Make sure there are no concurrent readers while updating opp_table */
	WARN_ON(!list_empty(&opp_table->opp_list));

	kfree(opp_table->prop_name);
	opp_table->prop_name = NULL;

	dev_pm_opp_put_opp_table(opp_table);
}
EXPORT_SYMBOL_GPL(dev_pm_opp_put_prop_name);

static int _allocate_set_opp_data(struct opp_table *opp_table)
{
	struct dev_pm_set_opp_data *data;
	int len, count = opp_table->regulator_count;

	if (WARN_ON(!opp_table->regulators))
		return -EINVAL;

	/* space for set_opp_data */
	len = sizeof(*data);

	/* space for old_opp.supplies and new_opp.supplies */
	len += 2 * sizeof(struct dev_pm_opp_supply) * count;

	data = kzalloc(len, GFP_KERNEL);
	if (!data)
		return -ENOMEM;

	data->old_opp.supplies = (void *)(data + 1);
	data->new_opp.supplies = data->old_opp.supplies + count;

	opp_table->set_opp_data = data;

	return 0;
}

static void _free_set_opp_data(struct opp_table *opp_table)
{
	kfree(opp_table->set_opp_data);
	opp_table->set_opp_data = NULL;
}

/**
 * dev_pm_opp_set_regulators() - Set regulator names for the device
 * @dev: Device for which regulator name is being set.
 * @names: Array of pointers to the names of the regulator.
 * @count: Number of regulators.
 *
 * In order to support OPP switching, OPP layer needs to know the name of the
 * device's regulators, as the core would be required to switch voltages as
 * well.
 *
 * This must be called before any OPPs are initialized for the device.
 */
struct opp_table *dev_pm_opp_set_regulators(struct device *dev,
					    const char * const names[],
					    unsigned int count)
{
	struct opp_table *opp_table;
	struct regulator *reg;
	int ret, i;

	opp_table = dev_pm_opp_get_opp_table(dev);
	if (IS_ERR(opp_table))
		return opp_table;

	/* This should be called before OPPs are initialized */
	if (WARN_ON(!list_empty(&opp_table->opp_list))) {
		ret = -EBUSY;
		goto err;
	}

	/* Another CPU that shares the OPP table has set the regulators ? */
	if (opp_table->regulators)
		return opp_table;

	opp_table->regulators = kmalloc_array(count,
					      sizeof(*opp_table->regulators),
					      GFP_KERNEL);
	if (!opp_table->regulators) {
		ret = -ENOMEM;
		goto err;
	}

	for (i = 0; i < count; i++) {
		reg = regulator_get_optional(dev, names[i]);
		if (IS_ERR(reg)) {
			ret = PTR_ERR(reg);
			if (ret != -EPROBE_DEFER)
				dev_err(dev, "%s: no regulator (%s) found: %d\n",
					__func__, names[i], ret);
			goto free_regulators;
		}

		opp_table->regulators[i] = reg;
	}

	opp_table->regulator_count = count;

	/* Allocate block only once to pass to set_opp() routines */
	ret = _allocate_set_opp_data(opp_table);
	if (ret)
		goto free_regulators;

	return opp_table;

free_regulators:
	while (i != 0)
		regulator_put(opp_table->regulators[--i]);

	kfree(opp_table->regulators);
	opp_table->regulators = NULL;
	opp_table->regulator_count = -1;
err:
	dev_pm_opp_put_opp_table(opp_table);

	return ERR_PTR(ret);
}
EXPORT_SYMBOL_GPL(dev_pm_opp_set_regulators);

/**
 * dev_pm_opp_put_regulators() - Releases resources blocked for regulator
 * @opp_table: OPP table returned from dev_pm_opp_set_regulators().
 */
void dev_pm_opp_put_regulators(struct opp_table *opp_table)
{
	int i;

	if (!opp_table->regulators)
		goto put_opp_table;

	/* Make sure there are no concurrent readers while updating opp_table */
	WARN_ON(!list_empty(&opp_table->opp_list));

	if (opp_table->enabled) {
		for (i = opp_table->regulator_count - 1; i >= 0; i--)
			regulator_disable(opp_table->regulators[i]);
	}

	for (i = opp_table->regulator_count - 1; i >= 0; i--)
		regulator_put(opp_table->regulators[i]);

	_free_set_opp_data(opp_table);

	kfree(opp_table->regulators);
	opp_table->regulators = NULL;
	opp_table->regulator_count = -1;

put_opp_table:
	dev_pm_opp_put_opp_table(opp_table);
}
EXPORT_SYMBOL_GPL(dev_pm_opp_put_regulators);

/**
 * dev_pm_opp_set_clkname() - Set clk name for the device
 * @dev: Device for which clk name is being set.
 * @name: Clk name.
 *
 * In order to support OPP switching, OPP layer needs to get pointer to the
 * clock for the device. Simple cases work fine without using this routine (i.e.
 * by passing connection-id as NULL), but for a device with multiple clocks
 * available, the OPP core needs to know the exact name of the clk to use.
 *
 * This must be called before any OPPs are initialized for the device.
 */
struct opp_table *dev_pm_opp_set_clkname(struct device *dev, const char *name)
{
	struct opp_table *opp_table;
	int ret;

	opp_table = dev_pm_opp_get_opp_table(dev);
	if (IS_ERR(opp_table))
		return opp_table;

	/* This should be called before OPPs are initialized */
	if (WARN_ON(!list_empty(&opp_table->opp_list))) {
		ret = -EBUSY;
		goto err;
	}

	/* Already have default clk set, free it */
	if (!IS_ERR(opp_table->clk))
		clk_put(opp_table->clk);

	/* Find clk for the device */
	opp_table->clk = clk_get(dev, name);
	if (IS_ERR(opp_table->clk)) {
		ret = PTR_ERR(opp_table->clk);
		if (ret != -EPROBE_DEFER) {
			dev_err(dev, "%s: Couldn't find clock: %d\n", __func__,
				ret);
		}
		goto err;
	}

	return opp_table;

err:
	dev_pm_opp_put_opp_table(opp_table);

	return ERR_PTR(ret);
}
EXPORT_SYMBOL_GPL(dev_pm_opp_set_clkname);

/**
 * dev_pm_opp_put_clkname() - Releases resources blocked for clk.
 * @opp_table: OPP table returned from dev_pm_opp_set_clkname().
 */
void dev_pm_opp_put_clkname(struct opp_table *opp_table)
{
	/* Make sure there are no concurrent readers while updating opp_table */
	WARN_ON(!list_empty(&opp_table->opp_list));

	clk_put(opp_table->clk);
	opp_table->clk = ERR_PTR(-EINVAL);

	dev_pm_opp_put_opp_table(opp_table);
}
EXPORT_SYMBOL_GPL(dev_pm_opp_put_clkname);

/**
 * dev_pm_opp_register_set_opp_helper() - Register custom set OPP helper
 * @dev: Device for which the helper is getting registered.
 * @set_opp: Custom set OPP helper.
 *
 * This is useful to support complex platforms (like platforms with multiple
 * regulators per device), instead of the generic OPP set rate helper.
 *
 * This must be called before any OPPs are initialized for the device.
 */
struct opp_table *dev_pm_opp_register_set_opp_helper(struct device *dev,
			int (*set_opp)(struct dev_pm_set_opp_data *data))
{
	struct opp_table *opp_table;

	if (!set_opp)
		return ERR_PTR(-EINVAL);

	opp_table = dev_pm_opp_get_opp_table(dev);
	if (!IS_ERR(opp_table))
		return opp_table;

	/* This should be called before OPPs are initialized */
	if (WARN_ON(!list_empty(&opp_table->opp_list))) {
		dev_pm_opp_put_opp_table(opp_table);
		return ERR_PTR(-EBUSY);
	}

	/* Another CPU that shares the OPP table has set the helper ? */
	if (!opp_table->set_opp)
		opp_table->set_opp = set_opp;

	return opp_table;
}
EXPORT_SYMBOL_GPL(dev_pm_opp_register_set_opp_helper);

/**
 * dev_pm_opp_unregister_set_opp_helper() - Releases resources blocked for
 *					   set_opp helper
 * @opp_table: OPP table returned from dev_pm_opp_register_set_opp_helper().
 *
 * Release resources blocked for platform specific set_opp helper.
 */
void dev_pm_opp_unregister_set_opp_helper(struct opp_table *opp_table)
{
	/* Make sure there are no concurrent readers while updating opp_table */
	WARN_ON(!list_empty(&opp_table->opp_list));

	opp_table->set_opp = NULL;
	dev_pm_opp_put_opp_table(opp_table);
}
EXPORT_SYMBOL_GPL(dev_pm_opp_unregister_set_opp_helper);

static void _opp_detach_genpd(struct opp_table *opp_table)
{
	int index;

	if (!opp_table->genpd_virt_devs)
		return;

	for (index = 0; index < opp_table->required_opp_count; index++) {
		if (!opp_table->genpd_virt_devs[index])
			continue;

		dev_pm_domain_detach(opp_table->genpd_virt_devs[index], false);
		opp_table->genpd_virt_devs[index] = NULL;
	}

	kfree(opp_table->genpd_virt_devs);
	opp_table->genpd_virt_devs = NULL;
}

/**
 * dev_pm_opp_attach_genpd - Attach genpd(s) for the device and save virtual device pointer
 * @dev: Consumer device for which the genpd is getting attached.
 * @names: Null terminated array of pointers containing names of genpd to attach.
 * @virt_devs: Pointer to return the array of virtual devices.
 *
 * Multiple generic power domains for a device are supported with the help of
 * virtual genpd devices, which are created for each consumer device - genpd
 * pair. These are the device structures which are attached to the power domain
 * and are required by the OPP core to set the performance state of the genpd.
 * The same API also works for the case where single genpd is available and so
 * we don't need to support that separately.
 *
 * This helper will normally be called by the consumer driver of the device
 * "dev", as only that has details of the genpd names.
 *
 * This helper needs to be called once with a list of all genpd to attach.
 * Otherwise the original device structure will be used instead by the OPP core.
 *
 * The order of entries in the names array must match the order in which
 * "required-opps" are added in DT.
 */
struct opp_table *dev_pm_opp_attach_genpd(struct device *dev,
		const char **names, struct device ***virt_devs)
{
	struct opp_table *opp_table;
	struct device *virt_dev;
	int index = 0, ret = -EINVAL;
	const char **name = names;

	opp_table = dev_pm_opp_get_opp_table(dev);
	if (IS_ERR(opp_table))
		return opp_table;

	if (opp_table->genpd_virt_devs)
		return opp_table;

	/*
	 * If the genpd's OPP table isn't already initialized, parsing of the
	 * required-opps fail for dev. We should retry this after genpd's OPP
	 * table is added.
	 */
	if (!opp_table->required_opp_count) {
		ret = -EPROBE_DEFER;
		goto put_table;
	}

	mutex_lock(&opp_table->genpd_virt_dev_lock);

	opp_table->genpd_virt_devs = kcalloc(opp_table->required_opp_count,
					     sizeof(*opp_table->genpd_virt_devs),
					     GFP_KERNEL);
	if (!opp_table->genpd_virt_devs)
		goto unlock;

	while (*name) {
		if (index >= opp_table->required_opp_count) {
			dev_err(dev, "Index can't be greater than required-opp-count - 1, %s (%d : %d)\n",
				*name, opp_table->required_opp_count, index);
			goto err;
		}

		virt_dev = dev_pm_domain_attach_by_name(dev, *name);
		if (IS_ERR(virt_dev)) {
			ret = PTR_ERR(virt_dev);
			dev_err(dev, "Couldn't attach to pm_domain: %d\n", ret);
			goto err;
		}

		opp_table->genpd_virt_devs[index] = virt_dev;
		index++;
		name++;
	}

	if (virt_devs)
		*virt_devs = opp_table->genpd_virt_devs;
	mutex_unlock(&opp_table->genpd_virt_dev_lock);

	return opp_table;

err:
	_opp_detach_genpd(opp_table);
unlock:
	mutex_unlock(&opp_table->genpd_virt_dev_lock);

put_table:
	dev_pm_opp_put_opp_table(opp_table);

	return ERR_PTR(ret);
}
EXPORT_SYMBOL_GPL(dev_pm_opp_attach_genpd);

/**
 * dev_pm_opp_detach_genpd() - Detach genpd(s) from the device.
 * @opp_table: OPP table returned by dev_pm_opp_attach_genpd().
 *
 * This detaches the genpd(s), resets the virtual device pointers, and puts the
 * OPP table.
 */
void dev_pm_opp_detach_genpd(struct opp_table *opp_table)
{
	/*
	 * Acquire genpd_virt_dev_lock to make sure virt_dev isn't getting
	 * used in parallel.
	 */
	mutex_lock(&opp_table->genpd_virt_dev_lock);
	_opp_detach_genpd(opp_table);
	mutex_unlock(&opp_table->genpd_virt_dev_lock);

	dev_pm_opp_put_opp_table(opp_table);
}
EXPORT_SYMBOL_GPL(dev_pm_opp_detach_genpd);

/**
 * dev_pm_opp_xlate_performance_state() - Find required OPP's pstate for src_table.
 * @src_table: OPP table which has dst_table as one of its required OPP table.
 * @dst_table: Required OPP table of the src_table.
 * @pstate: Current performance state of the src_table.
 *
 * This Returns pstate of the OPP (present in @dst_table) pointed out by the
 * "required-opps" property of the OPP (present in @src_table) which has
 * performance state set to @pstate.
 *
 * Return: Zero or positive performance state on success, otherwise negative
 * value on errors.
 */
int dev_pm_opp_xlate_performance_state(struct opp_table *src_table,
				       struct opp_table *dst_table,
				       unsigned int pstate)
{
	struct dev_pm_opp *opp;
	int dest_pstate = -EINVAL;
	int i;

	/*
	 * Normally the src_table will have the "required_opps" property set to
	 * point to one of the OPPs in the dst_table, but in some cases the
	 * genpd and its master have one to one mapping of performance states
	 * and so none of them have the "required-opps" property set. Return the
	 * pstate of the src_table as it is in such cases.
	 */
	if (!src_table->required_opp_count)
		return pstate;

	for (i = 0; i < src_table->required_opp_count; i++) {
		if (src_table->required_opp_tables[i]->np == dst_table->np)
			break;
	}

	if (unlikely(i == src_table->required_opp_count)) {
		pr_err("%s: Couldn't find matching OPP table (%p: %p)\n",
		       __func__, src_table, dst_table);
		return -EINVAL;
	}

	mutex_lock(&src_table->lock);

	list_for_each_entry(opp, &src_table->opp_list, node) {
		if (opp->pstate == pstate) {
			dest_pstate = opp->required_opps[i]->pstate;
			goto unlock;
		}
	}

	pr_err("%s: Couldn't find matching OPP (%p: %p)\n", __func__, src_table,
	       dst_table);

unlock:
	mutex_unlock(&src_table->lock);

	return dest_pstate;
}

/**
 * dev_pm_opp_add()  - Add an OPP table from a table definitions
 * @dev:	device for which we do this operation
 * @freq:	Frequency in Hz for this OPP
 * @u_volt:	Voltage in uVolts for this OPP
 *
 * This function adds an opp definition to the opp table and returns status.
 * The opp is made available by default and it can be controlled using
 * dev_pm_opp_enable/disable functions.
 *
 * Return:
 * 0		On success OR
 *		Duplicate OPPs (both freq and volt are same) and opp->available
 * -EEXIST	Freq are same and volt are different OR
 *		Duplicate OPPs (both freq and volt are same) and !opp->available
 * -ENOMEM	Memory allocation failure
 */
int dev_pm_opp_add(struct device *dev, unsigned long freq, unsigned long u_volt)
{
	struct opp_table *opp_table;
	int ret;

	opp_table = dev_pm_opp_get_opp_table(dev);
	if (IS_ERR(opp_table))
		return PTR_ERR(opp_table);

	/* Fix regulator count for dynamic OPPs */
	opp_table->regulator_count = 1;

	ret = _opp_add_v1(opp_table, dev, freq, u_volt, true);
	if (ret)
		dev_pm_opp_put_opp_table(opp_table);

	return ret;
}
EXPORT_SYMBOL_GPL(dev_pm_opp_add);

/**
 * _opp_set_availability() - helper to set the availability of an opp
 * @dev:		device for which we do this operation
 * @freq:		OPP frequency to modify availability
 * @availability_req:	availability status requested for this opp
 *
 * Set the availability of an OPP, opp_{enable,disable} share a common logic
 * which is isolated here.
 *
 * Return: -EINVAL for bad pointers, -ENOMEM if no memory available for the
 * copy operation, returns 0 if no modification was done OR modification was
 * successful.
 */
static int _opp_set_availability(struct device *dev, unsigned long freq,
				 bool availability_req)
{
	struct opp_table *opp_table;
	struct dev_pm_opp *tmp_opp, *opp = ERR_PTR(-ENODEV);
	int r = 0;

	/* Find the opp_table */
	opp_table = _find_opp_table(dev);
	if (IS_ERR(opp_table)) {
		r = PTR_ERR(opp_table);
		dev_warn(dev, "%s: Device OPP not found (%d)\n", __func__, r);
		return r;
	}

	mutex_lock(&opp_table->lock);

	/* Do we have the frequency? */
	list_for_each_entry(tmp_opp, &opp_table->opp_list, node) {
		if (tmp_opp->rate == freq) {
			opp = tmp_opp;
			break;
		}
	}

	if (IS_ERR(opp)) {
		r = PTR_ERR(opp);
		goto unlock;
	}

	/* Is update really needed? */
	if (opp->available == availability_req)
		goto unlock;

	opp->available = availability_req;

	dev_pm_opp_get(opp);
	mutex_unlock(&opp_table->lock);

	/* Notify the change of the OPP availability */
	if (availability_req)
		blocking_notifier_call_chain(&opp_table->head, OPP_EVENT_ENABLE,
					     opp);
	else
		blocking_notifier_call_chain(&opp_table->head,
					     OPP_EVENT_DISABLE, opp);

	dev_pm_opp_put(opp);
	goto put_table;

unlock:
	mutex_unlock(&opp_table->lock);
put_table:
	dev_pm_opp_put_opp_table(opp_table);
	return r;
}

/**
 * dev_pm_opp_adjust_voltage() - helper to change the voltage of an OPP
 * @dev:		device for which we do this operation
 * @freq:		OPP frequency to adjust voltage of
 * @u_volt:		new OPP target voltage
 * @u_volt_min:		new OPP min voltage
 * @u_volt_max:		new OPP max voltage
 *
 * Return: -EINVAL for bad pointers, -ENOMEM if no memory available for the
 * copy operation, returns 0 if no modifcation was done OR modification was
 * successful.
 */
int dev_pm_opp_adjust_voltage(struct device *dev, unsigned long freq,
			      unsigned long u_volt, unsigned long u_volt_min,
			      unsigned long u_volt_max)

{
	struct opp_table *opp_table;
	struct dev_pm_opp *tmp_opp, *opp = ERR_PTR(-ENODEV);
	int r = 0;

	/* Find the opp_table */
	opp_table = _find_opp_table(dev);
	if (IS_ERR(opp_table)) {
		r = PTR_ERR(opp_table);
		dev_warn(dev, "%s: Device OPP not found (%d)\n", __func__, r);
		return r;
	}

	mutex_lock(&opp_table->lock);

	/* Do we have the frequency? */
	list_for_each_entry(tmp_opp, &opp_table->opp_list, node) {
		if (tmp_opp->rate == freq) {
			opp = tmp_opp;
			break;
		}
	}

	if (IS_ERR(opp)) {
		r = PTR_ERR(opp);
		goto adjust_unlock;
	}

	/* Is update really needed? */
	if (opp->supplies->u_volt == u_volt)
		goto adjust_unlock;

	opp->supplies->u_volt = u_volt;
	opp->supplies->u_volt_min = u_volt_min;
	opp->supplies->u_volt_max = u_volt_max;

	dev_pm_opp_get(opp);
	mutex_unlock(&opp_table->lock);

	/* Notify the voltage change of the OPP */
	blocking_notifier_call_chain(&opp_table->head, OPP_EVENT_ADJUST_VOLTAGE,
				     opp);

	dev_pm_opp_put(opp);
	goto adjust_put_table;

adjust_unlock:
	mutex_unlock(&opp_table->lock);
adjust_put_table:
	dev_pm_opp_put_opp_table(opp_table);
	return r;
}
EXPORT_SYMBOL_GPL(dev_pm_opp_adjust_voltage);

/**
 * dev_pm_opp_enable() - Enable a specific OPP
 * @dev:	device for which we do this operation
 * @freq:	OPP frequency to enable
 *
 * Enables a provided opp. If the operation is valid, this returns 0, else the
 * corresponding error value. It is meant to be used for users an OPP available
 * after being temporarily made unavailable with dev_pm_opp_disable.
 *
 * Return: -EINVAL for bad pointers, -ENOMEM if no memory available for the
 * copy operation, returns 0 if no modification was done OR modification was
 * successful.
 */
int dev_pm_opp_enable(struct device *dev, unsigned long freq)
{
	return _opp_set_availability(dev, freq, true);
}
EXPORT_SYMBOL_GPL(dev_pm_opp_enable);

/**
 * dev_pm_opp_disable() - Disable a specific OPP
 * @dev:	device for which we do this operation
 * @freq:	OPP frequency to disable
 *
 * Disables a provided opp. If the operation is valid, this returns
 * 0, else the corresponding error value. It is meant to be a temporary
 * control by users to make this OPP not available until the circumstances are
 * right to make it available again (with a call to dev_pm_opp_enable).
 *
 * Return: -EINVAL for bad pointers, -ENOMEM if no memory available for the
 * copy operation, returns 0 if no modification was done OR modification was
 * successful.
 */
int dev_pm_opp_disable(struct device *dev, unsigned long freq)
{
	return _opp_set_availability(dev, freq, false);
}
EXPORT_SYMBOL_GPL(dev_pm_opp_disable);

/**
 * dev_pm_opp_register_notifier() - Register OPP notifier for the device
 * @dev:	Device for which notifier needs to be registered
 * @nb:		Notifier block to be registered
 *
 * Return: 0 on success or a negative error value.
 */
int dev_pm_opp_register_notifier(struct device *dev, struct notifier_block *nb)
{
	struct opp_table *opp_table;
	int ret;

	opp_table = _find_opp_table(dev);
	if (IS_ERR(opp_table))
		return PTR_ERR(opp_table);

	ret = blocking_notifier_chain_register(&opp_table->head, nb);

	dev_pm_opp_put_opp_table(opp_table);

	return ret;
}
EXPORT_SYMBOL(dev_pm_opp_register_notifier);

/**
 * dev_pm_opp_unregister_notifier() - Unregister OPP notifier for the device
 * @dev:	Device for which notifier needs to be unregistered
 * @nb:		Notifier block to be unregistered
 *
 * Return: 0 on success or a negative error value.
 */
int dev_pm_opp_unregister_notifier(struct device *dev,
				   struct notifier_block *nb)
{
	struct opp_table *opp_table;
	int ret;

	opp_table = _find_opp_table(dev);
	if (IS_ERR(opp_table))
		return PTR_ERR(opp_table);

	ret = blocking_notifier_chain_unregister(&opp_table->head, nb);

	dev_pm_opp_put_opp_table(opp_table);

	return ret;
}
EXPORT_SYMBOL(dev_pm_opp_unregister_notifier);

/**
 * dev_pm_opp_remove_table() - Free all OPPs associated with the device
 * @dev:	device pointer used to lookup OPP table.
 *
 * Free both OPPs created using static entries present in DT and the
 * dynamically added entries.
 */
void dev_pm_opp_remove_table(struct device *dev)
{
	struct opp_table *opp_table;

	/* Check for existing table for 'dev' */
	opp_table = _find_opp_table(dev);
	if (IS_ERR(opp_table)) {
		int error = PTR_ERR(opp_table);

		if (error != -ENODEV)
			WARN(1, "%s: opp_table: %d\n",
			     IS_ERR_OR_NULL(dev) ?
					"Invalid device" : dev_name(dev),
			     error);
		return;
	}

	/*
	 * Drop the extra reference only if the OPP table was successfully added
	 * with dev_pm_opp_of_add_table() earlier.
	 **/
	if (_opp_remove_all_static(opp_table))
		dev_pm_opp_put_opp_table(opp_table);

	/* Drop reference taken by _find_opp_table() */
	dev_pm_opp_put_opp_table(opp_table);
}
EXPORT_SYMBOL_GPL(dev_pm_opp_remove_table);<|MERGE_RESOLUTION|>--- conflicted
+++ resolved
@@ -926,37 +926,7 @@
 	}
 
 	if (unlikely(!target_freq)) {
-<<<<<<< HEAD
-		/*
-		 * Some drivers need to support cases where some platforms may
-		 * have OPP table for the device, while others don't and
-		 * opp_set_rate() just needs to behave like clk_set_rate().
-		 */
-		if (!_get_opp_count(opp_table)) {
-			ret = 0;
-			goto put_opp_table;
-		}
-
-		if (!opp_table->required_opp_tables && !opp_table->regulators &&
-		    !opp_table->paths) {
-			dev_err(dev, "target frequency can't be 0\n");
-			ret = -EINVAL;
-			goto put_opp_table;
-		}
-
-		ret = _set_opp_bw(opp_table, NULL, dev, true);
-		if (ret)
-			goto put_opp_table;
-
-		if (opp_table->regulator_enabled) {
-			regulator_disable(opp_table->regulators[0]);
-			opp_table->regulator_enabled = false;
-		}
-
-		ret = _set_required_opps(dev, opp_table, NULL);
-=======
 		ret = _opp_set_rate_zero(dev, opp_table);
->>>>>>> a5663c9b
 		goto put_opp_table;
 	}
 
@@ -975,22 +945,11 @@
 	old_freq = clk_get_rate(clk);
 
 	/* Return early if nothing to do */
-<<<<<<< HEAD
-	if (old_freq == freq) {
-		if (!opp_table->required_opp_tables && !opp_table->regulators &&
-		    !opp_table->paths) {
-			dev_dbg(dev, "%s: old/new frequencies (%lu Hz) are same, nothing to do\n",
-				__func__, freq);
-			ret = 0;
-			goto put_opp_table;
-		}
-=======
 	if (opp_table->enabled && old_freq == freq) {
 		dev_dbg(dev, "%s: old/new frequencies (%lu Hz) are same, nothing to do\n",
 			__func__, freq);
 		ret = 0;
 		goto put_opp_table;
->>>>>>> a5663c9b
 	}
 
 	/*
