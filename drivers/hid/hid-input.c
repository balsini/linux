--- conflicted
+++ resolved
@@ -1599,7 +1599,6 @@
 			update_needed = true;
 		}
 	}
-<<<<<<< HEAD
 
 	return update_needed;
 }
@@ -1610,18 +1609,6 @@
 	struct hid_report *rep;
 	int ret;
 
-=======
-
-	return update_needed;
-}
-
-static void hidinput_change_resolution_multipliers(struct hid_device *hid)
-{
-	struct hid_report_enum *rep_enum;
-	struct hid_report *rep;
-	int ret;
-
->>>>>>> 69dbdfff
 	rep_enum = &hid->report_enum[HID_FEATURE_REPORT];
 	list_for_each_entry(rep, &rep_enum->report_list, list) {
 		bool update_needed = __hidinput_change_resolution_multipliers(hid,
