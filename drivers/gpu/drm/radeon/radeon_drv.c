--- conflicted
+++ resolved
@@ -379,20 +379,15 @@
 static void
 radeon_pci_shutdown(struct pci_dev *pdev)
 {
-<<<<<<< HEAD
-=======
 #ifdef CONFIG_PPC64
 	struct drm_device *ddev = pci_get_drvdata(pdev);
 #endif
 
->>>>>>> 1cb0d2ae
 	/* if we are running in a VM, make sure the device
 	 * torn down properly on reboot/shutdown
 	 */
 	if (radeon_device_is_virtual())
 		radeon_pci_remove(pdev);
-<<<<<<< HEAD
-=======
 
 #ifdef CONFIG_PPC64
 	/* Some adapters need to be suspended before a
@@ -403,7 +398,6 @@
 	 */
 	radeon_suspend_kms(ddev, true, true, false);
 #endif
->>>>>>> 1cb0d2ae
 }
 
 static int radeon_pmops_suspend(struct device *dev)
