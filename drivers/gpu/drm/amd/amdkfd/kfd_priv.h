/*
 * Copyright 2014 Advanced Micro Devices, Inc.
 *
 * Permission is hereby granted, free of charge, to any person obtaining a
 * copy of this software and associated documentation files (the "Software"),
 * to deal in the Software without restriction, including without limitation
 * the rights to use, copy, modify, merge, publish, distribute, sublicense,
 * and/or sell copies of the Software, and to permit persons to whom the
 * Software is furnished to do so, subject to the following conditions:
 *
 * The above copyright notice and this permission notice shall be included in
 * all copies or substantial portions of the Software.
 *
 * THE SOFTWARE IS PROVIDED "AS IS", WITHOUT WARRANTY OF ANY KIND, EXPRESS OR
 * IMPLIED, INCLUDING BUT NOT LIMITED TO THE WARRANTIES OF MERCHANTABILITY,
 * FITNESS FOR A PARTICULAR PURPOSE AND NONINFRINGEMENT.  IN NO EVENT SHALL
 * THE COPYRIGHT HOLDER(S) OR AUTHOR(S) BE LIABLE FOR ANY CLAIM, DAMAGES OR
 * OTHER LIABILITY, WHETHER IN AN ACTION OF CONTRACT, TORT OR OTHERWISE,
 * ARISING FROM, OUT OF OR IN CONNECTION WITH THE SOFTWARE OR THE USE OR
 * OTHER DEALINGS IN THE SOFTWARE.
 */

#ifndef KFD_PRIV_H_INCLUDED
#define KFD_PRIV_H_INCLUDED

#include <linux/hashtable.h>
#include <linux/mmu_notifier.h>
#include <linux/mutex.h>
#include <linux/types.h>
#include <linux/atomic.h>
#include <linux/workqueue.h>
#include <linux/spinlock.h>
#include <linux/kfd_ioctl.h>
#include <linux/idr.h>
#include <linux/kfifo.h>
#include <linux/seq_file.h>
#include <linux/kref.h>
#include <linux/sysfs.h>
#include <linux/device_cgroup.h>
#include <drm/drm_file.h>
#include <drm/drm_drv.h>
#include <drm/drm_device.h>
#include <drm/drm_ioctl.h>
#include <kgd_kfd_interface.h>
#include <linux/swap.h>

#include "amd_shared.h"

#define KFD_MAX_RING_ENTRY_SIZE	8

#define KFD_SYSFS_FILE_MODE 0444

/* GPU ID hash width in bits */
#define KFD_GPU_ID_HASH_WIDTH 16

/* Use upper bits of mmap offset to store KFD driver specific information.
 * BITS[63:62] - Encode MMAP type
 * BITS[61:46] - Encode gpu_id. To identify to which GPU the offset belongs to
 * BITS[45:0]  - MMAP offset value
 *
 * NOTE: struct vm_area_struct.vm_pgoff uses offset in pages. Hence, these
 *  defines are w.r.t to PAGE_SIZE
 */
#define KFD_MMAP_TYPE_SHIFT	62
#define KFD_MMAP_TYPE_MASK	(0x3ULL << KFD_MMAP_TYPE_SHIFT)
#define KFD_MMAP_TYPE_DOORBELL	(0x3ULL << KFD_MMAP_TYPE_SHIFT)
#define KFD_MMAP_TYPE_EVENTS	(0x2ULL << KFD_MMAP_TYPE_SHIFT)
#define KFD_MMAP_TYPE_RESERVED_MEM	(0x1ULL << KFD_MMAP_TYPE_SHIFT)
#define KFD_MMAP_TYPE_MMIO	(0x0ULL << KFD_MMAP_TYPE_SHIFT)

#define KFD_MMAP_GPU_ID_SHIFT 46
#define KFD_MMAP_GPU_ID_MASK (((1ULL << KFD_GPU_ID_HASH_WIDTH) - 1) \
				<< KFD_MMAP_GPU_ID_SHIFT)
#define KFD_MMAP_GPU_ID(gpu_id) ((((uint64_t)gpu_id) << KFD_MMAP_GPU_ID_SHIFT)\
				& KFD_MMAP_GPU_ID_MASK)
#define KFD_MMAP_GET_GPU_ID(offset)    ((offset & KFD_MMAP_GPU_ID_MASK) \
				>> KFD_MMAP_GPU_ID_SHIFT)

/*
 * When working with cp scheduler we should assign the HIQ manually or via
 * the amdgpu driver to a fixed hqd slot, here are the fixed HIQ hqd slot
 * definitions for Kaveri. In Kaveri only the first ME queues participates
 * in the cp scheduling taking that in mind we set the HIQ slot in the
 * second ME.
 */
#define KFD_CIK_HIQ_PIPE 4
#define KFD_CIK_HIQ_QUEUE 0

/* Macro for allocating structures */
#define kfd_alloc_struct(ptr_to_struct)	\
	((typeof(ptr_to_struct)) kzalloc(sizeof(*ptr_to_struct), GFP_KERNEL))

#define KFD_MAX_NUM_OF_PROCESSES 512
#define KFD_MAX_NUM_OF_QUEUES_PER_PROCESS 1024

/*
 * Size of the per-process TBA+TMA buffer: 2 pages
 *
 * The first page is the TBA used for the CWSR ISA code. The second
 * page is used as TMA for user-mode trap handler setup in daisy-chain mode.
 */
#define KFD_CWSR_TBA_TMA_SIZE (PAGE_SIZE * 2)
#define KFD_CWSR_TMA_OFFSET PAGE_SIZE

#define KFD_MAX_NUM_OF_QUEUES_PER_DEVICE		\
	(KFD_MAX_NUM_OF_PROCESSES *			\
			KFD_MAX_NUM_OF_QUEUES_PER_PROCESS)

#define KFD_KERNEL_QUEUE_SIZE 2048

#define KFD_UNMAP_LATENCY_MS	(4000)

/*
 * 512 = 0x200
 * The doorbell index distance between SDMA RLC (2*i) and (2*i+1) in the
 * same SDMA engine on SOC15, which has 8-byte doorbells for SDMA.
 * 512 8-byte doorbell distance (i.e. one page away) ensures that SDMA RLC
 * (2*i+1) doorbells (in terms of the lower 12 bit address) lie exactly in
 * the OFFSET and SIZE set in registers like BIF_SDMA0_DOORBELL_RANGE.
 */
#define KFD_QUEUE_DOORBELL_MIRROR_OFFSET 512


/*
 * Kernel module parameter to specify maximum number of supported queues per
 * device
 */
extern int max_num_of_queues_per_device;


/* Kernel module parameter to specify the scheduling policy */
extern int sched_policy;

/*
 * Kernel module parameter to specify the maximum process
 * number per HW scheduler
 */
extern int hws_max_conc_proc;

extern int cwsr_enable;

/*
 * Kernel module parameter to specify whether to send sigterm to HSA process on
 * unhandled exception
 */
extern int send_sigterm;

/*
 * This kernel module is used to simulate large bar machine on non-large bar
 * enabled machines.
 */
extern int debug_largebar;

/*
 * Ignore CRAT table during KFD initialization, can be used to work around
 * broken CRAT tables on some AMD systems
 */
extern int ignore_crat;

/* Set sh_mem_config.retry_disable on GFX v9 */
extern int amdgpu_noretry;

/* Halt if HWS hang is detected */
extern int halt_if_hws_hang;

/* Whether MEC FW support GWS barriers */
extern bool hws_gws_support;

/* Queue preemption timeout in ms */
extern int queue_preemption_timeout_ms;

/* Enable eviction debug messages */
extern bool debug_evictions;

enum cache_policy {
	cache_policy_coherent,
	cache_policy_noncoherent
};

#define KFD_IS_SOC15(chip) ((chip) >= CHIP_VEGA10)

struct kfd_event_interrupt_class {
	bool (*interrupt_isr)(struct kfd_dev *dev,
			const uint32_t *ih_ring_entry, uint32_t *patched_ihre,
			bool *patched_flag);
	void (*interrupt_wq)(struct kfd_dev *dev,
			const uint32_t *ih_ring_entry);
};

struct kfd_device_info {
	enum amd_asic_type asic_family;
	const char *asic_name;
	const struct kfd_event_interrupt_class *event_interrupt_class;
	unsigned int max_pasid_bits;
	unsigned int max_no_of_hqd;
	unsigned int doorbell_size;
	size_t ih_ring_entry_size;
	uint8_t num_of_watch_points;
	uint16_t mqd_size_aligned;
	bool supports_cwsr;
	bool needs_iommu_device;
	bool needs_pci_atomics;
	unsigned int num_sdma_engines;
	unsigned int num_xgmi_sdma_engines;
	unsigned int num_sdma_queues_per_engine;
};

struct kfd_mem_obj {
	uint32_t range_start;
	uint32_t range_end;
	uint64_t gpu_addr;
	uint32_t *cpu_ptr;
	void *gtt_mem;
};

struct kfd_vmid_info {
	uint32_t first_vmid_kfd;
	uint32_t last_vmid_kfd;
	uint32_t vmid_num_kfd;
};

struct kfd_dev {
	struct kgd_dev *kgd;

	const struct kfd_device_info *device_info;
	struct pci_dev *pdev;
	struct drm_device *ddev;

	unsigned int id;		/* topology stub index */

	phys_addr_t doorbell_base;	/* Start of actual doorbells used by
					 * KFD. It is aligned for mapping
					 * into user mode
					 */
	size_t doorbell_base_dw_offset;	/* Offset from the start of the PCI
					 * doorbell BAR to the first KFD
					 * doorbell in dwords. GFX reserves
					 * the segment before this offset.
					 */
	u32 __iomem *doorbell_kernel_ptr; /* This is a pointer for a doorbells
					   * page used by kernel queue
					   */

	struct kgd2kfd_shared_resources shared_resources;
	struct kfd_vmid_info vm_info;

	const struct kfd2kgd_calls *kfd2kgd;
	struct mutex doorbell_mutex;
	DECLARE_BITMAP(doorbell_available_index,
			KFD_MAX_NUM_OF_QUEUES_PER_PROCESS);

	void *gtt_mem;
	uint64_t gtt_start_gpu_addr;
	void *gtt_start_cpu_ptr;
	void *gtt_sa_bitmap;
	struct mutex gtt_sa_lock;
	unsigned int gtt_sa_chunk_size;
	unsigned int gtt_sa_num_of_chunks;

	/* Interrupts */
	struct kfifo ih_fifo;
	struct workqueue_struct *ih_wq;
	struct work_struct interrupt_work;
	spinlock_t interrupt_lock;

	/* QCM Device instance */
	struct device_queue_manager *dqm;

	bool init_complete;
	/*
	 * Interrupts of interest to KFD are copied
	 * from the HW ring into a SW ring.
	 */
	bool interrupts_active;

	/* Debug manager */
	struct kfd_dbgmgr *dbgmgr;

	/* Firmware versions */
	uint16_t mec_fw_version;
	uint16_t mec2_fw_version;
	uint16_t sdma_fw_version;

	/* Maximum process number mapped to HW scheduler */
	unsigned int max_proc_per_quantum;

	/* CWSR */
	bool cwsr_enabled;
	const void *cwsr_isa;
	unsigned int cwsr_isa_size;

	/* xGMI */
	uint64_t hive_id;

	/* UUID */
	uint64_t unique_id;

	bool pci_atomic_requested;

	/* Use IOMMU v2 flag */
	bool use_iommu_v2;

	/* SRAM ECC flag */
	atomic_t sram_ecc_flag;

	/* Compute Profile ref. count */
	atomic_t compute_profile;

	/* Global GWS resource shared between processes */
	void *gws;

	/* Clients watching SMI events */
	struct list_head smi_clients;
	spinlock_t smi_lock;

	uint32_t reset_seq_num;

	struct ida doorbell_ida;
	unsigned int max_doorbell_slices;
};

enum kfd_mempool {
	KFD_MEMPOOL_SYSTEM_CACHEABLE = 1,
	KFD_MEMPOOL_SYSTEM_WRITECOMBINE = 2,
	KFD_MEMPOOL_FRAMEBUFFER = 3,
};

/* Character device interface */
int kfd_chardev_init(void);
void kfd_chardev_exit(void);
struct device *kfd_chardev(void);

/**
 * enum kfd_unmap_queues_filter - Enum for queue filters.
 *
 * @KFD_UNMAP_QUEUES_FILTER_SINGLE_QUEUE: Preempts single queue.
 *
 * @KFD_UNMAP_QUEUES_FILTER_ALL_QUEUES: Preempts all queues in the
 *						running queues list.
 *
 * @KFD_UNMAP_QUEUES_FILTER_BY_PASID: Preempts queues that belongs to
 *						specific process.
 *
 */
enum kfd_unmap_queues_filter {
	KFD_UNMAP_QUEUES_FILTER_SINGLE_QUEUE,
	KFD_UNMAP_QUEUES_FILTER_ALL_QUEUES,
	KFD_UNMAP_QUEUES_FILTER_DYNAMIC_QUEUES,
	KFD_UNMAP_QUEUES_FILTER_BY_PASID
};

/**
 * enum kfd_queue_type - Enum for various queue types.
 *
 * @KFD_QUEUE_TYPE_COMPUTE: Regular user mode queue type.
 *
 * @KFD_QUEUE_TYPE_SDMA: SDMA user mode queue type.
 *
 * @KFD_QUEUE_TYPE_HIQ: HIQ queue type.
 *
 * @KFD_QUEUE_TYPE_DIQ: DIQ queue type.
 *
 * @KFD_QUEUE_TYPE_SDMA_XGMI: Special SDMA queue for XGMI interface.
 */
enum kfd_queue_type  {
	KFD_QUEUE_TYPE_COMPUTE,
	KFD_QUEUE_TYPE_SDMA,
	KFD_QUEUE_TYPE_HIQ,
	KFD_QUEUE_TYPE_DIQ,
	KFD_QUEUE_TYPE_SDMA_XGMI
};

enum kfd_queue_format {
	KFD_QUEUE_FORMAT_PM4,
	KFD_QUEUE_FORMAT_AQL
};

enum KFD_QUEUE_PRIORITY {
	KFD_QUEUE_PRIORITY_MINIMUM = 0,
	KFD_QUEUE_PRIORITY_MAXIMUM = 15
};

/**
 * struct queue_properties
 *
 * @type: The queue type.
 *
 * @queue_id: Queue identifier.
 *
 * @queue_address: Queue ring buffer address.
 *
 * @queue_size: Queue ring buffer size.
 *
 * @priority: Defines the queue priority relative to other queues in the
 * process.
 * This is just an indication and HW scheduling may override the priority as
 * necessary while keeping the relative prioritization.
 * the priority granularity is from 0 to f which f is the highest priority.
 * currently all queues are initialized with the highest priority.
 *
 * @queue_percent: This field is partially implemented and currently a zero in
 * this field defines that the queue is non active.
 *
 * @read_ptr: User space address which points to the number of dwords the
 * cp read from the ring buffer. This field updates automatically by the H/W.
 *
 * @write_ptr: Defines the number of dwords written to the ring buffer.
 *
 * @doorbell_ptr: Notifies the H/W of new packet written to the queue ring
 * buffer. This field should be similar to write_ptr and the user should
 * update this field after updating the write_ptr.
 *
 * @doorbell_off: The doorbell offset in the doorbell pci-bar.
 *
 * @is_interop: Defines if this is a interop queue. Interop queue means that
 * the queue can access both graphics and compute resources.
 *
 * @is_evicted: Defines if the queue is evicted. Only active queues
 * are evicted, rendering them inactive.
 *
 * @is_active: Defines if the queue is active or not. @is_active and
 * @is_evicted are protected by the DQM lock.
 *
 * @is_gws: Defines if the queue has been updated to be GWS-capable or not.
 * @is_gws should be protected by the DQM lock, since changing it can yield the
 * possibility of updating DQM state on number of GWS queues.
 *
 * @vmid: If the scheduling mode is no cp scheduling the field defines the vmid
 * of the queue.
 *
 * This structure represents the queue properties for each queue no matter if
 * it's user mode or kernel mode queue.
 *
 */
struct queue_properties {
	enum kfd_queue_type type;
	enum kfd_queue_format format;
	unsigned int queue_id;
	uint64_t queue_address;
	uint64_t  queue_size;
	uint32_t priority;
	uint32_t queue_percent;
	uint32_t *read_ptr;
	uint32_t *write_ptr;
	void __iomem *doorbell_ptr;
	uint32_t doorbell_off;
	bool is_interop;
	bool is_evicted;
	bool is_active;
	bool is_gws;
	/* Not relevant for user mode queues in cp scheduling */
	unsigned int vmid;
	/* Relevant only for sdma queues*/
	uint32_t sdma_engine_id;
	uint32_t sdma_queue_id;
	uint32_t sdma_vm_addr;
	/* Relevant only for VI */
	uint64_t eop_ring_buffer_address;
	uint32_t eop_ring_buffer_size;
	uint64_t ctx_save_restore_area_address;
	uint32_t ctx_save_restore_area_size;
	uint32_t ctl_stack_size;
	uint64_t tba_addr;
	uint64_t tma_addr;
	/* Relevant for CU */
	uint32_t cu_mask_count; /* Must be a multiple of 32 */
	uint32_t *cu_mask;
};

#define QUEUE_IS_ACTIVE(q) ((q).queue_size > 0 &&	\
			    (q).queue_address != 0 &&	\
			    (q).queue_percent > 0 &&	\
			    !(q).is_evicted)

/**
 * struct queue
 *
 * @list: Queue linked list.
 *
 * @mqd: The queue MQD (memory queue descriptor).
 *
 * @mqd_mem_obj: The MQD local gpu memory object.
 *
 * @gart_mqd_addr: The MQD gart mc address.
 *
 * @properties: The queue properties.
 *
 * @mec: Used only in no cp scheduling mode and identifies to micro engine id
 *	 that the queue should be executed on.
 *
 * @pipe: Used only in no cp scheduling mode and identifies the queue's pipe
 *	  id.
 *
 * @queue: Used only in no cp scheduliong mode and identifies the queue's slot.
 *
 * @process: The kfd process that created this queue.
 *
 * @device: The kfd device that created this queue.
 *
 * @gws: Pointing to gws kgd_mem if this is a gws control queue; NULL
 * otherwise.
 *
 * This structure represents user mode compute queues.
 * It contains all the necessary data to handle such queues.
 *
 */

struct queue {
	struct list_head list;
	void *mqd;
	struct kfd_mem_obj *mqd_mem_obj;
	uint64_t gart_mqd_addr;
	struct queue_properties properties;

	uint32_t mec;
	uint32_t pipe;
	uint32_t queue;

	unsigned int sdma_id;
	unsigned int doorbell_id;

	struct kfd_process	*process;
	struct kfd_dev		*device;
	void *gws;

	/* procfs */
	struct kobject kobj;
};

enum KFD_MQD_TYPE {
	KFD_MQD_TYPE_HIQ = 0,		/* for hiq */
	KFD_MQD_TYPE_CP,		/* for cp queues and diq */
	KFD_MQD_TYPE_SDMA,		/* for sdma queues */
	KFD_MQD_TYPE_DIQ,		/* for diq */
	KFD_MQD_TYPE_MAX
};

enum KFD_PIPE_PRIORITY {
	KFD_PIPE_PRIORITY_CS_LOW = 0,
	KFD_PIPE_PRIORITY_CS_MEDIUM,
	KFD_PIPE_PRIORITY_CS_HIGH
};

struct scheduling_resources {
	unsigned int vmid_mask;
	enum kfd_queue_type type;
	uint64_t queue_mask;
	uint64_t gws_mask;
	uint32_t oac_mask;
	uint32_t gds_heap_base;
	uint32_t gds_heap_size;
};

struct process_queue_manager {
	/* data */
	struct kfd_process	*process;
	struct list_head	queues;
	unsigned long		*queue_slot_bitmap;
};

struct qcm_process_device {
	/* The Device Queue Manager that owns this data */
	struct device_queue_manager *dqm;
	struct process_queue_manager *pqm;
	/* Queues list */
	struct list_head queues_list;
	struct list_head priv_queue_list;

	unsigned int queue_count;
	unsigned int vmid;
	bool is_debug;
	unsigned int evicted; /* eviction counter, 0=active */

	/* This flag tells if we should reset all wavefronts on
	 * process termination
	 */
	bool reset_wavefronts;

	/* This flag tells us if this process has a GWS-capable
	 * queue that will be mapped into the runlist. It's
	 * possible to request a GWS BO, but not have the queue
	 * currently mapped, and this changes how the MAP_PROCESS
	 * PM4 packet is configured.
	 */
	bool mapped_gws_queue;

	/* All the memory management data should be here too */
	uint64_t gds_context_area;
	/* Contains page table flags such as AMDGPU_PTE_VALID since gfx9 */
	uint64_t page_table_base;
	uint32_t sh_mem_config;
	uint32_t sh_mem_bases;
	uint32_t sh_mem_ape1_base;
	uint32_t sh_mem_ape1_limit;
	uint32_t gds_size;
	uint32_t num_gws;
	uint32_t num_oac;
	uint32_t sh_hidden_private_base;

	/* CWSR memory */
	void *cwsr_kaddr;
	uint64_t cwsr_base;
	uint64_t tba_addr;
	uint64_t tma_addr;

	/* IB memory */
	uint64_t ib_base;
	void *ib_kaddr;

	/* doorbell resources per process per device */
	unsigned long *doorbell_bitmap;
};

/* KFD Memory Eviction */

/* Approx. wait time before attempting to restore evicted BOs */
#define PROCESS_RESTORE_TIME_MS 100
/* Approx. back off time if restore fails due to lack of memory */
#define PROCESS_BACK_OFF_TIME_MS 100
/* Approx. time before evicting the process again */
#define PROCESS_ACTIVE_TIME_MS 10

/* 8 byte handle containing GPU ID in the most significant 4 bytes and
 * idr_handle in the least significant 4 bytes
 */
#define MAKE_HANDLE(gpu_id, idr_handle) \
	(((uint64_t)(gpu_id) << 32) + idr_handle)
#define GET_GPU_ID(handle) (handle >> 32)
#define GET_IDR_HANDLE(handle) (handle & 0xFFFFFFFF)

enum kfd_pdd_bound {
	PDD_UNBOUND = 0,
	PDD_BOUND,
	PDD_BOUND_SUSPENDED,
};

#define MAX_SYSFS_FILENAME_LEN 15

/*
 * SDMA counter runs at 100MHz frequency.
 * We display SDMA activity in microsecond granularity in sysfs.
 * As a result, the divisor is 100.
 */
#define SDMA_ACTIVITY_DIVISOR  100

/* Data that is per-process-per device. */
struct kfd_process_device {
	/*
	 * List of all per-device data for a process.
	 * Starts from kfd_process.per_device_data.
	 */
	struct list_head per_device_list;

	/* The device that owns this data. */
	struct kfd_dev *dev;

	/* The process that owns this kfd_process_device. */
	struct kfd_process *process;

	/* per-process-per device QCM data structure */
	struct qcm_process_device qpd;

	/*Apertures*/
	uint64_t lds_base;
	uint64_t lds_limit;
	uint64_t gpuvm_base;
	uint64_t gpuvm_limit;
	uint64_t scratch_base;
	uint64_t scratch_limit;

	/* VM context for GPUVM allocations */
	struct file *drm_file;
	void *vm;

	/* GPUVM allocations storage */
	struct idr alloc_idr;

	/* Flag used to tell the pdd has dequeued from the dqm.
	 * This is used to prevent dev->dqm->ops.process_termination() from
	 * being called twice when it is already called in IOMMU callback
	 * function.
	 */
	bool already_dequeued;
	bool runtime_inuse;

	/* Is this process/pasid bound to this device? (amd_iommu_bind_pasid) */
	enum kfd_pdd_bound bound;

	/* VRAM usage */
	uint64_t vram_usage;
	struct attribute attr_vram;
	char vram_filename[MAX_SYSFS_FILENAME_LEN];

	/* SDMA activity tracking */
	uint64_t sdma_past_activity_counter;
	struct attribute attr_sdma;
	char sdma_filename[MAX_SYSFS_FILENAME_LEN];

	/* Eviction activity tracking */
	uint64_t last_evict_timestamp;
	atomic64_t evict_duration_counter;
	struct attribute attr_evict;

	struct kobject *kobj_stats;
	unsigned int doorbell_index;
};

#define qpd_to_pdd(x) container_of(x, struct kfd_process_device, qpd)

/* Process data */
struct kfd_process {
	/*
	 * kfd_process are stored in an mm_struct*->kfd_process*
	 * hash table (kfd_processes in kfd_process.c)
	 */
	struct hlist_node kfd_processes;

	/*
	 * Opaque pointer to mm_struct. We don't hold a reference to
	 * it so it should never be dereferenced from here. This is
	 * only used for looking up processes by their mm.
	 */
	void *mm;

	struct kref ref;
	struct work_struct release_work;

	struct mutex mutex;

	/*
	 * In any process, the thread that started main() is the lead
	 * thread and outlives the rest.
	 * It is here because amd_iommu_bind_pasid wants a task_struct.
	 * It can also be used for safely getting a reference to the
	 * mm_struct of the process.
	 */
	struct task_struct *lead_thread;

	/* We want to receive a notification when the mm_struct is destroyed */
	struct mmu_notifier mmu_notifier;

<<<<<<< HEAD
	uint16_t pasid;
=======
	u32 pasid;
	unsigned int doorbell_index;
>>>>>>> 45c1c667

	/*
	 * List of kfd_process_device structures,
	 * one for each device the process is using.
	 */
	struct list_head per_device_data;

	struct process_queue_manager pqm;

	/*Is the user space process 32 bit?*/
	bool is_32bit_user_mode;

	/* Event-related data */
	struct mutex event_mutex;
	/* Event ID allocator and lookup */
	struct idr event_idr;
	/* Event page */
	struct kfd_signal_page *signal_page;
	size_t signal_mapped_size;
	size_t signal_event_count;
	bool signal_event_limit_reached;

	/* Information used for memory eviction */
	void *kgd_process_info;
	/* Eviction fence that is attached to all the BOs of this process. The
	 * fence will be triggered during eviction and new one will be created
	 * during restore
	 */
	struct dma_fence *ef;

	/* Work items for evicting and restoring BOs */
	struct delayed_work eviction_work;
	struct delayed_work restore_work;
	/* seqno of the last scheduled eviction */
	unsigned int last_eviction_seqno;
	/* Approx. the last timestamp (in jiffies) when the process was
	 * restored after an eviction
	 */
	unsigned long last_restore_timestamp;

	/* Kobj for our procfs */
	struct kobject *kobj;
	struct kobject *kobj_queues;
	struct attribute attr_pasid;
};

#define KFD_PROCESS_TABLE_SIZE 5 /* bits: 32 entries */
extern DECLARE_HASHTABLE(kfd_processes_table, KFD_PROCESS_TABLE_SIZE);
extern struct srcu_struct kfd_processes_srcu;

/**
 * typedef amdkfd_ioctl_t - typedef for ioctl function pointer.
 *
 * @filep: pointer to file structure.
 * @p: amdkfd process pointer.
 * @data: pointer to arg that was copied from user.
 *
 * Return: returns ioctl completion code.
 */
typedef int amdkfd_ioctl_t(struct file *filep, struct kfd_process *p,
				void *data);

struct amdkfd_ioctl_desc {
	unsigned int cmd;
	int flags;
	amdkfd_ioctl_t *func;
	unsigned int cmd_drv;
	const char *name;
};
bool kfd_dev_is_large_bar(struct kfd_dev *dev);

int kfd_process_create_wq(void);
void kfd_process_destroy_wq(void);
struct kfd_process *kfd_create_process(struct file *filep);
struct kfd_process *kfd_get_process(const struct task_struct *);
struct kfd_process *kfd_lookup_process_by_pasid(u32 pasid);
struct kfd_process *kfd_lookup_process_by_mm(const struct mm_struct *mm);
void kfd_unref_process(struct kfd_process *p);
int kfd_process_evict_queues(struct kfd_process *p);
int kfd_process_restore_queues(struct kfd_process *p);
void kfd_suspend_all_processes(void);
int kfd_resume_all_processes(void);

int kfd_process_device_init_vm(struct kfd_process_device *pdd,
			       struct file *drm_file);
struct kfd_process_device *kfd_bind_process_to_device(struct kfd_dev *dev,
						struct kfd_process *p);
struct kfd_process_device *kfd_get_process_device_data(struct kfd_dev *dev,
							struct kfd_process *p);
struct kfd_process_device *kfd_create_process_device_data(struct kfd_dev *dev,
							struct kfd_process *p);

int kfd_reserved_mem_mmap(struct kfd_dev *dev, struct kfd_process *process,
			  struct vm_area_struct *vma);

/* KFD process API for creating and translating handles */
int kfd_process_device_create_obj_handle(struct kfd_process_device *pdd,
					void *mem);
void *kfd_process_device_translate_handle(struct kfd_process_device *p,
					int handle);
void kfd_process_device_remove_obj_handle(struct kfd_process_device *pdd,
					int handle);

/* Process device data iterator */
struct kfd_process_device *kfd_get_first_process_device_data(
							struct kfd_process *p);
struct kfd_process_device *kfd_get_next_process_device_data(
						struct kfd_process *p,
						struct kfd_process_device *pdd);
bool kfd_has_process_device_data(struct kfd_process *p);

/* PASIDs */
int kfd_pasid_init(void);
void kfd_pasid_exit(void);
bool kfd_set_pasid_limit(unsigned int new_limit);
unsigned int kfd_get_pasid_limit(void);
u32 kfd_pasid_alloc(void);
void kfd_pasid_free(u32 pasid);

/* Doorbells */
size_t kfd_doorbell_process_slice(struct kfd_dev *kfd);
int kfd_doorbell_init(struct kfd_dev *kfd);
void kfd_doorbell_fini(struct kfd_dev *kfd);
int kfd_doorbell_mmap(struct kfd_dev *dev, struct kfd_process *process,
		      struct vm_area_struct *vma);
void __iomem *kfd_get_kernel_doorbell(struct kfd_dev *kfd,
					unsigned int *doorbell_off);
void kfd_release_kernel_doorbell(struct kfd_dev *kfd, u32 __iomem *db_addr);
u32 read_kernel_doorbell(u32 __iomem *db);
void write_kernel_doorbell(void __iomem *db, u32 value);
void write_kernel_doorbell64(void __iomem *db, u64 value);
unsigned int kfd_get_doorbell_dw_offset_in_bar(struct kfd_dev *kfd,
					struct kfd_process_device *pdd,
					unsigned int doorbell_id);
phys_addr_t kfd_get_process_doorbells(struct kfd_process_device *pdd);
int kfd_alloc_process_doorbells(struct kfd_dev *kfd,
				unsigned int *doorbell_index);
void kfd_free_process_doorbells(struct kfd_dev *kfd,
				unsigned int doorbell_index);
/* GTT Sub-Allocator */

int kfd_gtt_sa_allocate(struct kfd_dev *kfd, unsigned int size,
			struct kfd_mem_obj **mem_obj);

int kfd_gtt_sa_free(struct kfd_dev *kfd, struct kfd_mem_obj *mem_obj);

extern struct device *kfd_device;

/* KFD's procfs */
void kfd_procfs_init(void);
void kfd_procfs_shutdown(void);
int kfd_procfs_add_queue(struct queue *q);
void kfd_procfs_del_queue(struct queue *q);

/* Topology */
int kfd_topology_init(void);
void kfd_topology_shutdown(void);
int kfd_topology_add_device(struct kfd_dev *gpu);
int kfd_topology_remove_device(struct kfd_dev *gpu);
struct kfd_topology_device *kfd_topology_device_by_proximity_domain(
						uint32_t proximity_domain);
struct kfd_topology_device *kfd_topology_device_by_id(uint32_t gpu_id);
struct kfd_dev *kfd_device_by_id(uint32_t gpu_id);
struct kfd_dev *kfd_device_by_pci_dev(const struct pci_dev *pdev);
struct kfd_dev *kfd_device_by_kgd(const struct kgd_dev *kgd);
int kfd_topology_enum_kfd_devices(uint8_t idx, struct kfd_dev **kdev);
int kfd_numa_node_to_apic_id(int numa_node_id);
void kfd_double_confirm_iommu_support(struct kfd_dev *gpu);

/* Interrupts */
int kfd_interrupt_init(struct kfd_dev *dev);
void kfd_interrupt_exit(struct kfd_dev *dev);
bool enqueue_ih_ring_entry(struct kfd_dev *kfd,	const void *ih_ring_entry);
bool interrupt_is_wanted(struct kfd_dev *dev,
				const uint32_t *ih_ring_entry,
				uint32_t *patched_ihre, bool *flag);

/* amdkfd Apertures */
int kfd_init_apertures(struct kfd_process *process);

/* Queue Context Management */
int init_queue(struct queue **q, const struct queue_properties *properties);
void uninit_queue(struct queue *q);
void print_queue_properties(struct queue_properties *q);
void print_queue(struct queue *q);

struct mqd_manager *mqd_manager_init_cik(enum KFD_MQD_TYPE type,
		struct kfd_dev *dev);
struct mqd_manager *mqd_manager_init_cik_hawaii(enum KFD_MQD_TYPE type,
		struct kfd_dev *dev);
struct mqd_manager *mqd_manager_init_vi(enum KFD_MQD_TYPE type,
		struct kfd_dev *dev);
struct mqd_manager *mqd_manager_init_vi_tonga(enum KFD_MQD_TYPE type,
		struct kfd_dev *dev);
struct mqd_manager *mqd_manager_init_v9(enum KFD_MQD_TYPE type,
		struct kfd_dev *dev);
struct mqd_manager *mqd_manager_init_v10(enum KFD_MQD_TYPE type,
		struct kfd_dev *dev);
struct device_queue_manager *device_queue_manager_init(struct kfd_dev *dev);
void device_queue_manager_uninit(struct device_queue_manager *dqm);
struct kernel_queue *kernel_queue_init(struct kfd_dev *dev,
					enum kfd_queue_type type);
void kernel_queue_uninit(struct kernel_queue *kq, bool hanging);
int kfd_process_vm_fault(struct device_queue_manager *dqm, u32 pasid);

/* Process Queue Manager */
struct process_queue_node {
	struct queue *q;
	struct kernel_queue *kq;
	struct list_head process_queue_list;
};

void kfd_process_dequeue_from_device(struct kfd_process_device *pdd);
void kfd_process_dequeue_from_all_devices(struct kfd_process *p);
int pqm_init(struct process_queue_manager *pqm, struct kfd_process *p);
void pqm_uninit(struct process_queue_manager *pqm);
int pqm_create_queue(struct process_queue_manager *pqm,
			    struct kfd_dev *dev,
			    struct file *f,
			    struct queue_properties *properties,
			    unsigned int *qid,
			    uint32_t *p_doorbell_offset_in_process);
int pqm_destroy_queue(struct process_queue_manager *pqm, unsigned int qid);
int pqm_update_queue(struct process_queue_manager *pqm, unsigned int qid,
			struct queue_properties *p);
int pqm_set_cu_mask(struct process_queue_manager *pqm, unsigned int qid,
			struct queue_properties *p);
int pqm_set_gws(struct process_queue_manager *pqm, unsigned int qid,
			void *gws);
struct kernel_queue *pqm_get_kernel_queue(struct process_queue_manager *pqm,
						unsigned int qid);
struct queue *pqm_get_user_queue(struct process_queue_manager *pqm,
						unsigned int qid);
int pqm_get_wave_state(struct process_queue_manager *pqm,
		       unsigned int qid,
		       void __user *ctl_stack,
		       u32 *ctl_stack_used_size,
		       u32 *save_area_used_size);

int amdkfd_fence_wait_timeout(unsigned int *fence_addr,
			      unsigned int fence_value,
			      unsigned int timeout_ms);

/* Packet Manager */

#define KFD_FENCE_COMPLETED (100)
#define KFD_FENCE_INIT   (10)

struct packet_manager {
	struct device_queue_manager *dqm;
	struct kernel_queue *priv_queue;
	struct mutex lock;
	bool allocated;
	struct kfd_mem_obj *ib_buffer_obj;
	unsigned int ib_size_bytes;
	bool is_over_subscription;

	const struct packet_manager_funcs *pmf;
};

struct packet_manager_funcs {
	/* Support ASIC-specific packet formats for PM4 packets */
	int (*map_process)(struct packet_manager *pm, uint32_t *buffer,
			struct qcm_process_device *qpd);
	int (*runlist)(struct packet_manager *pm, uint32_t *buffer,
			uint64_t ib, size_t ib_size_in_dwords, bool chain);
	int (*set_resources)(struct packet_manager *pm, uint32_t *buffer,
			struct scheduling_resources *res);
	int (*map_queues)(struct packet_manager *pm, uint32_t *buffer,
			struct queue *q, bool is_static);
	int (*unmap_queues)(struct packet_manager *pm, uint32_t *buffer,
			enum kfd_queue_type type,
			enum kfd_unmap_queues_filter mode,
			uint32_t filter_param, bool reset,
			unsigned int sdma_engine);
	int (*query_status)(struct packet_manager *pm, uint32_t *buffer,
			uint64_t fence_address,	uint32_t fence_value);
	int (*release_mem)(uint64_t gpu_addr, uint32_t *buffer);

	/* Packet sizes */
	int map_process_size;
	int runlist_size;
	int set_resources_size;
	int map_queues_size;
	int unmap_queues_size;
	int query_status_size;
	int release_mem_size;
};

extern const struct packet_manager_funcs kfd_vi_pm_funcs;
extern const struct packet_manager_funcs kfd_v9_pm_funcs;

int pm_init(struct packet_manager *pm, struct device_queue_manager *dqm);
void pm_uninit(struct packet_manager *pm, bool hanging);
int pm_send_set_resources(struct packet_manager *pm,
				struct scheduling_resources *res);
int pm_send_runlist(struct packet_manager *pm, struct list_head *dqm_queues);
int pm_send_query_status(struct packet_manager *pm, uint64_t fence_address,
				uint32_t fence_value);

int pm_send_unmap_queue(struct packet_manager *pm, enum kfd_queue_type type,
			enum kfd_unmap_queues_filter mode,
			uint32_t filter_param, bool reset,
			unsigned int sdma_engine);

void pm_release_ib(struct packet_manager *pm);

/* Following PM funcs can be shared among VI and AI */
unsigned int pm_build_pm4_header(unsigned int opcode, size_t packet_size);

uint64_t kfd_get_number_elems(struct kfd_dev *kfd);

/* Events */
extern const struct kfd_event_interrupt_class event_interrupt_class_cik;
extern const struct kfd_event_interrupt_class event_interrupt_class_v9;

extern const struct kfd_device_global_init_class device_global_init_class_cik;

void kfd_event_init_process(struct kfd_process *p);
void kfd_event_free_process(struct kfd_process *p);
int kfd_event_mmap(struct kfd_process *process, struct vm_area_struct *vma);
int kfd_wait_on_events(struct kfd_process *p,
		       uint32_t num_events, void __user *data,
		       bool all, uint32_t user_timeout_ms,
		       uint32_t *wait_result);
void kfd_signal_event_interrupt(u32 pasid, uint32_t partial_id,
				uint32_t valid_id_bits);
void kfd_signal_iommu_event(struct kfd_dev *dev,
			    u32 pasid, unsigned long address,
			    bool is_write_requested, bool is_execute_requested);
void kfd_signal_hw_exception_event(u32 pasid);
int kfd_set_event(struct kfd_process *p, uint32_t event_id);
int kfd_reset_event(struct kfd_process *p, uint32_t event_id);
int kfd_event_page_set(struct kfd_process *p, void *kernel_address,
		       uint64_t size);
int kfd_event_create(struct file *devkfd, struct kfd_process *p,
		     uint32_t event_type, bool auto_reset, uint32_t node_id,
		     uint32_t *event_id, uint32_t *event_trigger_data,
		     uint64_t *event_page_offset, uint32_t *event_slot_index);
int kfd_event_destroy(struct kfd_process *p, uint32_t event_id);

void kfd_signal_vm_fault_event(struct kfd_dev *dev, u32 pasid,
				struct kfd_vm_fault_info *info);

void kfd_signal_reset_event(struct kfd_dev *dev);

void kfd_flush_tlb(struct kfd_process_device *pdd);

int dbgdev_wave_reset_wavefronts(struct kfd_dev *dev, struct kfd_process *p);

bool kfd_is_locked(void);

/* Compute profile */
void kfd_inc_compute_active(struct kfd_dev *dev);
void kfd_dec_compute_active(struct kfd_dev *dev);

/* Cgroup Support */
/* Check with device cgroup if @kfd device is accessible */
static inline int kfd_devcgroup_check_permission(struct kfd_dev *kfd)
{
#if defined(CONFIG_CGROUP_DEVICE) || defined(CONFIG_CGROUP_BPF)
	struct drm_device *ddev = kfd->ddev;

	return devcgroup_check_permission(DEVCG_DEV_CHAR, DRM_MAJOR,
					  ddev->render->index,
					  DEVCG_ACC_WRITE | DEVCG_ACC_READ);
#else
	return 0;
#endif
}

/* Debugfs */
#if defined(CONFIG_DEBUG_FS)

void kfd_debugfs_init(void);
void kfd_debugfs_fini(void);
int kfd_debugfs_mqds_by_process(struct seq_file *m, void *data);
int pqm_debugfs_mqds(struct seq_file *m, void *data);
int kfd_debugfs_hqds_by_device(struct seq_file *m, void *data);
int dqm_debugfs_hqds(struct seq_file *m, void *data);
int kfd_debugfs_rls_by_device(struct seq_file *m, void *data);
int pm_debugfs_runlist(struct seq_file *m, void *data);

int kfd_debugfs_hang_hws(struct kfd_dev *dev);
int pm_debugfs_hang_hws(struct packet_manager *pm);
int dqm_debugfs_execute_queues(struct device_queue_manager *dqm);

#else

static inline void kfd_debugfs_init(void) {}
static inline void kfd_debugfs_fini(void) {}

#endif

#endif<|MERGE_RESOLUTION|>--- conflicted
+++ resolved
@@ -739,12 +739,7 @@
 	/* We want to receive a notification when the mm_struct is destroyed */
 	struct mmu_notifier mmu_notifier;
 
-<<<<<<< HEAD
-	uint16_t pasid;
-=======
 	u32 pasid;
-	unsigned int doorbell_index;
->>>>>>> 45c1c667
 
 	/*
 	 * List of kfd_process_device structures,
