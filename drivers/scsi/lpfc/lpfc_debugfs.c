/*******************************************************************
 * This file is part of the Emulex Linux Device Driver for         *
 * Fibre Channel Host Bus Adapters.                                *
 * Copyright (C) 2017-2018 Broadcom. All Rights Reserved. The term *
 * “Broadcom” refers to Broadcom Inc. and/or its subsidiaries.  *
 * Copyright (C) 2007-2015 Emulex.  All rights reserved.           *
 * EMULEX and SLI are trademarks of Emulex.                        *
 * www.broadcom.com                                                *
 *                                                                 *
 * This program is free software; you can redistribute it and/or   *
 * modify it under the terms of version 2 of the GNU General       *
 * Public License as published by the Free Software Foundation.    *
 * This program is distributed in the hope that it will be useful. *
 * ALL EXPRESS OR IMPLIED CONDITIONS, REPRESENTATIONS AND          *
 * WARRANTIES, INCLUDING ANY IMPLIED WARRANTY OF MERCHANTABILITY,  *
 * FITNESS FOR A PARTICULAR PURPOSE, OR NON-INFRINGEMENT, ARE      *
 * DISCLAIMED, EXCEPT TO THE EXTENT THAT SUCH DISCLAIMERS ARE HELD *
 * TO BE LEGALLY INVALID.  See the GNU General Public License for  *
 * more details, a copy of which can be found in the file COPYING  *
 * included with this package.                                     *
 *******************************************************************/

#include <linux/blkdev.h>
#include <linux/delay.h>
#include <linux/module.h>
#include <linux/dma-mapping.h>
#include <linux/idr.h>
#include <linux/interrupt.h>
#include <linux/kthread.h>
#include <linux/slab.h>
#include <linux/pci.h>
#include <linux/spinlock.h>
#include <linux/ctype.h>

#include <scsi/scsi.h>
#include <scsi/scsi_device.h>
#include <scsi/scsi_host.h>
#include <scsi/scsi_transport_fc.h>
#include <scsi/fc/fc_fs.h>

#include <linux/nvme-fc-driver.h>

#include "lpfc_hw4.h"
#include "lpfc_hw.h"
#include "lpfc_sli.h"
#include "lpfc_sli4.h"
#include "lpfc_nl.h"
#include "lpfc_disc.h"
#include "lpfc.h"
#include "lpfc_scsi.h"
#include "lpfc_nvme.h"
#include "lpfc_nvmet.h"
#include "lpfc_logmsg.h"
#include "lpfc_crtn.h"
#include "lpfc_vport.h"
#include "lpfc_version.h"
#include "lpfc_compat.h"
#include "lpfc_debugfs.h"
#include "lpfc_bsg.h"

#ifdef CONFIG_SCSI_LPFC_DEBUG_FS
/*
 * debugfs interface
 *
 * To access this interface the user should:
 * # mount -t debugfs none /sys/kernel/debug
 *
 * The lpfc debugfs directory hierarchy is:
 * /sys/kernel/debug/lpfc/fnX/vportY
 * where X is the lpfc hba function unique_id
 * where Y is the vport VPI on that hba
 *
 * Debugging services available per vport:
 * discovery_trace
 * This is an ACSII readable file that contains a trace of the last
 * lpfc_debugfs_max_disc_trc events that happened on a specific vport.
 * See lpfc_debugfs.h for different categories of  discovery events.
 * To enable the discovery trace, the following module parameters must be set:
 * lpfc_debugfs_enable=1         Turns on lpfc debugfs filesystem support
 * lpfc_debugfs_max_disc_trc=X   Where X is the event trace depth for
 *                               EACH vport. X MUST also be a power of 2.
 * lpfc_debugfs_mask_disc_trc=Y  Where Y is an event mask as defined in
 *                               lpfc_debugfs.h .
 *
 * slow_ring_trace
 * This is an ACSII readable file that contains a trace of the last
 * lpfc_debugfs_max_slow_ring_trc events that happened on a specific HBA.
 * To enable the slow ring trace, the following module parameters must be set:
 * lpfc_debugfs_enable=1         Turns on lpfc debugfs filesystem support
 * lpfc_debugfs_max_slow_ring_trc=X   Where X is the event trace depth for
 *                               the HBA. X MUST also be a power of 2.
 */
static int lpfc_debugfs_enable = 1;
module_param(lpfc_debugfs_enable, int, S_IRUGO);
MODULE_PARM_DESC(lpfc_debugfs_enable, "Enable debugfs services");

/* This MUST be a power of 2 */
static int lpfc_debugfs_max_disc_trc;
module_param(lpfc_debugfs_max_disc_trc, int, S_IRUGO);
MODULE_PARM_DESC(lpfc_debugfs_max_disc_trc,
	"Set debugfs discovery trace depth");

/* This MUST be a power of 2 */
static int lpfc_debugfs_max_slow_ring_trc;
module_param(lpfc_debugfs_max_slow_ring_trc, int, S_IRUGO);
MODULE_PARM_DESC(lpfc_debugfs_max_slow_ring_trc,
	"Set debugfs slow ring trace depth");

/* This MUST be a power of 2 */
static int lpfc_debugfs_max_nvmeio_trc;
module_param(lpfc_debugfs_max_nvmeio_trc, int, 0444);
MODULE_PARM_DESC(lpfc_debugfs_max_nvmeio_trc,
		 "Set debugfs NVME IO trace depth");

static int lpfc_debugfs_mask_disc_trc;
module_param(lpfc_debugfs_mask_disc_trc, int, S_IRUGO);
MODULE_PARM_DESC(lpfc_debugfs_mask_disc_trc,
	"Set debugfs discovery trace mask");

#include <linux/debugfs.h>

static atomic_t lpfc_debugfs_seq_trc_cnt = ATOMIC_INIT(0);
static unsigned long lpfc_debugfs_start_time = 0L;

/* iDiag */
static struct lpfc_idiag idiag;

/**
 * lpfc_debugfs_disc_trc_data - Dump discovery logging to a buffer
 * @vport: The vport to gather the log info from.
 * @buf: The buffer to dump log into.
 * @size: The maximum amount of data to process.
 *
 * Description:
 * This routine gathers the lpfc discovery debugfs data from the @vport and
 * dumps it to @buf up to @size number of bytes. It will start at the next entry
 * in the log and process the log until the end of the buffer. Then it will
 * gather from the beginning of the log and process until the current entry.
 *
 * Notes:
 * Discovery logging will be disabled while while this routine dumps the log.
 *
 * Return Value:
 * This routine returns the amount of bytes that were dumped into @buf and will
 * not exceed @size.
 **/
static int
lpfc_debugfs_disc_trc_data(struct lpfc_vport *vport, char *buf, int size)
{
	int i, index, len, enable;
	uint32_t ms;
	struct lpfc_debugfs_trc *dtp;
	char *buffer;

	buffer = kmalloc(LPFC_DEBUG_TRC_ENTRY_SIZE, GFP_KERNEL);
	if (!buffer)
		return 0;

	enable = lpfc_debugfs_enable;
	lpfc_debugfs_enable = 0;

	len = 0;
	index = (atomic_read(&vport->disc_trc_cnt) + 1) &
		(lpfc_debugfs_max_disc_trc - 1);
	for (i = index; i < lpfc_debugfs_max_disc_trc; i++) {
		dtp = vport->disc_trc + i;
		if (!dtp->fmt)
			continue;
		ms = jiffies_to_msecs(dtp->jif - lpfc_debugfs_start_time);
		snprintf(buffer,
			LPFC_DEBUG_TRC_ENTRY_SIZE, "%010d:%010d ms:%s\n",
			dtp->seq_cnt, ms, dtp->fmt);
		len +=  snprintf(buf+len, size-len, buffer,
			dtp->data1, dtp->data2, dtp->data3);
	}
	for (i = 0; i < index; i++) {
		dtp = vport->disc_trc + i;
		if (!dtp->fmt)
			continue;
		ms = jiffies_to_msecs(dtp->jif - lpfc_debugfs_start_time);
		snprintf(buffer,
			LPFC_DEBUG_TRC_ENTRY_SIZE, "%010d:%010d ms:%s\n",
			dtp->seq_cnt, ms, dtp->fmt);
		len +=  snprintf(buf+len, size-len, buffer,
			dtp->data1, dtp->data2, dtp->data3);
	}

	lpfc_debugfs_enable = enable;
	kfree(buffer);

	return len;
}

/**
 * lpfc_debugfs_slow_ring_trc_data - Dump slow ring logging to a buffer
 * @phba: The HBA to gather the log info from.
 * @buf: The buffer to dump log into.
 * @size: The maximum amount of data to process.
 *
 * Description:
 * This routine gathers the lpfc slow ring debugfs data from the @phba and
 * dumps it to @buf up to @size number of bytes. It will start at the next entry
 * in the log and process the log until the end of the buffer. Then it will
 * gather from the beginning of the log and process until the current entry.
 *
 * Notes:
 * Slow ring logging will be disabled while while this routine dumps the log.
 *
 * Return Value:
 * This routine returns the amount of bytes that were dumped into @buf and will
 * not exceed @size.
 **/
static int
lpfc_debugfs_slow_ring_trc_data(struct lpfc_hba *phba, char *buf, int size)
{
	int i, index, len, enable;
	uint32_t ms;
	struct lpfc_debugfs_trc *dtp;
	char *buffer;

	buffer = kmalloc(LPFC_DEBUG_TRC_ENTRY_SIZE, GFP_KERNEL);
	if (!buffer)
		return 0;

	enable = lpfc_debugfs_enable;
	lpfc_debugfs_enable = 0;

	len = 0;
	index = (atomic_read(&phba->slow_ring_trc_cnt) + 1) &
		(lpfc_debugfs_max_slow_ring_trc - 1);
	for (i = index; i < lpfc_debugfs_max_slow_ring_trc; i++) {
		dtp = phba->slow_ring_trc + i;
		if (!dtp->fmt)
			continue;
		ms = jiffies_to_msecs(dtp->jif - lpfc_debugfs_start_time);
		snprintf(buffer,
			LPFC_DEBUG_TRC_ENTRY_SIZE, "%010d:%010d ms:%s\n",
			dtp->seq_cnt, ms, dtp->fmt);
		len +=  snprintf(buf+len, size-len, buffer,
			dtp->data1, dtp->data2, dtp->data3);
	}
	for (i = 0; i < index; i++) {
		dtp = phba->slow_ring_trc + i;
		if (!dtp->fmt)
			continue;
		ms = jiffies_to_msecs(dtp->jif - lpfc_debugfs_start_time);
		snprintf(buffer,
			LPFC_DEBUG_TRC_ENTRY_SIZE, "%010d:%010d ms:%s\n",
			dtp->seq_cnt, ms, dtp->fmt);
		len +=  snprintf(buf+len, size-len, buffer,
			dtp->data1, dtp->data2, dtp->data3);
	}

	lpfc_debugfs_enable = enable;
	kfree(buffer);

	return len;
}

static int lpfc_debugfs_last_hbq = -1;

/**
 * lpfc_debugfs_hbqinfo_data - Dump host buffer queue info to a buffer
 * @phba: The HBA to gather host buffer info from.
 * @buf: The buffer to dump log into.
 * @size: The maximum amount of data to process.
 *
 * Description:
 * This routine dumps the host buffer queue info from the @phba to @buf up to
 * @size number of bytes. A header that describes the current hbq state will be
 * dumped to @buf first and then info on each hbq entry will be dumped to @buf
 * until @size bytes have been dumped or all the hbq info has been dumped.
 *
 * Notes:
 * This routine will rotate through each configured HBQ each time called.
 *
 * Return Value:
 * This routine returns the amount of bytes that were dumped into @buf and will
 * not exceed @size.
 **/
static int
lpfc_debugfs_hbqinfo_data(struct lpfc_hba *phba, char *buf, int size)
{
	int len = 0;
	int i, j, found, posted, low;
	uint32_t phys, raw_index, getidx;
	struct lpfc_hbq_init *hip;
	struct hbq_s *hbqs;
	struct lpfc_hbq_entry *hbqe;
	struct lpfc_dmabuf *d_buf;
	struct hbq_dmabuf *hbq_buf;

	if (phba->sli_rev != 3)
		return 0;

	spin_lock_irq(&phba->hbalock);

	/* toggle between multiple hbqs, if any */
	i = lpfc_sli_hbq_count();
	if (i > 1) {
		 lpfc_debugfs_last_hbq++;
		 if (lpfc_debugfs_last_hbq >= i)
			lpfc_debugfs_last_hbq = 0;
	}
	else
		lpfc_debugfs_last_hbq = 0;

	i = lpfc_debugfs_last_hbq;

	len +=  snprintf(buf+len, size-len, "HBQ %d Info\n", i);

	hbqs =  &phba->hbqs[i];
	posted = 0;
	list_for_each_entry(d_buf, &hbqs->hbq_buffer_list, list)
		posted++;

	hip =  lpfc_hbq_defs[i];
	len +=  snprintf(buf+len, size-len,
		"idx:%d prof:%d rn:%d bufcnt:%d icnt:%d acnt:%d posted %d\n",
		hip->hbq_index, hip->profile, hip->rn,
		hip->buffer_count, hip->init_count, hip->add_count, posted);

	raw_index = phba->hbq_get[i];
	getidx = le32_to_cpu(raw_index);
	len +=  snprintf(buf+len, size-len,
		"entries:%d bufcnt:%d Put:%d nPut:%d localGet:%d hbaGet:%d\n",
		hbqs->entry_count, hbqs->buffer_count, hbqs->hbqPutIdx,
		hbqs->next_hbqPutIdx, hbqs->local_hbqGetIdx, getidx);

	hbqe = (struct lpfc_hbq_entry *) phba->hbqs[i].hbq_virt;
	for (j=0; j<hbqs->entry_count; j++) {
		len +=  snprintf(buf+len, size-len,
			"%03d: %08x %04x %05x ", j,
			le32_to_cpu(hbqe->bde.addrLow),
			le32_to_cpu(hbqe->bde.tus.w),
			le32_to_cpu(hbqe->buffer_tag));
		i = 0;
		found = 0;

		/* First calculate if slot has an associated posted buffer */
		low = hbqs->hbqPutIdx - posted;
		if (low >= 0) {
			if ((j >= hbqs->hbqPutIdx) || (j < low)) {
				len +=  snprintf(buf+len, size-len, "Unused\n");
				goto skipit;
			}
		}
		else {
			if ((j >= hbqs->hbqPutIdx) &&
				(j < (hbqs->entry_count+low))) {
				len +=  snprintf(buf+len, size-len, "Unused\n");
				goto skipit;
			}
		}

		/* Get the Buffer info for the posted buffer */
		list_for_each_entry(d_buf, &hbqs->hbq_buffer_list, list) {
			hbq_buf = container_of(d_buf, struct hbq_dmabuf, dbuf);
			phys = ((uint64_t)hbq_buf->dbuf.phys & 0xffffffff);
			if (phys == le32_to_cpu(hbqe->bde.addrLow)) {
				len +=  snprintf(buf+len, size-len,
					"Buf%d: %p %06x\n", i,
					hbq_buf->dbuf.virt, hbq_buf->tag);
				found = 1;
				break;
			}
			i++;
		}
		if (!found) {
			len +=  snprintf(buf+len, size-len, "No DMAinfo?\n");
		}
skipit:
		hbqe++;
		if (len > LPFC_HBQINFO_SIZE - 54)
			break;
	}
	spin_unlock_irq(&phba->hbalock);
	return len;
}

static int lpfc_debugfs_last_hba_slim_off;

/**
 * lpfc_debugfs_dumpHBASlim_data - Dump HBA SLIM info to a buffer
 * @phba: The HBA to gather SLIM info from.
 * @buf: The buffer to dump log into.
 * @size: The maximum amount of data to process.
 *
 * Description:
 * This routine dumps the current contents of HBA SLIM for the HBA associated
 * with @phba to @buf up to @size bytes of data. This is the raw HBA SLIM data.
 *
 * Notes:
 * This routine will only dump up to 1024 bytes of data each time called and
 * should be called multiple times to dump the entire HBA SLIM.
 *
 * Return Value:
 * This routine returns the amount of bytes that were dumped into @buf and will
 * not exceed @size.
 **/
static int
lpfc_debugfs_dumpHBASlim_data(struct lpfc_hba *phba, char *buf, int size)
{
	int len = 0;
	int i, off;
	uint32_t *ptr;
	char *buffer;

	buffer = kmalloc(1024, GFP_KERNEL);
	if (!buffer)
		return 0;

	off = 0;
	spin_lock_irq(&phba->hbalock);

	len +=  snprintf(buf+len, size-len, "HBA SLIM\n");
	lpfc_memcpy_from_slim(buffer,
		phba->MBslimaddr + lpfc_debugfs_last_hba_slim_off, 1024);

	ptr = (uint32_t *)&buffer[0];
	off = lpfc_debugfs_last_hba_slim_off;

	/* Set it up for the next time */
	lpfc_debugfs_last_hba_slim_off += 1024;
	if (lpfc_debugfs_last_hba_slim_off >= 4096)
		lpfc_debugfs_last_hba_slim_off = 0;

	i = 1024;
	while (i > 0) {
		len +=  snprintf(buf+len, size-len,
		"%08x: %08x %08x %08x %08x %08x %08x %08x %08x\n",
		off, *ptr, *(ptr+1), *(ptr+2), *(ptr+3), *(ptr+4),
		*(ptr+5), *(ptr+6), *(ptr+7));
		ptr += 8;
		i -= (8 * sizeof(uint32_t));
		off += (8 * sizeof(uint32_t));
	}

	spin_unlock_irq(&phba->hbalock);
	kfree(buffer);

	return len;
}

/**
 * lpfc_debugfs_dumpHostSlim_data - Dump host SLIM info to a buffer
 * @phba: The HBA to gather Host SLIM info from.
 * @buf: The buffer to dump log into.
 * @size: The maximum amount of data to process.
 *
 * Description:
 * This routine dumps the current contents of host SLIM for the host associated
 * with @phba to @buf up to @size bytes of data. The dump will contain the
 * Mailbox, PCB, Rings, and Registers that are located in host memory.
 *
 * Return Value:
 * This routine returns the amount of bytes that were dumped into @buf and will
 * not exceed @size.
 **/
static int
lpfc_debugfs_dumpHostSlim_data(struct lpfc_hba *phba, char *buf, int size)
{
	int len = 0;
	int i, off;
	uint32_t word0, word1, word2, word3;
	uint32_t *ptr;
	struct lpfc_pgp *pgpp;
	struct lpfc_sli *psli = &phba->sli;
	struct lpfc_sli_ring *pring;

	off = 0;
	spin_lock_irq(&phba->hbalock);

	len +=  snprintf(buf+len, size-len, "SLIM Mailbox\n");
	ptr = (uint32_t *)phba->slim2p.virt;
	i = sizeof(MAILBOX_t);
	while (i > 0) {
		len +=  snprintf(buf+len, size-len,
		"%08x: %08x %08x %08x %08x %08x %08x %08x %08x\n",
		off, *ptr, *(ptr+1), *(ptr+2), *(ptr+3), *(ptr+4),
		*(ptr+5), *(ptr+6), *(ptr+7));
		ptr += 8;
		i -= (8 * sizeof(uint32_t));
		off += (8 * sizeof(uint32_t));
	}

	len +=  snprintf(buf+len, size-len, "SLIM PCB\n");
	ptr = (uint32_t *)phba->pcb;
	i = sizeof(PCB_t);
	while (i > 0) {
		len +=  snprintf(buf+len, size-len,
		"%08x: %08x %08x %08x %08x %08x %08x %08x %08x\n",
		off, *ptr, *(ptr+1), *(ptr+2), *(ptr+3), *(ptr+4),
		*(ptr+5), *(ptr+6), *(ptr+7));
		ptr += 8;
		i -= (8 * sizeof(uint32_t));
		off += (8 * sizeof(uint32_t));
	}

	if (phba->sli_rev <= LPFC_SLI_REV3) {
		for (i = 0; i < 4; i++) {
			pgpp = &phba->port_gp[i];
			pring = &psli->sli3_ring[i];
			len +=  snprintf(buf+len, size-len,
					 "Ring %d: CMD GetInx:%d "
					 "(Max:%d Next:%d "
					 "Local:%d flg:x%x)  "
					 "RSP PutInx:%d Max:%d\n",
					 i, pgpp->cmdGetInx,
					 pring->sli.sli3.numCiocb,
					 pring->sli.sli3.next_cmdidx,
					 pring->sli.sli3.local_getidx,
					 pring->flag, pgpp->rspPutInx,
					 pring->sli.sli3.numRiocb);
		}

		word0 = readl(phba->HAregaddr);
		word1 = readl(phba->CAregaddr);
		word2 = readl(phba->HSregaddr);
		word3 = readl(phba->HCregaddr);
		len +=  snprintf(buf+len, size-len, "HA:%08x CA:%08x HS:%08x "
				 "HC:%08x\n", word0, word1, word2, word3);
	}
	spin_unlock_irq(&phba->hbalock);
	return len;
}

/**
 * lpfc_debugfs_nodelist_data - Dump target node list to a buffer
 * @vport: The vport to gather target node info from.
 * @buf: The buffer to dump log into.
 * @size: The maximum amount of data to process.
 *
 * Description:
 * This routine dumps the current target node list associated with @vport to
 * @buf up to @size bytes of data. Each node entry in the dump will contain a
 * node state, DID, WWPN, WWNN, RPI, flags, type, and other useful fields.
 *
 * Return Value:
 * This routine returns the amount of bytes that were dumped into @buf and will
 * not exceed @size.
 **/
static int
lpfc_debugfs_nodelist_data(struct lpfc_vport *vport, char *buf, int size)
{
	int len = 0;
	int i, iocnt, outio, cnt;
	struct Scsi_Host *shost = lpfc_shost_from_vport(vport);
	struct lpfc_hba  *phba = vport->phba;
	struct lpfc_nodelist *ndlp;
	unsigned char *statep;
	struct nvme_fc_local_port *localport;
<<<<<<< HEAD
	struct lpfc_nvmet_tgtport *tgtp;
=======
>>>>>>> 0fd79184
	struct nvme_fc_remote_port *nrport = NULL;
	struct lpfc_nvme_rport *rport;

	cnt = (LPFC_NODELIST_SIZE / LPFC_NODELIST_ENTRY_SIZE);
	outio = 0;

	len += snprintf(buf+len, size-len, "\nFCP Nodelist Entries ...\n");
	spin_lock_irq(shost->host_lock);
	list_for_each_entry(ndlp, &vport->fc_nodes, nlp_listp) {
		iocnt = 0;
		if (!cnt) {
			len +=  snprintf(buf+len, size-len,
				"Missing Nodelist Entries\n");
			break;
		}
		cnt--;
		switch (ndlp->nlp_state) {
		case NLP_STE_UNUSED_NODE:
			statep = "UNUSED";
			break;
		case NLP_STE_PLOGI_ISSUE:
			statep = "PLOGI ";
			break;
		case NLP_STE_ADISC_ISSUE:
			statep = "ADISC ";
			break;
		case NLP_STE_REG_LOGIN_ISSUE:
			statep = "REGLOG";
			break;
		case NLP_STE_PRLI_ISSUE:
			statep = "PRLI  ";
			break;
		case NLP_STE_LOGO_ISSUE:
			statep = "LOGO  ";
			break;
		case NLP_STE_UNMAPPED_NODE:
			statep = "UNMAP ";
			iocnt = 1;
			break;
		case NLP_STE_MAPPED_NODE:
			statep = "MAPPED";
			iocnt = 1;
			break;
		case NLP_STE_NPR_NODE:
			statep = "NPR   ";
			break;
		default:
			statep = "UNKNOWN";
		}
		len += snprintf(buf+len, size-len, "%s DID:x%06x ",
				statep, ndlp->nlp_DID);
		len += snprintf(buf+len, size-len,
				"WWPN x%llx ",
				wwn_to_u64(ndlp->nlp_portname.u.wwn));
		len += snprintf(buf+len, size-len,
				"WWNN x%llx ",
				wwn_to_u64(ndlp->nlp_nodename.u.wwn));
		if (ndlp->nlp_flag & NLP_RPI_REGISTERED)
			len += snprintf(buf+len, size-len, "RPI:%03d ",
					ndlp->nlp_rpi);
		else
			len += snprintf(buf+len, size-len, "RPI:none ");
		len +=  snprintf(buf+len, size-len, "flag:x%08x ",
			ndlp->nlp_flag);
		if (!ndlp->nlp_type)
			len += snprintf(buf+len, size-len, "UNKNOWN_TYPE ");
		if (ndlp->nlp_type & NLP_FC_NODE)
			len += snprintf(buf+len, size-len, "FC_NODE ");
		if (ndlp->nlp_type & NLP_FABRIC) {
			len += snprintf(buf+len, size-len, "FABRIC ");
			iocnt = 0;
		}
		if (ndlp->nlp_type & NLP_FCP_TARGET)
			len += snprintf(buf+len, size-len, "FCP_TGT sid:%d ",
				ndlp->nlp_sid);
		if (ndlp->nlp_type & NLP_FCP_INITIATOR)
			len += snprintf(buf+len, size-len, "FCP_INITIATOR ");
		if (ndlp->nlp_type & NLP_NVME_TARGET)
			len += snprintf(buf + len,
					size - len, "NVME_TGT sid:%d ",
					NLP_NO_SID);
		if (ndlp->nlp_type & NLP_NVME_INITIATOR)
			len += snprintf(buf + len,
					size - len, "NVME_INITIATOR ");
		len += snprintf(buf+len, size-len, "usgmap:%x ",
			ndlp->nlp_usg_map);
		len += snprintf(buf+len, size-len, "refcnt:%x",
			kref_read(&ndlp->kref));
		if (iocnt) {
			i = atomic_read(&ndlp->cmd_pending);
			len += snprintf(buf + len, size - len,
					" OutIO:x%x Qdepth x%x",
					i, ndlp->cmd_qdepth);
			outio += i;
		}
		len +=  snprintf(buf+len, size-len, "\n");
	}
	spin_unlock_irq(shost->host_lock);

	len += snprintf(buf + len, size - len,
			"\nOutstanding IO x%x\n",  outio);

	if (phba->nvmet_support && phba->targetport && (vport == phba->pport)) {
		len += snprintf(buf + len, size - len,
				"\nNVME Targetport Entry ...\n");

		/* Port state is only one of two values for now. */
		if (phba->targetport->port_id)
			statep = "REGISTERED";
		else
			statep = "INIT";
		len += snprintf(buf + len, size - len,
				"TGT WWNN x%llx WWPN x%llx State %s\n",
				wwn_to_u64(vport->fc_nodename.u.wwn),
				wwn_to_u64(vport->fc_portname.u.wwn),
				statep);
		len += snprintf(buf + len, size - len,
				"    Targetport DID x%06x\n",
				phba->targetport->port_id);
		goto out_exit;
	}

	len += snprintf(buf + len, size - len,
				"\nNVME Lport/Rport Entries ...\n");

	localport = vport->localport;
	if (!localport)
		goto out_exit;

	spin_lock_irq(shost->host_lock);

	/* Port state is only one of two values for now. */
	if (localport->port_id)
		statep = "ONLINE";
	else
		statep = "UNKNOWN ";

	len += snprintf(buf + len, size - len,
			"Lport DID x%06x PortState %s\n",
			localport->port_id, statep);

	len += snprintf(buf + len, size - len, "\tRport List:\n");
	list_for_each_entry(ndlp, &vport->fc_nodes, nlp_listp) {
		/* local short-hand pointer. */
		spin_lock(&phba->hbalock);
		rport = lpfc_ndlp_get_nrport(ndlp);
		if (rport)
			nrport = rport->remoteport;
		spin_unlock(&phba->hbalock);
		if (!nrport)
			continue;

		/* Port state is only one of two values for now. */
		switch (nrport->port_state) {
		case FC_OBJSTATE_ONLINE:
			statep = "ONLINE";
			break;
		case FC_OBJSTATE_UNKNOWN:
			statep = "UNKNOWN ";
			break;
		default:
			statep = "UNSUPPORTED";
			break;
		}

		/* Tab in to show lport ownership. */
		len += snprintf(buf + len, size - len,
				"\t%s Port ID:x%06x ",
				statep, nrport->port_id);
		len += snprintf(buf + len, size - len, "WWPN x%llx ",
				nrport->port_name);
		len += snprintf(buf + len, size - len, "WWNN x%llx ",
				nrport->node_name);

		/* An NVME rport can have multiple roles. */
		if (nrport->port_role & FC_PORT_ROLE_NVME_INITIATOR)
			len +=  snprintf(buf + len, size - len,
					 "INITIATOR ");
		if (nrport->port_role & FC_PORT_ROLE_NVME_TARGET)
			len +=  snprintf(buf + len, size - len,
					 "TARGET ");
		if (nrport->port_role & FC_PORT_ROLE_NVME_DISCOVERY)
			len +=  snprintf(buf + len, size - len,
					 "DISCSRVC ");
		if (nrport->port_role & ~(FC_PORT_ROLE_NVME_INITIATOR |
					  FC_PORT_ROLE_NVME_TARGET |
					  FC_PORT_ROLE_NVME_DISCOVERY))
			len +=  snprintf(buf + len, size - len,
					 "UNKNOWN ROLE x%x",
					 nrport->port_role);
		/* Terminate the string. */
		len +=  snprintf(buf + len, size - len, "\n");
	}

	spin_unlock_irq(shost->host_lock);
 out_exit:
	return len;
}

/**
 * lpfc_debugfs_nvmestat_data - Dump target node list to a buffer
 * @vport: The vport to gather target node info from.
 * @buf: The buffer to dump log into.
 * @size: The maximum amount of data to process.
 *
 * Description:
 * This routine dumps the NVME statistics associated with @vport
 *
 * Return Value:
 * This routine returns the amount of bytes that were dumped into @buf and will
 * not exceed @size.
 **/
static int
lpfc_debugfs_nvmestat_data(struct lpfc_vport *vport, char *buf, int size)
{
	struct lpfc_hba   *phba = vport->phba;
	struct lpfc_nvmet_tgtport *tgtp;
	struct lpfc_nvmet_rcv_ctx *ctxp, *next_ctxp;
	struct nvme_fc_local_port *localport;
	struct lpfc_nvme_ctrl_stat *cstat;
	struct lpfc_nvme_lport *lport;
	uint64_t data1, data2, data3;
	uint64_t tot, totin, totout;
	int cnt, i, maxch;
	int len = 0;

	if (phba->nvmet_support) {
		if (!phba->targetport)
			return len;
		tgtp = (struct lpfc_nvmet_tgtport *)phba->targetport->private;
		len += snprintf(buf + len, size - len,
				"\nNVME Targetport Statistics\n");

		len += snprintf(buf + len, size - len,
				"LS: Rcv %08x Drop %08x Abort %08x\n",
				atomic_read(&tgtp->rcv_ls_req_in),
				atomic_read(&tgtp->rcv_ls_req_drop),
				atomic_read(&tgtp->xmt_ls_abort));
		if (atomic_read(&tgtp->rcv_ls_req_in) !=
		    atomic_read(&tgtp->rcv_ls_req_out)) {
			len += snprintf(buf + len, size - len,
					"Rcv LS: in %08x != out %08x\n",
					atomic_read(&tgtp->rcv_ls_req_in),
					atomic_read(&tgtp->rcv_ls_req_out));
		}

		len += snprintf(buf + len, size - len,
				"LS: Xmt %08x Drop %08x Cmpl %08x\n",
				atomic_read(&tgtp->xmt_ls_rsp),
				atomic_read(&tgtp->xmt_ls_drop),
				atomic_read(&tgtp->xmt_ls_rsp_cmpl));

		len += snprintf(buf + len, size - len,
				"LS: RSP Abort %08x xb %08x Err %08x\n",
				atomic_read(&tgtp->xmt_ls_rsp_aborted),
				atomic_read(&tgtp->xmt_ls_rsp_xb_set),
				atomic_read(&tgtp->xmt_ls_rsp_error));

		len += snprintf(buf + len, size - len,
				"FCP: Rcv %08x Defer %08x Release %08x "
				"Drop %08x\n",
				atomic_read(&tgtp->rcv_fcp_cmd_in),
				atomic_read(&tgtp->rcv_fcp_cmd_defer),
				atomic_read(&tgtp->xmt_fcp_release),
				atomic_read(&tgtp->rcv_fcp_cmd_drop));

		if (atomic_read(&tgtp->rcv_fcp_cmd_in) !=
		    atomic_read(&tgtp->rcv_fcp_cmd_out)) {
			len += snprintf(buf + len, size - len,
					"Rcv FCP: in %08x != out %08x\n",
					atomic_read(&tgtp->rcv_fcp_cmd_in),
					atomic_read(&tgtp->rcv_fcp_cmd_out));
		}

		len += snprintf(buf + len, size - len,
				"FCP Rsp: read %08x readrsp %08x "
				"write %08x rsp %08x\n",
				atomic_read(&tgtp->xmt_fcp_read),
				atomic_read(&tgtp->xmt_fcp_read_rsp),
				atomic_read(&tgtp->xmt_fcp_write),
				atomic_read(&tgtp->xmt_fcp_rsp));

		len += snprintf(buf + len, size - len,
				"FCP Rsp Cmpl: %08x err %08x drop %08x\n",
				atomic_read(&tgtp->xmt_fcp_rsp_cmpl),
				atomic_read(&tgtp->xmt_fcp_rsp_error),
				atomic_read(&tgtp->xmt_fcp_rsp_drop));

		len += snprintf(buf + len, size - len,
				"FCP Rsp Abort: %08x xb %08x xricqe  %08x\n",
				atomic_read(&tgtp->xmt_fcp_rsp_aborted),
				atomic_read(&tgtp->xmt_fcp_rsp_xb_set),
				atomic_read(&tgtp->xmt_fcp_xri_abort_cqe));

		len += snprintf(buf + len, size - len,
				"ABORT: Xmt %08x Cmpl %08x\n",
				atomic_read(&tgtp->xmt_fcp_abort),
				atomic_read(&tgtp->xmt_fcp_abort_cmpl));

		len += snprintf(buf + len, size - len,
				"ABORT: Sol %08x  Usol %08x Err %08x Cmpl %08x",
				atomic_read(&tgtp->xmt_abort_sol),
				atomic_read(&tgtp->xmt_abort_unsol),
				atomic_read(&tgtp->xmt_abort_rsp),
				atomic_read(&tgtp->xmt_abort_rsp_error));

		len +=  snprintf(buf + len, size - len, "\n");

		cnt = 0;
		spin_lock(&phba->sli4_hba.abts_nvme_buf_list_lock);
		list_for_each_entry_safe(ctxp, next_ctxp,
				&phba->sli4_hba.lpfc_abts_nvmet_ctx_list,
				list) {
			cnt++;
		}
		spin_unlock(&phba->sli4_hba.abts_nvme_buf_list_lock);
		if (cnt) {
			len += snprintf(buf + len, size - len,
					"ABORT: %d ctx entries\n", cnt);
			spin_lock(&phba->sli4_hba.abts_nvme_buf_list_lock);
			list_for_each_entry_safe(ctxp, next_ctxp,
				    &phba->sli4_hba.lpfc_abts_nvmet_ctx_list,
				    list) {
				if (len >= (size - LPFC_DEBUG_OUT_LINE_SZ))
					break;
				len += snprintf(buf + len, size - len,
						"Entry: oxid %x state %x "
						"flag %x\n",
						ctxp->oxid, ctxp->state,
						ctxp->flag);
			}
			spin_unlock(&phba->sli4_hba.abts_nvme_buf_list_lock);
		}

		/* Calculate outstanding IOs */
		tot = atomic_read(&tgtp->rcv_fcp_cmd_drop);
		tot += atomic_read(&tgtp->xmt_fcp_release);
		tot = atomic_read(&tgtp->rcv_fcp_cmd_in) - tot;

		len += snprintf(buf + len, size - len,
				"IO_CTX: %08x  WAIT: cur %08x tot %08x\n"
				"CTX Outstanding %08llx\n",
				phba->sli4_hba.nvmet_xri_cnt,
				phba->sli4_hba.nvmet_io_wait_cnt,
				phba->sli4_hba.nvmet_io_wait_total,
				tot);
	} else {
		if (!(phba->cfg_enable_fc4_type & LPFC_ENABLE_NVME))
			return len;

		localport = vport->localport;
		if (!localport)
			return len;
		lport = (struct lpfc_nvme_lport *)localport->private;
		if (!lport)
			return len;

		len += snprintf(buf + len, size - len,
				"\nNVME Lport Statistics\n");

		len += snprintf(buf + len, size - len,
				"LS: Xmt %016x Cmpl %016x\n",
				atomic_read(&lport->fc4NvmeLsRequests),
				atomic_read(&lport->fc4NvmeLsCmpls));

		if (phba->cfg_nvme_io_channel < 32)
			maxch = phba->cfg_nvme_io_channel;
		else
			maxch = 32;
		totin = 0;
		totout = 0;
		for (i = 0; i < phba->cfg_nvme_io_channel; i++) {
			cstat = &lport->cstat[i];
			tot = atomic_read(&cstat->fc4NvmeIoCmpls);
			totin += tot;
			data1 = atomic_read(&cstat->fc4NvmeInputRequests);
			data2 = atomic_read(&cstat->fc4NvmeOutputRequests);
			data3 = atomic_read(&cstat->fc4NvmeControlRequests);
			totout += (data1 + data2 + data3);

			/* Limit to 32, debugfs display buffer limitation */
			if (i >= 32)
				continue;

			len += snprintf(buf + len, PAGE_SIZE - len,
					"FCP (%d): Rd %016llx Wr %016llx "
					"IO %016llx ",
					i, data1, data2, data3);
			len += snprintf(buf + len, PAGE_SIZE - len,
					"Cmpl %016llx OutIO %016llx\n",
					tot, ((data1 + data2 + data3) - tot));
		}
		len += snprintf(buf + len, PAGE_SIZE - len,
				"Total FCP Cmpl %016llx Issue %016llx "
				"OutIO %016llx\n",
				totin, totout, totout - totin);

		len += snprintf(buf + len, size - len,
				"LS Xmt Err: Abrt %08x Err %08x  "
				"Cmpl Err: xb %08x Err %08x\n",
				atomic_read(&lport->xmt_ls_abort),
				atomic_read(&lport->xmt_ls_err),
				atomic_read(&lport->cmpl_ls_xb),
				atomic_read(&lport->cmpl_ls_err));

		len += snprintf(buf + len, size - len,
				"FCP Xmt Err: noxri %06x nondlp %06x "
				"qdepth %06x wqerr %06x err %06x Abrt %06x\n",
				atomic_read(&lport->xmt_fcp_noxri),
				atomic_read(&lport->xmt_fcp_bad_ndlp),
				atomic_read(&lport->xmt_fcp_qdepth),
				atomic_read(&lport->xmt_fcp_wqerr),
				atomic_read(&lport->xmt_fcp_err),
				atomic_read(&lport->xmt_fcp_abort));

		len += snprintf(buf + len, size - len,
				"FCP Cmpl Err: xb %08x Err %08x\n",
				atomic_read(&lport->cmpl_fcp_xb),
				atomic_read(&lport->cmpl_fcp_err));

	}

	return len;
}


/**
 * lpfc_debugfs_nvmektime_data - Dump target node list to a buffer
 * @vport: The vport to gather target node info from.
 * @buf: The buffer to dump log into.
 * @size: The maximum amount of data to process.
 *
 * Description:
 * This routine dumps the NVME statistics associated with @vport
 *
 * Return Value:
 * This routine returns the amount of bytes that were dumped into @buf and will
 * not exceed @size.
 **/
static int
lpfc_debugfs_nvmektime_data(struct lpfc_vport *vport, char *buf, int size)
{
	struct lpfc_hba   *phba = vport->phba;
	int len = 0;

	if (phba->nvmet_support == 0) {
		/* NVME Initiator */
		len += snprintf(buf + len, PAGE_SIZE - len,
				"ktime %s: Total Samples: %lld\n",
				(phba->ktime_on ?  "Enabled" : "Disabled"),
				phba->ktime_data_samples);
		if (phba->ktime_data_samples == 0)
			return len;

		len += snprintf(
			buf + len, PAGE_SIZE - len,
			"Segment 1: Last NVME Cmd cmpl "
			"done -to- Start of next NVME cnd (in driver)\n");
		len += snprintf(
			buf + len, PAGE_SIZE - len,
			"avg:%08lld min:%08lld max %08lld\n",
			div_u64(phba->ktime_seg1_total,
				phba->ktime_data_samples),
			phba->ktime_seg1_min,
			phba->ktime_seg1_max);
		len += snprintf(
			buf + len, PAGE_SIZE - len,
			"Segment 2: Driver start of NVME cmd "
			"-to- Firmware WQ doorbell\n");
		len += snprintf(
			buf + len, PAGE_SIZE - len,
			"avg:%08lld min:%08lld max %08lld\n",
			div_u64(phba->ktime_seg2_total,
				phba->ktime_data_samples),
			phba->ktime_seg2_min,
			phba->ktime_seg2_max);
		len += snprintf(
			buf + len, PAGE_SIZE - len,
			"Segment 3: Firmware WQ doorbell -to- "
			"MSI-X ISR cmpl\n");
		len += snprintf(
			buf + len, PAGE_SIZE - len,
			"avg:%08lld min:%08lld max %08lld\n",
			div_u64(phba->ktime_seg3_total,
				phba->ktime_data_samples),
			phba->ktime_seg3_min,
			phba->ktime_seg3_max);
		len += snprintf(
			buf + len, PAGE_SIZE - len,
			"Segment 4: MSI-X ISR cmpl -to- "
			"NVME cmpl done\n");
		len += snprintf(
			buf + len, PAGE_SIZE - len,
			"avg:%08lld min:%08lld max %08lld\n",
			div_u64(phba->ktime_seg4_total,
				phba->ktime_data_samples),
			phba->ktime_seg4_min,
			phba->ktime_seg4_max);
		len += snprintf(
			buf + len, PAGE_SIZE - len,
			"Total IO avg time: %08lld\n",
			div_u64(phba->ktime_seg1_total +
			phba->ktime_seg2_total  +
			phba->ktime_seg3_total +
			phba->ktime_seg4_total,
			phba->ktime_data_samples));
		return len;
	}

	/* NVME Target */
	len += snprintf(buf + len, PAGE_SIZE-len,
			"ktime %s: Total Samples: %lld %lld\n",
			(phba->ktime_on ? "Enabled" : "Disabled"),
			phba->ktime_data_samples,
			phba->ktime_status_samples);
	if (phba->ktime_data_samples == 0)
		return len;

	len += snprintf(buf + len, PAGE_SIZE-len,
			"Segment 1: MSI-X ISR Rcv cmd -to- "
			"cmd pass to NVME Layer\n");
	len += snprintf(buf + len, PAGE_SIZE-len,
			"avg:%08lld min:%08lld max %08lld\n",
			div_u64(phba->ktime_seg1_total,
				phba->ktime_data_samples),
			phba->ktime_seg1_min,
			phba->ktime_seg1_max);
	len += snprintf(buf + len, PAGE_SIZE-len,
			"Segment 2: cmd pass to NVME Layer- "
			"-to- Driver rcv cmd OP (action)\n");
	len += snprintf(buf + len, PAGE_SIZE-len,
			"avg:%08lld min:%08lld max %08lld\n",
			div_u64(phba->ktime_seg2_total,
				phba->ktime_data_samples),
			phba->ktime_seg2_min,
			phba->ktime_seg2_max);
	len += snprintf(buf + len, PAGE_SIZE-len,
			"Segment 3: Driver rcv cmd OP -to- "
			"Firmware WQ doorbell: cmd\n");
	len += snprintf(buf + len, PAGE_SIZE-len,
			"avg:%08lld min:%08lld max %08lld\n",
			div_u64(phba->ktime_seg3_total,
				phba->ktime_data_samples),
			phba->ktime_seg3_min,
			phba->ktime_seg3_max);
	len += snprintf(buf + len, PAGE_SIZE-len,
			"Segment 4: Firmware WQ doorbell: cmd "
			"-to- MSI-X ISR for cmd cmpl\n");
	len += snprintf(buf + len, PAGE_SIZE-len,
			"avg:%08lld min:%08lld max %08lld\n",
			div_u64(phba->ktime_seg4_total,
				phba->ktime_data_samples),
			phba->ktime_seg4_min,
			phba->ktime_seg4_max);
	len += snprintf(buf + len, PAGE_SIZE-len,
			"Segment 5: MSI-X ISR for cmd cmpl "
			"-to- NVME layer passed cmd done\n");
	len += snprintf(buf + len, PAGE_SIZE-len,
			"avg:%08lld min:%08lld max %08lld\n",
			div_u64(phba->ktime_seg5_total,
				phba->ktime_data_samples),
			phba->ktime_seg5_min,
			phba->ktime_seg5_max);

	if (phba->ktime_status_samples == 0) {
		len += snprintf(buf + len, PAGE_SIZE-len,
				"Total: cmd received by MSI-X ISR "
				"-to- cmd completed on wire\n");
		len += snprintf(buf + len, PAGE_SIZE-len,
				"avg:%08lld min:%08lld "
				"max %08lld\n",
				div_u64(phba->ktime_seg10_total,
					phba->ktime_data_samples),
				phba->ktime_seg10_min,
				phba->ktime_seg10_max);
		return len;
	}

	len += snprintf(buf + len, PAGE_SIZE-len,
			"Segment 6: NVME layer passed cmd done "
			"-to- Driver rcv rsp status OP\n");
	len += snprintf(buf + len, PAGE_SIZE-len,
			"avg:%08lld min:%08lld max %08lld\n",
			div_u64(phba->ktime_seg6_total,
				phba->ktime_status_samples),
			phba->ktime_seg6_min,
			phba->ktime_seg6_max);
	len += snprintf(buf + len, PAGE_SIZE-len,
			"Segment 7: Driver rcv rsp status OP "
			"-to- Firmware WQ doorbell: status\n");
	len += snprintf(buf + len, PAGE_SIZE-len,
			"avg:%08lld min:%08lld max %08lld\n",
			div_u64(phba->ktime_seg7_total,
				phba->ktime_status_samples),
			phba->ktime_seg7_min,
			phba->ktime_seg7_max);
	len += snprintf(buf + len, PAGE_SIZE-len,
			"Segment 8: Firmware WQ doorbell: status"
			" -to- MSI-X ISR for status cmpl\n");
	len += snprintf(buf + len, PAGE_SIZE-len,
			"avg:%08lld min:%08lld max %08lld\n",
			div_u64(phba->ktime_seg8_total,
				phba->ktime_status_samples),
			phba->ktime_seg8_min,
			phba->ktime_seg8_max);
	len += snprintf(buf + len, PAGE_SIZE-len,
			"Segment 9: MSI-X ISR for status cmpl  "
			"-to- NVME layer passed status done\n");
	len += snprintf(buf + len, PAGE_SIZE-len,
			"avg:%08lld min:%08lld max %08lld\n",
			div_u64(phba->ktime_seg9_total,
				phba->ktime_status_samples),
			phba->ktime_seg9_min,
			phba->ktime_seg9_max);
	len += snprintf(buf + len, PAGE_SIZE-len,
			"Total: cmd received by MSI-X ISR -to- "
			"cmd completed on wire\n");
	len += snprintf(buf + len, PAGE_SIZE-len,
			"avg:%08lld min:%08lld max %08lld\n",
			div_u64(phba->ktime_seg10_total,
				phba->ktime_status_samples),
			phba->ktime_seg10_min,
			phba->ktime_seg10_max);
	return len;
}

/**
 * lpfc_debugfs_nvmeio_trc_data - Dump NVME IO trace list to a buffer
 * @phba: The phba to gather target node info from.
 * @buf: The buffer to dump log into.
 * @size: The maximum amount of data to process.
 *
 * Description:
 * This routine dumps the NVME IO trace associated with @phba
 *
 * Return Value:
 * This routine returns the amount of bytes that were dumped into @buf and will
 * not exceed @size.
 **/
static int
lpfc_debugfs_nvmeio_trc_data(struct lpfc_hba *phba, char *buf, int size)
{
	struct lpfc_debugfs_nvmeio_trc *dtp;
	int i, state, index, skip;
	int len = 0;

	state = phba->nvmeio_trc_on;

	index = (atomic_read(&phba->nvmeio_trc_cnt) + 1) &
		(phba->nvmeio_trc_size - 1);
	skip = phba->nvmeio_trc_output_idx;

	len += snprintf(buf + len, size - len,
			"%s IO Trace %s: next_idx %d skip %d size %d\n",
			(phba->nvmet_support ? "NVME" : "NVMET"),
			(state ? "Enabled" : "Disabled"),
			index, skip, phba->nvmeio_trc_size);

	if (!phba->nvmeio_trc || state)
		return len;

	/* trace MUST bhe off to continue */

	for (i = index; i < phba->nvmeio_trc_size; i++) {
		if (skip) {
			skip--;
			continue;
		}
		dtp = phba->nvmeio_trc + i;
		phba->nvmeio_trc_output_idx++;

		if (!dtp->fmt)
			continue;

		len +=  snprintf(buf + len, size - len, dtp->fmt,
			dtp->data1, dtp->data2, dtp->data3);

		if (phba->nvmeio_trc_output_idx >= phba->nvmeio_trc_size) {
			phba->nvmeio_trc_output_idx = 0;
			len += snprintf(buf + len, size - len,
					"Trace Complete\n");
			goto out;
		}

		if (len >= (size - LPFC_DEBUG_OUT_LINE_SZ)) {
			len += snprintf(buf + len, size - len,
					"Trace Continue (%d of %d)\n",
					phba->nvmeio_trc_output_idx,
					phba->nvmeio_trc_size);
			goto out;
		}
	}
	for (i = 0; i < index; i++) {
		if (skip) {
			skip--;
			continue;
		}
		dtp = phba->nvmeio_trc + i;
		phba->nvmeio_trc_output_idx++;

		if (!dtp->fmt)
			continue;

		len +=  snprintf(buf + len, size - len, dtp->fmt,
			dtp->data1, dtp->data2, dtp->data3);

		if (phba->nvmeio_trc_output_idx >= phba->nvmeio_trc_size) {
			phba->nvmeio_trc_output_idx = 0;
			len += snprintf(buf + len, size - len,
					"Trace Complete\n");
			goto out;
		}

		if (len >= (size - LPFC_DEBUG_OUT_LINE_SZ)) {
			len += snprintf(buf + len, size - len,
					"Trace Continue (%d of %d)\n",
					phba->nvmeio_trc_output_idx,
					phba->nvmeio_trc_size);
			goto out;
		}
	}

	len += snprintf(buf + len, size - len,
			"Trace Done\n");
out:
	return len;
}

/**
 * lpfc_debugfs_cpucheck_data - Dump target node list to a buffer
 * @vport: The vport to gather target node info from.
 * @buf: The buffer to dump log into.
 * @size: The maximum amount of data to process.
 *
 * Description:
 * This routine dumps the NVME statistics associated with @vport
 *
 * Return Value:
 * This routine returns the amount of bytes that were dumped into @buf and will
 * not exceed @size.
 **/
static int
lpfc_debugfs_cpucheck_data(struct lpfc_vport *vport, char *buf, int size)
{
	struct lpfc_hba   *phba = vport->phba;
	int i;
	int len = 0;
	uint32_t tot_xmt = 0;
	uint32_t tot_rcv = 0;
	uint32_t tot_cmpl = 0;
	uint32_t tot_ccmpl = 0;

	if (phba->nvmet_support == 0) {
		/* NVME Initiator */
		len += snprintf(buf + len, PAGE_SIZE - len,
				"CPUcheck %s\n",
				(phba->cpucheck_on & LPFC_CHECK_NVME_IO ?
					"Enabled" : "Disabled"));
		for (i = 0; i < phba->sli4_hba.num_present_cpu; i++) {
			if (i >= LPFC_CHECK_CPU_CNT)
				break;
			len += snprintf(buf + len, PAGE_SIZE - len,
					"%02d: xmit x%08x cmpl x%08x\n",
					i, phba->cpucheck_xmt_io[i],
					phba->cpucheck_cmpl_io[i]);
			tot_xmt += phba->cpucheck_xmt_io[i];
			tot_cmpl += phba->cpucheck_cmpl_io[i];
		}
		len += snprintf(buf + len, PAGE_SIZE - len,
				"tot:xmit x%08x cmpl x%08x\n",
				tot_xmt, tot_cmpl);
		return len;
	}

	/* NVME Target */
	len += snprintf(buf + len, PAGE_SIZE - len,
			"CPUcheck %s ",
			(phba->cpucheck_on & LPFC_CHECK_NVMET_IO ?
				"IO Enabled - " : "IO Disabled - "));
	len += snprintf(buf + len, PAGE_SIZE - len,
			"%s\n",
			(phba->cpucheck_on & LPFC_CHECK_NVMET_RCV ?
				"Rcv Enabled\n" : "Rcv Disabled\n"));
	for (i = 0; i < phba->sli4_hba.num_present_cpu; i++) {
		if (i >= LPFC_CHECK_CPU_CNT)
			break;
		len += snprintf(buf + len, PAGE_SIZE - len,
				"%02d: xmit x%08x ccmpl x%08x "
				"cmpl x%08x rcv x%08x\n",
				i, phba->cpucheck_xmt_io[i],
				phba->cpucheck_ccmpl_io[i],
				phba->cpucheck_cmpl_io[i],
				phba->cpucheck_rcv_io[i]);
		tot_xmt += phba->cpucheck_xmt_io[i];
		tot_rcv += phba->cpucheck_rcv_io[i];
		tot_cmpl += phba->cpucheck_cmpl_io[i];
		tot_ccmpl += phba->cpucheck_ccmpl_io[i];
	}
	len += snprintf(buf + len, PAGE_SIZE - len,
			"tot:xmit x%08x ccmpl x%08x cmpl x%08x rcv x%08x\n",
			tot_xmt, tot_ccmpl, tot_cmpl, tot_rcv);
	return len;
}

#endif

/**
 * lpfc_debugfs_disc_trc - Store discovery trace log
 * @vport: The vport to associate this trace string with for retrieval.
 * @mask: Log entry classification.
 * @fmt: Format string to be displayed when dumping the log.
 * @data1: 1st data parameter to be applied to @fmt.
 * @data2: 2nd data parameter to be applied to @fmt.
 * @data3: 3rd data parameter to be applied to @fmt.
 *
 * Description:
 * This routine is used by the driver code to add a debugfs log entry to the
 * discovery trace buffer associated with @vport. Only entries with a @mask that
 * match the current debugfs discovery mask will be saved. Entries that do not
 * match will be thrown away. @fmt, @data1, @data2, and @data3 are used like
 * printf when displaying the log.
 **/
inline void
lpfc_debugfs_disc_trc(struct lpfc_vport *vport, int mask, char *fmt,
	uint32_t data1, uint32_t data2, uint32_t data3)
{
#ifdef CONFIG_SCSI_LPFC_DEBUG_FS
	struct lpfc_debugfs_trc *dtp;
	int index;

	if (!(lpfc_debugfs_mask_disc_trc & mask))
		return;

	if (!lpfc_debugfs_enable || !lpfc_debugfs_max_disc_trc ||
		!vport || !vport->disc_trc)
		return;

	index = atomic_inc_return(&vport->disc_trc_cnt) &
		(lpfc_debugfs_max_disc_trc - 1);
	dtp = vport->disc_trc + index;
	dtp->fmt = fmt;
	dtp->data1 = data1;
	dtp->data2 = data2;
	dtp->data3 = data3;
	dtp->seq_cnt = atomic_inc_return(&lpfc_debugfs_seq_trc_cnt);
	dtp->jif = jiffies;
#endif
	return;
}

/**
 * lpfc_debugfs_slow_ring_trc - Store slow ring trace log
 * @phba: The phba to associate this trace string with for retrieval.
 * @fmt: Format string to be displayed when dumping the log.
 * @data1: 1st data parameter to be applied to @fmt.
 * @data2: 2nd data parameter to be applied to @fmt.
 * @data3: 3rd data parameter to be applied to @fmt.
 *
 * Description:
 * This routine is used by the driver code to add a debugfs log entry to the
 * discovery trace buffer associated with @vport. @fmt, @data1, @data2, and
 * @data3 are used like printf when displaying the log.
 **/
inline void
lpfc_debugfs_slow_ring_trc(struct lpfc_hba *phba, char *fmt,
	uint32_t data1, uint32_t data2, uint32_t data3)
{
#ifdef CONFIG_SCSI_LPFC_DEBUG_FS
	struct lpfc_debugfs_trc *dtp;
	int index;

	if (!lpfc_debugfs_enable || !lpfc_debugfs_max_slow_ring_trc ||
		!phba || !phba->slow_ring_trc)
		return;

	index = atomic_inc_return(&phba->slow_ring_trc_cnt) &
		(lpfc_debugfs_max_slow_ring_trc - 1);
	dtp = phba->slow_ring_trc + index;
	dtp->fmt = fmt;
	dtp->data1 = data1;
	dtp->data2 = data2;
	dtp->data3 = data3;
	dtp->seq_cnt = atomic_inc_return(&lpfc_debugfs_seq_trc_cnt);
	dtp->jif = jiffies;
#endif
	return;
}

/**
 * lpfc_debugfs_nvme_trc - Store NVME/NVMET trace log
 * @phba: The phba to associate this trace string with for retrieval.
 * @fmt: Format string to be displayed when dumping the log.
 * @data1: 1st data parameter to be applied to @fmt.
 * @data2: 2nd data parameter to be applied to @fmt.
 * @data3: 3rd data parameter to be applied to @fmt.
 *
 * Description:
 * This routine is used by the driver code to add a debugfs log entry to the
 * nvme trace buffer associated with @phba. @fmt, @data1, @data2, and
 * @data3 are used like printf when displaying the log.
 **/
inline void
lpfc_debugfs_nvme_trc(struct lpfc_hba *phba, char *fmt,
		      uint16_t data1, uint16_t data2, uint32_t data3)
{
#ifdef CONFIG_SCSI_LPFC_DEBUG_FS
	struct lpfc_debugfs_nvmeio_trc *dtp;
	int index;

	if (!phba->nvmeio_trc_on || !phba->nvmeio_trc)
		return;

	index = atomic_inc_return(&phba->nvmeio_trc_cnt) &
		(phba->nvmeio_trc_size - 1);
	dtp = phba->nvmeio_trc + index;
	dtp->fmt = fmt;
	dtp->data1 = data1;
	dtp->data2 = data2;
	dtp->data3 = data3;
#endif
}

#ifdef CONFIG_SCSI_LPFC_DEBUG_FS
/**
 * lpfc_debugfs_disc_trc_open - Open the discovery trace log
 * @inode: The inode pointer that contains a vport pointer.
 * @file: The file pointer to attach the log output.
 *
 * Description:
 * This routine is the entry point for the debugfs open file operation. It gets
 * the vport from the i_private field in @inode, allocates the necessary buffer
 * for the log, fills the buffer from the in-memory log for this vport, and then
 * returns a pointer to that log in the private_data field in @file.
 *
 * Returns:
 * This function returns zero if successful. On error it will return a negative
 * error value.
 **/
static int
lpfc_debugfs_disc_trc_open(struct inode *inode, struct file *file)
{
	struct lpfc_vport *vport = inode->i_private;
	struct lpfc_debug *debug;
	int size;
	int rc = -ENOMEM;

	if (!lpfc_debugfs_max_disc_trc) {
		 rc = -ENOSPC;
		goto out;
	}

	debug = kmalloc(sizeof(*debug), GFP_KERNEL);
	if (!debug)
		goto out;

	/* Round to page boundary */
	size =  (lpfc_debugfs_max_disc_trc * LPFC_DEBUG_TRC_ENTRY_SIZE);
	size = PAGE_ALIGN(size);

	debug->buffer = kmalloc(size, GFP_KERNEL);
	if (!debug->buffer) {
		kfree(debug);
		goto out;
	}

	debug->len = lpfc_debugfs_disc_trc_data(vport, debug->buffer, size);
	file->private_data = debug;

	rc = 0;
out:
	return rc;
}

/**
 * lpfc_debugfs_slow_ring_trc_open - Open the Slow Ring trace log
 * @inode: The inode pointer that contains a vport pointer.
 * @file: The file pointer to attach the log output.
 *
 * Description:
 * This routine is the entry point for the debugfs open file operation. It gets
 * the vport from the i_private field in @inode, allocates the necessary buffer
 * for the log, fills the buffer from the in-memory log for this vport, and then
 * returns a pointer to that log in the private_data field in @file.
 *
 * Returns:
 * This function returns zero if successful. On error it will return a negative
 * error value.
 **/
static int
lpfc_debugfs_slow_ring_trc_open(struct inode *inode, struct file *file)
{
	struct lpfc_hba *phba = inode->i_private;
	struct lpfc_debug *debug;
	int size;
	int rc = -ENOMEM;

	if (!lpfc_debugfs_max_slow_ring_trc) {
		 rc = -ENOSPC;
		goto out;
	}

	debug = kmalloc(sizeof(*debug), GFP_KERNEL);
	if (!debug)
		goto out;

	/* Round to page boundary */
	size =  (lpfc_debugfs_max_slow_ring_trc * LPFC_DEBUG_TRC_ENTRY_SIZE);
	size = PAGE_ALIGN(size);

	debug->buffer = kmalloc(size, GFP_KERNEL);
	if (!debug->buffer) {
		kfree(debug);
		goto out;
	}

	debug->len = lpfc_debugfs_slow_ring_trc_data(phba, debug->buffer, size);
	file->private_data = debug;

	rc = 0;
out:
	return rc;
}

/**
 * lpfc_debugfs_hbqinfo_open - Open the hbqinfo debugfs buffer
 * @inode: The inode pointer that contains a vport pointer.
 * @file: The file pointer to attach the log output.
 *
 * Description:
 * This routine is the entry point for the debugfs open file operation. It gets
 * the vport from the i_private field in @inode, allocates the necessary buffer
 * for the log, fills the buffer from the in-memory log for this vport, and then
 * returns a pointer to that log in the private_data field in @file.
 *
 * Returns:
 * This function returns zero if successful. On error it will return a negative
 * error value.
 **/
static int
lpfc_debugfs_hbqinfo_open(struct inode *inode, struct file *file)
{
	struct lpfc_hba *phba = inode->i_private;
	struct lpfc_debug *debug;
	int rc = -ENOMEM;

	debug = kmalloc(sizeof(*debug), GFP_KERNEL);
	if (!debug)
		goto out;

	/* Round to page boundary */
	debug->buffer = kmalloc(LPFC_HBQINFO_SIZE, GFP_KERNEL);
	if (!debug->buffer) {
		kfree(debug);
		goto out;
	}

	debug->len = lpfc_debugfs_hbqinfo_data(phba, debug->buffer,
		LPFC_HBQINFO_SIZE);
	file->private_data = debug;

	rc = 0;
out:
	return rc;
}

/**
 * lpfc_debugfs_dumpHBASlim_open - Open the Dump HBA SLIM debugfs buffer
 * @inode: The inode pointer that contains a vport pointer.
 * @file: The file pointer to attach the log output.
 *
 * Description:
 * This routine is the entry point for the debugfs open file operation. It gets
 * the vport from the i_private field in @inode, allocates the necessary buffer
 * for the log, fills the buffer from the in-memory log for this vport, and then
 * returns a pointer to that log in the private_data field in @file.
 *
 * Returns:
 * This function returns zero if successful. On error it will return a negative
 * error value.
 **/
static int
lpfc_debugfs_dumpHBASlim_open(struct inode *inode, struct file *file)
{
	struct lpfc_hba *phba = inode->i_private;
	struct lpfc_debug *debug;
	int rc = -ENOMEM;

	debug = kmalloc(sizeof(*debug), GFP_KERNEL);
	if (!debug)
		goto out;

	/* Round to page boundary */
	debug->buffer = kmalloc(LPFC_DUMPHBASLIM_SIZE, GFP_KERNEL);
	if (!debug->buffer) {
		kfree(debug);
		goto out;
	}

	debug->len = lpfc_debugfs_dumpHBASlim_data(phba, debug->buffer,
		LPFC_DUMPHBASLIM_SIZE);
	file->private_data = debug;

	rc = 0;
out:
	return rc;
}

/**
 * lpfc_debugfs_dumpHostSlim_open - Open the Dump Host SLIM debugfs buffer
 * @inode: The inode pointer that contains a vport pointer.
 * @file: The file pointer to attach the log output.
 *
 * Description:
 * This routine is the entry point for the debugfs open file operation. It gets
 * the vport from the i_private field in @inode, allocates the necessary buffer
 * for the log, fills the buffer from the in-memory log for this vport, and then
 * returns a pointer to that log in the private_data field in @file.
 *
 * Returns:
 * This function returns zero if successful. On error it will return a negative
 * error value.
 **/
static int
lpfc_debugfs_dumpHostSlim_open(struct inode *inode, struct file *file)
{
	struct lpfc_hba *phba = inode->i_private;
	struct lpfc_debug *debug;
	int rc = -ENOMEM;

	debug = kmalloc(sizeof(*debug), GFP_KERNEL);
	if (!debug)
		goto out;

	/* Round to page boundary */
	debug->buffer = kmalloc(LPFC_DUMPHOSTSLIM_SIZE, GFP_KERNEL);
	if (!debug->buffer) {
		kfree(debug);
		goto out;
	}

	debug->len = lpfc_debugfs_dumpHostSlim_data(phba, debug->buffer,
		LPFC_DUMPHOSTSLIM_SIZE);
	file->private_data = debug;

	rc = 0;
out:
	return rc;
}

static int
lpfc_debugfs_dumpData_open(struct inode *inode, struct file *file)
{
	struct lpfc_debug *debug;
	int rc = -ENOMEM;

	if (!_dump_buf_data)
		return -EBUSY;

	debug = kmalloc(sizeof(*debug), GFP_KERNEL);
	if (!debug)
		goto out;

	/* Round to page boundary */
	pr_err("9059 BLKGRD:  %s: _dump_buf_data=0x%p\n",
			__func__, _dump_buf_data);
	debug->buffer = _dump_buf_data;
	if (!debug->buffer) {
		kfree(debug);
		goto out;
	}

	debug->len = (1 << _dump_buf_data_order) << PAGE_SHIFT;
	file->private_data = debug;

	rc = 0;
out:
	return rc;
}

static int
lpfc_debugfs_dumpDif_open(struct inode *inode, struct file *file)
{
	struct lpfc_debug *debug;
	int rc = -ENOMEM;

	if (!_dump_buf_dif)
		return -EBUSY;

	debug = kmalloc(sizeof(*debug), GFP_KERNEL);
	if (!debug)
		goto out;

	/* Round to page boundary */
	pr_err("9060 BLKGRD: %s: _dump_buf_dif=0x%p file=%pD\n",
			__func__, _dump_buf_dif, file);
	debug->buffer = _dump_buf_dif;
	if (!debug->buffer) {
		kfree(debug);
		goto out;
	}

	debug->len = (1 << _dump_buf_dif_order) << PAGE_SHIFT;
	file->private_data = debug;

	rc = 0;
out:
	return rc;
}

static ssize_t
lpfc_debugfs_dumpDataDif_write(struct file *file, const char __user *buf,
		  size_t nbytes, loff_t *ppos)
{
	/*
	 * The Data/DIF buffers only save one failing IO
	 * The write op is used as a reset mechanism after an IO has
	 * already been saved to the next one can be saved
	 */
	spin_lock(&_dump_buf_lock);

	memset((void *)_dump_buf_data, 0,
			((1 << PAGE_SHIFT) << _dump_buf_data_order));
	memset((void *)_dump_buf_dif, 0,
			((1 << PAGE_SHIFT) << _dump_buf_dif_order));

	_dump_buf_done = 0;

	spin_unlock(&_dump_buf_lock);

	return nbytes;
}

static ssize_t
lpfc_debugfs_dif_err_read(struct file *file, char __user *buf,
	size_t nbytes, loff_t *ppos)
{
	struct dentry *dent = file->f_path.dentry;
	struct lpfc_hba *phba = file->private_data;
	char cbuf[32];
	uint64_t tmp = 0;
	int cnt = 0;

	if (dent == phba->debug_writeGuard)
		cnt = snprintf(cbuf, 32, "%u\n", phba->lpfc_injerr_wgrd_cnt);
	else if (dent == phba->debug_writeApp)
		cnt = snprintf(cbuf, 32, "%u\n", phba->lpfc_injerr_wapp_cnt);
	else if (dent == phba->debug_writeRef)
		cnt = snprintf(cbuf, 32, "%u\n", phba->lpfc_injerr_wref_cnt);
	else if (dent == phba->debug_readGuard)
		cnt = snprintf(cbuf, 32, "%u\n", phba->lpfc_injerr_rgrd_cnt);
	else if (dent == phba->debug_readApp)
		cnt = snprintf(cbuf, 32, "%u\n", phba->lpfc_injerr_rapp_cnt);
	else if (dent == phba->debug_readRef)
		cnt = snprintf(cbuf, 32, "%u\n", phba->lpfc_injerr_rref_cnt);
	else if (dent == phba->debug_InjErrNPortID)
		cnt = snprintf(cbuf, 32, "0x%06x\n", phba->lpfc_injerr_nportid);
	else if (dent == phba->debug_InjErrWWPN) {
		memcpy(&tmp, &phba->lpfc_injerr_wwpn, sizeof(struct lpfc_name));
		tmp = cpu_to_be64(tmp);
		cnt = snprintf(cbuf, 32, "0x%016llx\n", tmp);
	} else if (dent == phba->debug_InjErrLBA) {
		if (phba->lpfc_injerr_lba == (sector_t)(-1))
			cnt = snprintf(cbuf, 32, "off\n");
		else
			cnt = snprintf(cbuf, 32, "0x%llx\n",
				 (uint64_t) phba->lpfc_injerr_lba);
	} else
		lpfc_printf_log(phba, KERN_ERR, LOG_INIT,
			 "0547 Unknown debugfs error injection entry\n");

	return simple_read_from_buffer(buf, nbytes, ppos, &cbuf, cnt);
}

static ssize_t
lpfc_debugfs_dif_err_write(struct file *file, const char __user *buf,
	size_t nbytes, loff_t *ppos)
{
	struct dentry *dent = file->f_path.dentry;
	struct lpfc_hba *phba = file->private_data;
	char dstbuf[33];
	uint64_t tmp = 0;
	int size;

	memset(dstbuf, 0, 33);
	size = (nbytes < 32) ? nbytes : 32;
	if (copy_from_user(dstbuf, buf, size))
		return 0;

	if (dent == phba->debug_InjErrLBA) {
		if ((buf[0] == 'o') && (buf[1] == 'f') && (buf[2] == 'f'))
			tmp = (uint64_t)(-1);
	}

	if ((tmp == 0) && (kstrtoull(dstbuf, 0, &tmp)))
		return 0;

	if (dent == phba->debug_writeGuard)
		phba->lpfc_injerr_wgrd_cnt = (uint32_t)tmp;
	else if (dent == phba->debug_writeApp)
		phba->lpfc_injerr_wapp_cnt = (uint32_t)tmp;
	else if (dent == phba->debug_writeRef)
		phba->lpfc_injerr_wref_cnt = (uint32_t)tmp;
	else if (dent == phba->debug_readGuard)
		phba->lpfc_injerr_rgrd_cnt = (uint32_t)tmp;
	else if (dent == phba->debug_readApp)
		phba->lpfc_injerr_rapp_cnt = (uint32_t)tmp;
	else if (dent == phba->debug_readRef)
		phba->lpfc_injerr_rref_cnt = (uint32_t)tmp;
	else if (dent == phba->debug_InjErrLBA)
		phba->lpfc_injerr_lba = (sector_t)tmp;
	else if (dent == phba->debug_InjErrNPortID)
		phba->lpfc_injerr_nportid = (uint32_t)(tmp & Mask_DID);
	else if (dent == phba->debug_InjErrWWPN) {
		tmp = cpu_to_be64(tmp);
		memcpy(&phba->lpfc_injerr_wwpn, &tmp, sizeof(struct lpfc_name));
	} else
		lpfc_printf_log(phba, KERN_ERR, LOG_INIT,
			 "0548 Unknown debugfs error injection entry\n");

	return nbytes;
}

static int
lpfc_debugfs_dif_err_release(struct inode *inode, struct file *file)
{
	return 0;
}

/**
 * lpfc_debugfs_nodelist_open - Open the nodelist debugfs file
 * @inode: The inode pointer that contains a vport pointer.
 * @file: The file pointer to attach the log output.
 *
 * Description:
 * This routine is the entry point for the debugfs open file operation. It gets
 * the vport from the i_private field in @inode, allocates the necessary buffer
 * for the log, fills the buffer from the in-memory log for this vport, and then
 * returns a pointer to that log in the private_data field in @file.
 *
 * Returns:
 * This function returns zero if successful. On error it will return a negative
 * error value.
 **/
static int
lpfc_debugfs_nodelist_open(struct inode *inode, struct file *file)
{
	struct lpfc_vport *vport = inode->i_private;
	struct lpfc_debug *debug;
	int rc = -ENOMEM;

	debug = kmalloc(sizeof(*debug), GFP_KERNEL);
	if (!debug)
		goto out;

	/* Round to page boundary */
	debug->buffer = kmalloc(LPFC_NODELIST_SIZE, GFP_KERNEL);
	if (!debug->buffer) {
		kfree(debug);
		goto out;
	}

	debug->len = lpfc_debugfs_nodelist_data(vport, debug->buffer,
		LPFC_NODELIST_SIZE);
	file->private_data = debug;

	rc = 0;
out:
	return rc;
}

/**
 * lpfc_debugfs_lseek - Seek through a debugfs file
 * @file: The file pointer to seek through.
 * @off: The offset to seek to or the amount to seek by.
 * @whence: Indicates how to seek.
 *
 * Description:
 * This routine is the entry point for the debugfs lseek file operation. The
 * @whence parameter indicates whether @off is the offset to directly seek to,
 * or if it is a value to seek forward or reverse by. This function figures out
 * what the new offset of the debugfs file will be and assigns that value to the
 * f_pos field of @file.
 *
 * Returns:
 * This function returns the new offset if successful and returns a negative
 * error if unable to process the seek.
 **/
static loff_t
lpfc_debugfs_lseek(struct file *file, loff_t off, int whence)
{
	struct lpfc_debug *debug = file->private_data;
	return fixed_size_llseek(file, off, whence, debug->len);
}

/**
 * lpfc_debugfs_read - Read a debugfs file
 * @file: The file pointer to read from.
 * @buf: The buffer to copy the data to.
 * @nbytes: The number of bytes to read.
 * @ppos: The position in the file to start reading from.
 *
 * Description:
 * This routine reads data from from the buffer indicated in the private_data
 * field of @file. It will start reading at @ppos and copy up to @nbytes of
 * data to @buf.
 *
 * Returns:
 * This function returns the amount of data that was read (this could be less
 * than @nbytes if the end of the file was reached) or a negative error value.
 **/
static ssize_t
lpfc_debugfs_read(struct file *file, char __user *buf,
		  size_t nbytes, loff_t *ppos)
{
	struct lpfc_debug *debug = file->private_data;

	return simple_read_from_buffer(buf, nbytes, ppos, debug->buffer,
				       debug->len);
}

/**
 * lpfc_debugfs_release - Release the buffer used to store debugfs file data
 * @inode: The inode pointer that contains a vport pointer. (unused)
 * @file: The file pointer that contains the buffer to release.
 *
 * Description:
 * This routine frees the buffer that was allocated when the debugfs file was
 * opened.
 *
 * Returns:
 * This function returns zero.
 **/
static int
lpfc_debugfs_release(struct inode *inode, struct file *file)
{
	struct lpfc_debug *debug = file->private_data;

	kfree(debug->buffer);
	kfree(debug);

	return 0;
}

static int
lpfc_debugfs_dumpDataDif_release(struct inode *inode, struct file *file)
{
	struct lpfc_debug *debug = file->private_data;

	debug->buffer = NULL;
	kfree(debug);

	return 0;
}


static int
lpfc_debugfs_nvmestat_open(struct inode *inode, struct file *file)
{
	struct lpfc_vport *vport = inode->i_private;
	struct lpfc_debug *debug;
	int rc = -ENOMEM;

	debug = kmalloc(sizeof(*debug), GFP_KERNEL);
	if (!debug)
		goto out;

	 /* Round to page boundary */
	debug->buffer = kmalloc(LPFC_NVMESTAT_SIZE, GFP_KERNEL);
	if (!debug->buffer) {
		kfree(debug);
		goto out;
	}

	debug->len = lpfc_debugfs_nvmestat_data(vport, debug->buffer,
		LPFC_NVMESTAT_SIZE);

	debug->i_private = inode->i_private;
	file->private_data = debug;

	rc = 0;
out:
	return rc;
}

static ssize_t
lpfc_debugfs_nvmestat_write(struct file *file, const char __user *buf,
			    size_t nbytes, loff_t *ppos)
{
	struct lpfc_debug *debug = file->private_data;
	struct lpfc_vport *vport = (struct lpfc_vport *)debug->i_private;
	struct lpfc_hba   *phba = vport->phba;
	struct lpfc_nvmet_tgtport *tgtp;
	char mybuf[64];
	char *pbuf;

	if (!phba->targetport)
		return -ENXIO;

	if (nbytes > 64)
		nbytes = 64;

	memset(mybuf, 0, sizeof(mybuf));

	if (copy_from_user(mybuf, buf, nbytes))
		return -EFAULT;
	pbuf = &mybuf[0];

	tgtp = (struct lpfc_nvmet_tgtport *)phba->targetport->private;
	if ((strncmp(pbuf, "reset", strlen("reset")) == 0) ||
	    (strncmp(pbuf, "zero", strlen("zero")) == 0)) {
		atomic_set(&tgtp->rcv_ls_req_in, 0);
		atomic_set(&tgtp->rcv_ls_req_out, 0);
		atomic_set(&tgtp->rcv_ls_req_drop, 0);
		atomic_set(&tgtp->xmt_ls_abort, 0);
		atomic_set(&tgtp->xmt_ls_abort_cmpl, 0);
		atomic_set(&tgtp->xmt_ls_rsp, 0);
		atomic_set(&tgtp->xmt_ls_drop, 0);
		atomic_set(&tgtp->xmt_ls_rsp_error, 0);
		atomic_set(&tgtp->xmt_ls_rsp_cmpl, 0);

		atomic_set(&tgtp->rcv_fcp_cmd_in, 0);
		atomic_set(&tgtp->rcv_fcp_cmd_out, 0);
		atomic_set(&tgtp->rcv_fcp_cmd_drop, 0);
		atomic_set(&tgtp->xmt_fcp_drop, 0);
		atomic_set(&tgtp->xmt_fcp_read_rsp, 0);
		atomic_set(&tgtp->xmt_fcp_read, 0);
		atomic_set(&tgtp->xmt_fcp_write, 0);
		atomic_set(&tgtp->xmt_fcp_rsp, 0);
		atomic_set(&tgtp->xmt_fcp_release, 0);
		atomic_set(&tgtp->xmt_fcp_rsp_cmpl, 0);
		atomic_set(&tgtp->xmt_fcp_rsp_error, 0);
		atomic_set(&tgtp->xmt_fcp_rsp_drop, 0);

		atomic_set(&tgtp->xmt_fcp_abort, 0);
		atomic_set(&tgtp->xmt_fcp_abort_cmpl, 0);
		atomic_set(&tgtp->xmt_abort_sol, 0);
		atomic_set(&tgtp->xmt_abort_unsol, 0);
		atomic_set(&tgtp->xmt_abort_rsp, 0);
		atomic_set(&tgtp->xmt_abort_rsp_error, 0);
	}
	return nbytes;
}

static int
lpfc_debugfs_nvmektime_open(struct inode *inode, struct file *file)
{
	struct lpfc_vport *vport = inode->i_private;
	struct lpfc_debug *debug;
	int rc = -ENOMEM;

	debug = kmalloc(sizeof(*debug), GFP_KERNEL);
	if (!debug)
		goto out;

	 /* Round to page boundary */
	debug->buffer = kmalloc(LPFC_NVMEKTIME_SIZE, GFP_KERNEL);
	if (!debug->buffer) {
		kfree(debug);
		goto out;
	}

	debug->len = lpfc_debugfs_nvmektime_data(vport, debug->buffer,
		LPFC_NVMEKTIME_SIZE);

	debug->i_private = inode->i_private;
	file->private_data = debug;

	rc = 0;
out:
	return rc;
}

static ssize_t
lpfc_debugfs_nvmektime_write(struct file *file, const char __user *buf,
			     size_t nbytes, loff_t *ppos)
{
	struct lpfc_debug *debug = file->private_data;
	struct lpfc_vport *vport = (struct lpfc_vport *)debug->i_private;
	struct lpfc_hba   *phba = vport->phba;
	char mybuf[64];
	char *pbuf;

	if (nbytes > 64)
		nbytes = 64;

	memset(mybuf, 0, sizeof(mybuf));

	if (copy_from_user(mybuf, buf, nbytes))
		return -EFAULT;
	pbuf = &mybuf[0];

	if ((strncmp(pbuf, "on", sizeof("on") - 1) == 0)) {
		phba->ktime_data_samples = 0;
		phba->ktime_status_samples = 0;
		phba->ktime_seg1_total = 0;
		phba->ktime_seg1_max = 0;
		phba->ktime_seg1_min = 0xffffffff;
		phba->ktime_seg2_total = 0;
		phba->ktime_seg2_max = 0;
		phba->ktime_seg2_min = 0xffffffff;
		phba->ktime_seg3_total = 0;
		phba->ktime_seg3_max = 0;
		phba->ktime_seg3_min = 0xffffffff;
		phba->ktime_seg4_total = 0;
		phba->ktime_seg4_max = 0;
		phba->ktime_seg4_min = 0xffffffff;
		phba->ktime_seg5_total = 0;
		phba->ktime_seg5_max = 0;
		phba->ktime_seg5_min = 0xffffffff;
		phba->ktime_seg6_total = 0;
		phba->ktime_seg6_max = 0;
		phba->ktime_seg6_min = 0xffffffff;
		phba->ktime_seg7_total = 0;
		phba->ktime_seg7_max = 0;
		phba->ktime_seg7_min = 0xffffffff;
		phba->ktime_seg8_total = 0;
		phba->ktime_seg8_max = 0;
		phba->ktime_seg8_min = 0xffffffff;
		phba->ktime_seg9_total = 0;
		phba->ktime_seg9_max = 0;
		phba->ktime_seg9_min = 0xffffffff;
		phba->ktime_seg10_total = 0;
		phba->ktime_seg10_max = 0;
		phba->ktime_seg10_min = 0xffffffff;

		phba->ktime_on = 1;
		return strlen(pbuf);
	} else if ((strncmp(pbuf, "off",
		   sizeof("off") - 1) == 0)) {
		phba->ktime_on = 0;
		return strlen(pbuf);
	} else if ((strncmp(pbuf, "zero",
		   sizeof("zero") - 1) == 0)) {
		phba->ktime_data_samples = 0;
		phba->ktime_status_samples = 0;
		phba->ktime_seg1_total = 0;
		phba->ktime_seg1_max = 0;
		phba->ktime_seg1_min = 0xffffffff;
		phba->ktime_seg2_total = 0;
		phba->ktime_seg2_max = 0;
		phba->ktime_seg2_min = 0xffffffff;
		phba->ktime_seg3_total = 0;
		phba->ktime_seg3_max = 0;
		phba->ktime_seg3_min = 0xffffffff;
		phba->ktime_seg4_total = 0;
		phba->ktime_seg4_max = 0;
		phba->ktime_seg4_min = 0xffffffff;
		phba->ktime_seg5_total = 0;
		phba->ktime_seg5_max = 0;
		phba->ktime_seg5_min = 0xffffffff;
		phba->ktime_seg6_total = 0;
		phba->ktime_seg6_max = 0;
		phba->ktime_seg6_min = 0xffffffff;
		phba->ktime_seg7_total = 0;
		phba->ktime_seg7_max = 0;
		phba->ktime_seg7_min = 0xffffffff;
		phba->ktime_seg8_total = 0;
		phba->ktime_seg8_max = 0;
		phba->ktime_seg8_min = 0xffffffff;
		phba->ktime_seg9_total = 0;
		phba->ktime_seg9_max = 0;
		phba->ktime_seg9_min = 0xffffffff;
		phba->ktime_seg10_total = 0;
		phba->ktime_seg10_max = 0;
		phba->ktime_seg10_min = 0xffffffff;
		return strlen(pbuf);
	}
	return -EINVAL;
}

static int
lpfc_debugfs_nvmeio_trc_open(struct inode *inode, struct file *file)
{
	struct lpfc_hba *phba = inode->i_private;
	struct lpfc_debug *debug;
	int rc = -ENOMEM;

	debug = kmalloc(sizeof(*debug), GFP_KERNEL);
	if (!debug)
		goto out;

	 /* Round to page boundary */
	debug->buffer = kmalloc(LPFC_NVMEIO_TRC_SIZE, GFP_KERNEL);
	if (!debug->buffer) {
		kfree(debug);
		goto out;
	}

	debug->len = lpfc_debugfs_nvmeio_trc_data(phba, debug->buffer,
		LPFC_NVMEIO_TRC_SIZE);

	debug->i_private = inode->i_private;
	file->private_data = debug;

	rc = 0;
out:
	return rc;
}

static ssize_t
lpfc_debugfs_nvmeio_trc_write(struct file *file, const char __user *buf,
			      size_t nbytes, loff_t *ppos)
{
	struct lpfc_debug *debug = file->private_data;
	struct lpfc_hba *phba = (struct lpfc_hba *)debug->i_private;
	int i;
	unsigned long sz;
	char mybuf[64];
	char *pbuf;

	if (nbytes > 64)
		nbytes = 64;

	memset(mybuf, 0, sizeof(mybuf));

	if (copy_from_user(mybuf, buf, nbytes))
		return -EFAULT;
	pbuf = &mybuf[0];

	if ((strncmp(pbuf, "off", sizeof("off") - 1) == 0)) {
		lpfc_printf_log(phba, KERN_ERR, LOG_INIT,
				"0570 nvmeio_trc_off\n");
		phba->nvmeio_trc_output_idx = 0;
		phba->nvmeio_trc_on = 0;
		return strlen(pbuf);
	} else if ((strncmp(pbuf, "on", sizeof("on") - 1) == 0)) {
		lpfc_printf_log(phba, KERN_ERR, LOG_INIT,
				"0571 nvmeio_trc_on\n");
		phba->nvmeio_trc_output_idx = 0;
		phba->nvmeio_trc_on = 1;
		return strlen(pbuf);
	}

	/* We must be off to allocate the trace buffer */
	if (phba->nvmeio_trc_on != 0)
		return -EINVAL;

	/* If not on or off, the parameter is the trace buffer size */
	i = kstrtoul(pbuf, 0, &sz);
	if (i)
		return -EINVAL;
	phba->nvmeio_trc_size = (uint32_t)sz;

	/* It must be a power of 2 - round down */
	i = 0;
	while (sz > 1) {
		sz = sz >> 1;
		i++;
	}
	sz = (1 << i);
	if (phba->nvmeio_trc_size != sz)
		lpfc_printf_log(phba, KERN_ERR, LOG_INIT,
				"0572 nvmeio_trc_size changed to %ld\n",
				sz);
	phba->nvmeio_trc_size = (uint32_t)sz;

	/* If one previously exists, free it */
	kfree(phba->nvmeio_trc);

	/* Allocate new trace buffer and initialize */
	phba->nvmeio_trc = kzalloc((sizeof(struct lpfc_debugfs_nvmeio_trc) *
				    sz), GFP_KERNEL);
	if (!phba->nvmeio_trc) {
		lpfc_printf_log(phba, KERN_ERR, LOG_INIT,
				"0573 Cannot create debugfs "
				"nvmeio_trc buffer\n");
		return -ENOMEM;
	}
	atomic_set(&phba->nvmeio_trc_cnt, 0);
	phba->nvmeio_trc_on = 0;
	phba->nvmeio_trc_output_idx = 0;

	return strlen(pbuf);
}

static int
lpfc_debugfs_cpucheck_open(struct inode *inode, struct file *file)
{
	struct lpfc_vport *vport = inode->i_private;
	struct lpfc_debug *debug;
	int rc = -ENOMEM;

	debug = kmalloc(sizeof(*debug), GFP_KERNEL);
	if (!debug)
		goto out;

	 /* Round to page boundary */
	debug->buffer = kmalloc(LPFC_CPUCHECK_SIZE, GFP_KERNEL);
	if (!debug->buffer) {
		kfree(debug);
		goto out;
	}

	debug->len = lpfc_debugfs_cpucheck_data(vport, debug->buffer,
		LPFC_NVMEKTIME_SIZE);

	debug->i_private = inode->i_private;
	file->private_data = debug;

	rc = 0;
out:
	return rc;
}

static ssize_t
lpfc_debugfs_cpucheck_write(struct file *file, const char __user *buf,
			    size_t nbytes, loff_t *ppos)
{
	struct lpfc_debug *debug = file->private_data;
	struct lpfc_vport *vport = (struct lpfc_vport *)debug->i_private;
	struct lpfc_hba   *phba = vport->phba;
	char mybuf[64];
	char *pbuf;
	int i;

	if (nbytes > 64)
		nbytes = 64;

	memset(mybuf, 0, sizeof(mybuf));

	if (copy_from_user(mybuf, buf, nbytes))
		return -EFAULT;
	pbuf = &mybuf[0];

	if ((strncmp(pbuf, "on", sizeof("on") - 1) == 0)) {
		if (phba->nvmet_support)
			phba->cpucheck_on |= LPFC_CHECK_NVMET_IO;
		else
			phba->cpucheck_on |= LPFC_CHECK_NVME_IO;
		return strlen(pbuf);
	} else if ((strncmp(pbuf, "rcv",
		   sizeof("rcv") - 1) == 0)) {
		if (phba->nvmet_support)
			phba->cpucheck_on |= LPFC_CHECK_NVMET_RCV;
		else
			return -EINVAL;
		return strlen(pbuf);
	} else if ((strncmp(pbuf, "off",
		   sizeof("off") - 1) == 0)) {
		phba->cpucheck_on = LPFC_CHECK_OFF;
		return strlen(pbuf);
	} else if ((strncmp(pbuf, "zero",
		   sizeof("zero") - 1) == 0)) {
		for (i = 0; i < phba->sli4_hba.num_present_cpu; i++) {
			if (i >= LPFC_CHECK_CPU_CNT)
				break;
			phba->cpucheck_rcv_io[i] = 0;
			phba->cpucheck_xmt_io[i] = 0;
			phba->cpucheck_cmpl_io[i] = 0;
			phba->cpucheck_ccmpl_io[i] = 0;
		}
		return strlen(pbuf);
	}
	return -EINVAL;
}

/*
 * ---------------------------------
 * iDiag debugfs file access methods
 * ---------------------------------
 *
 * All access methods are through the proper SLI4 PCI function's debugfs
 * iDiag directory:
 *
 *     /sys/kernel/debug/lpfc/fn<#>/iDiag
 */

/**
 * lpfc_idiag_cmd_get - Get and parse idiag debugfs comands from user space
 * @buf: The pointer to the user space buffer.
 * @nbytes: The number of bytes in the user space buffer.
 * @idiag_cmd: pointer to the idiag command struct.
 *
 * This routine reads data from debugfs user space buffer and parses the
 * buffer for getting the idiag command and arguments. The while space in
 * between the set of data is used as the parsing separator.
 *
 * This routine returns 0 when successful, it returns proper error code
 * back to the user space in error conditions.
 */
static int lpfc_idiag_cmd_get(const char __user *buf, size_t nbytes,
			      struct lpfc_idiag_cmd *idiag_cmd)
{
	char mybuf[64];
	char *pbuf, *step_str;
	int i;
	size_t bsize;

	memset(mybuf, 0, sizeof(mybuf));
	memset(idiag_cmd, 0, sizeof(*idiag_cmd));
	bsize = min(nbytes, (sizeof(mybuf)-1));

	if (copy_from_user(mybuf, buf, bsize))
		return -EFAULT;
	pbuf = &mybuf[0];
	step_str = strsep(&pbuf, "\t ");

	/* The opcode must present */
	if (!step_str)
		return -EINVAL;

	idiag_cmd->opcode = simple_strtol(step_str, NULL, 0);
	if (idiag_cmd->opcode == 0)
		return -EINVAL;

	for (i = 0; i < LPFC_IDIAG_CMD_DATA_SIZE; i++) {
		step_str = strsep(&pbuf, "\t ");
		if (!step_str)
			return i;
		idiag_cmd->data[i] = simple_strtol(step_str, NULL, 0);
	}
	return i;
}

/**
 * lpfc_idiag_open - idiag open debugfs
 * @inode: The inode pointer that contains a pointer to phba.
 * @file: The file pointer to attach the file operation.
 *
 * Description:
 * This routine is the entry point for the debugfs open file operation. It
 * gets the reference to phba from the i_private field in @inode, it then
 * allocates buffer for the file operation, performs the necessary PCI config
 * space read into the allocated buffer according to the idiag user command
 * setup, and then returns a pointer to buffer in the private_data field in
 * @file.
 *
 * Returns:
 * This function returns zero if successful. On error it will return an
 * negative error value.
 **/
static int
lpfc_idiag_open(struct inode *inode, struct file *file)
{
	struct lpfc_debug *debug;

	debug = kmalloc(sizeof(*debug), GFP_KERNEL);
	if (!debug)
		return -ENOMEM;

	debug->i_private = inode->i_private;
	debug->buffer = NULL;
	file->private_data = debug;

	return 0;
}

/**
 * lpfc_idiag_release - Release idiag access file operation
 * @inode: The inode pointer that contains a vport pointer. (unused)
 * @file: The file pointer that contains the buffer to release.
 *
 * Description:
 * This routine is the generic release routine for the idiag access file
 * operation, it frees the buffer that was allocated when the debugfs file
 * was opened.
 *
 * Returns:
 * This function returns zero.
 **/
static int
lpfc_idiag_release(struct inode *inode, struct file *file)
{
	struct lpfc_debug *debug = file->private_data;

	/* Free the buffers to the file operation */
	kfree(debug->buffer);
	kfree(debug);

	return 0;
}

/**
 * lpfc_idiag_cmd_release - Release idiag cmd access file operation
 * @inode: The inode pointer that contains a vport pointer. (unused)
 * @file: The file pointer that contains the buffer to release.
 *
 * Description:
 * This routine frees the buffer that was allocated when the debugfs file
 * was opened. It also reset the fields in the idiag command struct in the
 * case of command for write operation.
 *
 * Returns:
 * This function returns zero.
 **/
static int
lpfc_idiag_cmd_release(struct inode *inode, struct file *file)
{
	struct lpfc_debug *debug = file->private_data;

	if (debug->op == LPFC_IDIAG_OP_WR) {
		switch (idiag.cmd.opcode) {
		case LPFC_IDIAG_CMD_PCICFG_WR:
		case LPFC_IDIAG_CMD_PCICFG_ST:
		case LPFC_IDIAG_CMD_PCICFG_CL:
		case LPFC_IDIAG_CMD_QUEACC_WR:
		case LPFC_IDIAG_CMD_QUEACC_ST:
		case LPFC_IDIAG_CMD_QUEACC_CL:
			memset(&idiag, 0, sizeof(idiag));
			break;
		default:
			break;
		}
	}

	/* Free the buffers to the file operation */
	kfree(debug->buffer);
	kfree(debug);

	return 0;
}

/**
 * lpfc_idiag_pcicfg_read - idiag debugfs read pcicfg
 * @file: The file pointer to read from.
 * @buf: The buffer to copy the data to.
 * @nbytes: The number of bytes to read.
 * @ppos: The position in the file to start reading from.
 *
 * Description:
 * This routine reads data from the @phba pci config space according to the
 * idiag command, and copies to user @buf. Depending on the PCI config space
 * read command setup, it does either a single register read of a byte
 * (8 bits), a word (16 bits), or a dword (32 bits) or browsing through all
 * registers from the 4K extended PCI config space.
 *
 * Returns:
 * This function returns the amount of data that was read (this could be less
 * than @nbytes if the end of the file was reached) or a negative error value.
 **/
static ssize_t
lpfc_idiag_pcicfg_read(struct file *file, char __user *buf, size_t nbytes,
		       loff_t *ppos)
{
	struct lpfc_debug *debug = file->private_data;
	struct lpfc_hba *phba = (struct lpfc_hba *)debug->i_private;
	int offset_label, offset, len = 0, index = LPFC_PCI_CFG_RD_SIZE;
	int where, count;
	char *pbuffer;
	struct pci_dev *pdev;
	uint32_t u32val;
	uint16_t u16val;
	uint8_t u8val;

	pdev = phba->pcidev;
	if (!pdev)
		return 0;

	/* This is a user read operation */
	debug->op = LPFC_IDIAG_OP_RD;

	if (!debug->buffer)
		debug->buffer = kmalloc(LPFC_PCI_CFG_SIZE, GFP_KERNEL);
	if (!debug->buffer)
		return 0;
	pbuffer = debug->buffer;

	if (*ppos)
		return 0;

	if (idiag.cmd.opcode == LPFC_IDIAG_CMD_PCICFG_RD) {
		where = idiag.cmd.data[IDIAG_PCICFG_WHERE_INDX];
		count = idiag.cmd.data[IDIAG_PCICFG_COUNT_INDX];
	} else
		return 0;

	/* Read single PCI config space register */
	switch (count) {
	case SIZE_U8: /* byte (8 bits) */
		pci_read_config_byte(pdev, where, &u8val);
		len += snprintf(pbuffer+len, LPFC_PCI_CFG_SIZE-len,
				"%03x: %02x\n", where, u8val);
		break;
	case SIZE_U16: /* word (16 bits) */
		pci_read_config_word(pdev, where, &u16val);
		len += snprintf(pbuffer+len, LPFC_PCI_CFG_SIZE-len,
				"%03x: %04x\n", where, u16val);
		break;
	case SIZE_U32: /* double word (32 bits) */
		pci_read_config_dword(pdev, where, &u32val);
		len += snprintf(pbuffer+len, LPFC_PCI_CFG_SIZE-len,
				"%03x: %08x\n", where, u32val);
		break;
	case LPFC_PCI_CFG_BROWSE: /* browse all */
		goto pcicfg_browse;
		break;
	default:
		/* illegal count */
		len = 0;
		break;
	}
	return simple_read_from_buffer(buf, nbytes, ppos, pbuffer, len);

pcicfg_browse:

	/* Browse all PCI config space registers */
	offset_label = idiag.offset.last_rd;
	offset = offset_label;

	/* Read PCI config space */
	len += snprintf(pbuffer+len, LPFC_PCI_CFG_SIZE-len,
			"%03x: ", offset_label);
	while (index > 0) {
		pci_read_config_dword(pdev, offset, &u32val);
		len += snprintf(pbuffer+len, LPFC_PCI_CFG_SIZE-len,
				"%08x ", u32val);
		offset += sizeof(uint32_t);
		if (offset >= LPFC_PCI_CFG_SIZE) {
			len += snprintf(pbuffer+len,
					LPFC_PCI_CFG_SIZE-len, "\n");
			break;
		}
		index -= sizeof(uint32_t);
		if (!index)
			len += snprintf(pbuffer+len, LPFC_PCI_CFG_SIZE-len,
					"\n");
		else if (!(index % (8 * sizeof(uint32_t)))) {
			offset_label += (8 * sizeof(uint32_t));
			len += snprintf(pbuffer+len, LPFC_PCI_CFG_SIZE-len,
					"\n%03x: ", offset_label);
		}
	}

	/* Set up the offset for next portion of pci cfg read */
	if (index == 0) {
		idiag.offset.last_rd += LPFC_PCI_CFG_RD_SIZE;
		if (idiag.offset.last_rd >= LPFC_PCI_CFG_SIZE)
			idiag.offset.last_rd = 0;
	} else
		idiag.offset.last_rd = 0;

	return simple_read_from_buffer(buf, nbytes, ppos, pbuffer, len);
}

/**
 * lpfc_idiag_pcicfg_write - Syntax check and set up idiag pcicfg commands
 * @file: The file pointer to read from.
 * @buf: The buffer to copy the user data from.
 * @nbytes: The number of bytes to get.
 * @ppos: The position in the file to start reading from.
 *
 * This routine get the debugfs idiag command struct from user space and
 * then perform the syntax check for PCI config space read or write command
 * accordingly. In the case of PCI config space read command, it sets up
 * the command in the idiag command struct for the debugfs read operation.
 * In the case of PCI config space write operation, it executes the write
 * operation into the PCI config space accordingly.
 *
 * It returns the @nbytges passing in from debugfs user space when successful.
 * In case of error conditions, it returns proper error code back to the user
 * space.
 */
static ssize_t
lpfc_idiag_pcicfg_write(struct file *file, const char __user *buf,
			size_t nbytes, loff_t *ppos)
{
	struct lpfc_debug *debug = file->private_data;
	struct lpfc_hba *phba = (struct lpfc_hba *)debug->i_private;
	uint32_t where, value, count;
	uint32_t u32val;
	uint16_t u16val;
	uint8_t u8val;
	struct pci_dev *pdev;
	int rc;

	pdev = phba->pcidev;
	if (!pdev)
		return -EFAULT;

	/* This is a user write operation */
	debug->op = LPFC_IDIAG_OP_WR;

	rc = lpfc_idiag_cmd_get(buf, nbytes, &idiag.cmd);
	if (rc < 0)
		return rc;

	if (idiag.cmd.opcode == LPFC_IDIAG_CMD_PCICFG_RD) {
		/* Sanity check on PCI config read command line arguments */
		if (rc != LPFC_PCI_CFG_RD_CMD_ARG)
			goto error_out;
		/* Read command from PCI config space, set up command fields */
		where = idiag.cmd.data[IDIAG_PCICFG_WHERE_INDX];
		count = idiag.cmd.data[IDIAG_PCICFG_COUNT_INDX];
		if (count == LPFC_PCI_CFG_BROWSE) {
			if (where % sizeof(uint32_t))
				goto error_out;
			/* Starting offset to browse */
			idiag.offset.last_rd = where;
		} else if ((count != sizeof(uint8_t)) &&
			   (count != sizeof(uint16_t)) &&
			   (count != sizeof(uint32_t)))
			goto error_out;
		if (count == sizeof(uint8_t)) {
			if (where > LPFC_PCI_CFG_SIZE - sizeof(uint8_t))
				goto error_out;
			if (where % sizeof(uint8_t))
				goto error_out;
		}
		if (count == sizeof(uint16_t)) {
			if (where > LPFC_PCI_CFG_SIZE - sizeof(uint16_t))
				goto error_out;
			if (where % sizeof(uint16_t))
				goto error_out;
		}
		if (count == sizeof(uint32_t)) {
			if (where > LPFC_PCI_CFG_SIZE - sizeof(uint32_t))
				goto error_out;
			if (where % sizeof(uint32_t))
				goto error_out;
		}
	} else if (idiag.cmd.opcode == LPFC_IDIAG_CMD_PCICFG_WR ||
		   idiag.cmd.opcode == LPFC_IDIAG_CMD_PCICFG_ST ||
		   idiag.cmd.opcode == LPFC_IDIAG_CMD_PCICFG_CL) {
		/* Sanity check on PCI config write command line arguments */
		if (rc != LPFC_PCI_CFG_WR_CMD_ARG)
			goto error_out;
		/* Write command to PCI config space, read-modify-write */
		where = idiag.cmd.data[IDIAG_PCICFG_WHERE_INDX];
		count = idiag.cmd.data[IDIAG_PCICFG_COUNT_INDX];
		value = idiag.cmd.data[IDIAG_PCICFG_VALUE_INDX];
		/* Sanity checks */
		if ((count != sizeof(uint8_t)) &&
		    (count != sizeof(uint16_t)) &&
		    (count != sizeof(uint32_t)))
			goto error_out;
		if (count == sizeof(uint8_t)) {
			if (where > LPFC_PCI_CFG_SIZE - sizeof(uint8_t))
				goto error_out;
			if (where % sizeof(uint8_t))
				goto error_out;
			if (idiag.cmd.opcode == LPFC_IDIAG_CMD_PCICFG_WR)
				pci_write_config_byte(pdev, where,
						      (uint8_t)value);
			if (idiag.cmd.opcode == LPFC_IDIAG_CMD_PCICFG_ST) {
				rc = pci_read_config_byte(pdev, where, &u8val);
				if (!rc) {
					u8val |= (uint8_t)value;
					pci_write_config_byte(pdev, where,
							      u8val);
				}
			}
			if (idiag.cmd.opcode == LPFC_IDIAG_CMD_PCICFG_CL) {
				rc = pci_read_config_byte(pdev, where, &u8val);
				if (!rc) {
					u8val &= (uint8_t)(~value);
					pci_write_config_byte(pdev, where,
							      u8val);
				}
			}
		}
		if (count == sizeof(uint16_t)) {
			if (where > LPFC_PCI_CFG_SIZE - sizeof(uint16_t))
				goto error_out;
			if (where % sizeof(uint16_t))
				goto error_out;
			if (idiag.cmd.opcode == LPFC_IDIAG_CMD_PCICFG_WR)
				pci_write_config_word(pdev, where,
						      (uint16_t)value);
			if (idiag.cmd.opcode == LPFC_IDIAG_CMD_PCICFG_ST) {
				rc = pci_read_config_word(pdev, where, &u16val);
				if (!rc) {
					u16val |= (uint16_t)value;
					pci_write_config_word(pdev, where,
							      u16val);
				}
			}
			if (idiag.cmd.opcode == LPFC_IDIAG_CMD_PCICFG_CL) {
				rc = pci_read_config_word(pdev, where, &u16val);
				if (!rc) {
					u16val &= (uint16_t)(~value);
					pci_write_config_word(pdev, where,
							      u16val);
				}
			}
		}
		if (count == sizeof(uint32_t)) {
			if (where > LPFC_PCI_CFG_SIZE - sizeof(uint32_t))
				goto error_out;
			if (where % sizeof(uint32_t))
				goto error_out;
			if (idiag.cmd.opcode == LPFC_IDIAG_CMD_PCICFG_WR)
				pci_write_config_dword(pdev, where, value);
			if (idiag.cmd.opcode == LPFC_IDIAG_CMD_PCICFG_ST) {
				rc = pci_read_config_dword(pdev, where,
							   &u32val);
				if (!rc) {
					u32val |= value;
					pci_write_config_dword(pdev, where,
							       u32val);
				}
			}
			if (idiag.cmd.opcode == LPFC_IDIAG_CMD_PCICFG_CL) {
				rc = pci_read_config_dword(pdev, where,
							   &u32val);
				if (!rc) {
					u32val &= ~value;
					pci_write_config_dword(pdev, where,
							       u32val);
				}
			}
		}
	} else
		/* All other opecodes are illegal for now */
		goto error_out;

	return nbytes;
error_out:
	memset(&idiag, 0, sizeof(idiag));
	return -EINVAL;
}

/**
 * lpfc_idiag_baracc_read - idiag debugfs pci bar access read
 * @file: The file pointer to read from.
 * @buf: The buffer to copy the data to.
 * @nbytes: The number of bytes to read.
 * @ppos: The position in the file to start reading from.
 *
 * Description:
 * This routine reads data from the @phba pci bar memory mapped space
 * according to the idiag command, and copies to user @buf.
 *
 * Returns:
 * This function returns the amount of data that was read (this could be less
 * than @nbytes if the end of the file was reached) or a negative error value.
 **/
static ssize_t
lpfc_idiag_baracc_read(struct file *file, char __user *buf, size_t nbytes,
		       loff_t *ppos)
{
	struct lpfc_debug *debug = file->private_data;
	struct lpfc_hba *phba = (struct lpfc_hba *)debug->i_private;
	int offset_label, offset, offset_run, len = 0, index;
	int bar_num, acc_range, bar_size;
	char *pbuffer;
	void __iomem *mem_mapped_bar;
	uint32_t if_type;
	struct pci_dev *pdev;
	uint32_t u32val;

	pdev = phba->pcidev;
	if (!pdev)
		return 0;

	/* This is a user read operation */
	debug->op = LPFC_IDIAG_OP_RD;

	if (!debug->buffer)
		debug->buffer = kmalloc(LPFC_PCI_BAR_RD_BUF_SIZE, GFP_KERNEL);
	if (!debug->buffer)
		return 0;
	pbuffer = debug->buffer;

	if (*ppos)
		return 0;

	if (idiag.cmd.opcode == LPFC_IDIAG_CMD_BARACC_RD) {
		bar_num   = idiag.cmd.data[IDIAG_BARACC_BAR_NUM_INDX];
		offset    = idiag.cmd.data[IDIAG_BARACC_OFF_SET_INDX];
		acc_range = idiag.cmd.data[IDIAG_BARACC_ACC_MOD_INDX];
		bar_size = idiag.cmd.data[IDIAG_BARACC_BAR_SZE_INDX];
	} else
		return 0;

	if (acc_range == 0)
		return 0;

	if_type = bf_get(lpfc_sli_intf_if_type, &phba->sli4_hba.sli_intf);
	if (if_type == LPFC_SLI_INTF_IF_TYPE_0) {
		if (bar_num == IDIAG_BARACC_BAR_0)
			mem_mapped_bar = phba->sli4_hba.conf_regs_memmap_p;
		else if (bar_num == IDIAG_BARACC_BAR_1)
			mem_mapped_bar = phba->sli4_hba.ctrl_regs_memmap_p;
		else if (bar_num == IDIAG_BARACC_BAR_2)
			mem_mapped_bar = phba->sli4_hba.drbl_regs_memmap_p;
		else
			return 0;
	} else if (if_type == LPFC_SLI_INTF_IF_TYPE_2) {
		if (bar_num == IDIAG_BARACC_BAR_0)
			mem_mapped_bar = phba->sli4_hba.conf_regs_memmap_p;
		else
			return 0;
	} else
		return 0;

	/* Read single PCI bar space register */
	if (acc_range == SINGLE_WORD) {
		offset_run = offset;
		u32val = readl(mem_mapped_bar + offset_run);
		len += snprintf(pbuffer+len, LPFC_PCI_BAR_RD_BUF_SIZE-len,
				"%05x: %08x\n", offset_run, u32val);
	} else
		goto baracc_browse;

	return simple_read_from_buffer(buf, nbytes, ppos, pbuffer, len);

baracc_browse:

	/* Browse all PCI bar space registers */
	offset_label = idiag.offset.last_rd;
	offset_run = offset_label;

	/* Read PCI bar memory mapped space */
	len += snprintf(pbuffer+len, LPFC_PCI_BAR_RD_BUF_SIZE-len,
			"%05x: ", offset_label);
	index = LPFC_PCI_BAR_RD_SIZE;
	while (index > 0) {
		u32val = readl(mem_mapped_bar + offset_run);
		len += snprintf(pbuffer+len, LPFC_PCI_BAR_RD_BUF_SIZE-len,
				"%08x ", u32val);
		offset_run += sizeof(uint32_t);
		if (acc_range == LPFC_PCI_BAR_BROWSE) {
			if (offset_run >= bar_size) {
				len += snprintf(pbuffer+len,
					LPFC_PCI_BAR_RD_BUF_SIZE-len, "\n");
				break;
			}
		} else {
			if (offset_run >= offset +
			    (acc_range * sizeof(uint32_t))) {
				len += snprintf(pbuffer+len,
					LPFC_PCI_BAR_RD_BUF_SIZE-len, "\n");
				break;
			}
		}
		index -= sizeof(uint32_t);
		if (!index)
			len += snprintf(pbuffer+len,
					LPFC_PCI_BAR_RD_BUF_SIZE-len, "\n");
		else if (!(index % (8 * sizeof(uint32_t)))) {
			offset_label += (8 * sizeof(uint32_t));
			len += snprintf(pbuffer+len,
					LPFC_PCI_BAR_RD_BUF_SIZE-len,
					"\n%05x: ", offset_label);
		}
	}

	/* Set up the offset for next portion of pci bar read */
	if (index == 0) {
		idiag.offset.last_rd += LPFC_PCI_BAR_RD_SIZE;
		if (acc_range == LPFC_PCI_BAR_BROWSE) {
			if (idiag.offset.last_rd >= bar_size)
				idiag.offset.last_rd = 0;
		} else {
			if (offset_run >= offset +
			    (acc_range * sizeof(uint32_t)))
				idiag.offset.last_rd = offset;
		}
	} else {
		if (acc_range == LPFC_PCI_BAR_BROWSE)
			idiag.offset.last_rd = 0;
		else
			idiag.offset.last_rd = offset;
	}

	return simple_read_from_buffer(buf, nbytes, ppos, pbuffer, len);
}

/**
 * lpfc_idiag_baracc_write - Syntax check and set up idiag bar access commands
 * @file: The file pointer to read from.
 * @buf: The buffer to copy the user data from.
 * @nbytes: The number of bytes to get.
 * @ppos: The position in the file to start reading from.
 *
 * This routine get the debugfs idiag command struct from user space and
 * then perform the syntax check for PCI bar memory mapped space read or
 * write command accordingly. In the case of PCI bar memory mapped space
 * read command, it sets up the command in the idiag command struct for
 * the debugfs read operation. In the case of PCI bar memorpy mapped space
 * write operation, it executes the write operation into the PCI bar memory
 * mapped space accordingly.
 *
 * It returns the @nbytges passing in from debugfs user space when successful.
 * In case of error conditions, it returns proper error code back to the user
 * space.
 */
static ssize_t
lpfc_idiag_baracc_write(struct file *file, const char __user *buf,
			size_t nbytes, loff_t *ppos)
{
	struct lpfc_debug *debug = file->private_data;
	struct lpfc_hba *phba = (struct lpfc_hba *)debug->i_private;
	uint32_t bar_num, bar_size, offset, value, acc_range;
	struct pci_dev *pdev;
	void __iomem *mem_mapped_bar;
	uint32_t if_type;
	uint32_t u32val;
	int rc;

	pdev = phba->pcidev;
	if (!pdev)
		return -EFAULT;

	/* This is a user write operation */
	debug->op = LPFC_IDIAG_OP_WR;

	rc = lpfc_idiag_cmd_get(buf, nbytes, &idiag.cmd);
	if (rc < 0)
		return rc;

	if_type = bf_get(lpfc_sli_intf_if_type, &phba->sli4_hba.sli_intf);
	bar_num = idiag.cmd.data[IDIAG_BARACC_BAR_NUM_INDX];

	if (if_type == LPFC_SLI_INTF_IF_TYPE_0) {
		if ((bar_num != IDIAG_BARACC_BAR_0) &&
		    (bar_num != IDIAG_BARACC_BAR_1) &&
		    (bar_num != IDIAG_BARACC_BAR_2))
			goto error_out;
	} else if (if_type == LPFC_SLI_INTF_IF_TYPE_2) {
		if (bar_num != IDIAG_BARACC_BAR_0)
			goto error_out;
	} else
		goto error_out;

	if (if_type == LPFC_SLI_INTF_IF_TYPE_0) {
		if (bar_num == IDIAG_BARACC_BAR_0) {
			idiag.cmd.data[IDIAG_BARACC_BAR_SZE_INDX] =
				LPFC_PCI_IF0_BAR0_SIZE;
			mem_mapped_bar = phba->sli4_hba.conf_regs_memmap_p;
		} else if (bar_num == IDIAG_BARACC_BAR_1) {
			idiag.cmd.data[IDIAG_BARACC_BAR_SZE_INDX] =
				LPFC_PCI_IF0_BAR1_SIZE;
			mem_mapped_bar = phba->sli4_hba.ctrl_regs_memmap_p;
		} else if (bar_num == IDIAG_BARACC_BAR_2) {
			idiag.cmd.data[IDIAG_BARACC_BAR_SZE_INDX] =
				LPFC_PCI_IF0_BAR2_SIZE;
			mem_mapped_bar = phba->sli4_hba.drbl_regs_memmap_p;
		} else
			goto error_out;
	} else if (if_type == LPFC_SLI_INTF_IF_TYPE_2) {
		if (bar_num == IDIAG_BARACC_BAR_0) {
			idiag.cmd.data[IDIAG_BARACC_BAR_SZE_INDX] =
				LPFC_PCI_IF2_BAR0_SIZE;
			mem_mapped_bar = phba->sli4_hba.conf_regs_memmap_p;
		} else
			goto error_out;
	} else
		goto error_out;

	offset = idiag.cmd.data[IDIAG_BARACC_OFF_SET_INDX];
	if (offset % sizeof(uint32_t))
		goto error_out;

	bar_size = idiag.cmd.data[IDIAG_BARACC_BAR_SZE_INDX];
	if (idiag.cmd.opcode == LPFC_IDIAG_CMD_BARACC_RD) {
		/* Sanity check on PCI config read command line arguments */
		if (rc != LPFC_PCI_BAR_RD_CMD_ARG)
			goto error_out;
		acc_range = idiag.cmd.data[IDIAG_BARACC_ACC_MOD_INDX];
		if (acc_range == LPFC_PCI_BAR_BROWSE) {
			if (offset > bar_size - sizeof(uint32_t))
				goto error_out;
			/* Starting offset to browse */
			idiag.offset.last_rd = offset;
		} else if (acc_range > SINGLE_WORD) {
			if (offset + acc_range * sizeof(uint32_t) > bar_size)
				goto error_out;
			/* Starting offset to browse */
			idiag.offset.last_rd = offset;
		} else if (acc_range != SINGLE_WORD)
			goto error_out;
	} else if (idiag.cmd.opcode == LPFC_IDIAG_CMD_BARACC_WR ||
		   idiag.cmd.opcode == LPFC_IDIAG_CMD_BARACC_ST ||
		   idiag.cmd.opcode == LPFC_IDIAG_CMD_BARACC_CL) {
		/* Sanity check on PCI bar write command line arguments */
		if (rc != LPFC_PCI_BAR_WR_CMD_ARG)
			goto error_out;
		/* Write command to PCI bar space, read-modify-write */
		acc_range = SINGLE_WORD;
		value = idiag.cmd.data[IDIAG_BARACC_REG_VAL_INDX];
		if (idiag.cmd.opcode == LPFC_IDIAG_CMD_BARACC_WR) {
			writel(value, mem_mapped_bar + offset);
			readl(mem_mapped_bar + offset);
		}
		if (idiag.cmd.opcode == LPFC_IDIAG_CMD_BARACC_ST) {
			u32val = readl(mem_mapped_bar + offset);
			u32val |= value;
			writel(u32val, mem_mapped_bar + offset);
			readl(mem_mapped_bar + offset);
		}
		if (idiag.cmd.opcode == LPFC_IDIAG_CMD_BARACC_CL) {
			u32val = readl(mem_mapped_bar + offset);
			u32val &= ~value;
			writel(u32val, mem_mapped_bar + offset);
			readl(mem_mapped_bar + offset);
		}
	} else
		/* All other opecodes are illegal for now */
		goto error_out;

	return nbytes;
error_out:
	memset(&idiag, 0, sizeof(idiag));
	return -EINVAL;
}

static int
__lpfc_idiag_print_wq(struct lpfc_queue *qp, char *wqtype,
			char *pbuffer, int len)
{
	if (!qp)
		return len;

	len += snprintf(pbuffer + len, LPFC_QUE_INFO_GET_BUF_SIZE - len,
			"\t\t%s WQ info: ", wqtype);
	len += snprintf(pbuffer + len, LPFC_QUE_INFO_GET_BUF_SIZE - len,
			"AssocCQID[%04d]: WQ-STAT[oflow:x%x posted:x%llx]\n",
			qp->assoc_qid, qp->q_cnt_1,
			(unsigned long long)qp->q_cnt_4);
	len += snprintf(pbuffer + len, LPFC_QUE_INFO_GET_BUF_SIZE - len,
			"\t\tWQID[%02d], QE-CNT[%04d], QE-SZ[%04d], "
			"HST-IDX[%04d], PRT-IDX[%04d], PST[%03d]",
			qp->queue_id, qp->entry_count,
			qp->entry_size, qp->host_index,
			qp->hba_index, qp->entry_repost);
	len +=  snprintf(pbuffer + len,
			LPFC_QUE_INFO_GET_BUF_SIZE - len, "\n");
	return len;
}

static int
lpfc_idiag_wqs_for_cq(struct lpfc_hba *phba, char *wqtype, char *pbuffer,
		int *len, int max_cnt, int cq_id)
{
	struct lpfc_queue *qp;
	int qidx;

	for (qidx = 0; qidx < phba->cfg_fcp_io_channel; qidx++) {
		qp = phba->sli4_hba.fcp_wq[qidx];
		if (qp->assoc_qid != cq_id)
			continue;
		*len = __lpfc_idiag_print_wq(qp, wqtype, pbuffer, *len);
		if (*len >= max_cnt)
			return 1;
	}
	for (qidx = 0; qidx < phba->cfg_nvme_io_channel; qidx++) {
		qp = phba->sli4_hba.nvme_wq[qidx];
		if (qp->assoc_qid != cq_id)
			continue;
		*len = __lpfc_idiag_print_wq(qp, wqtype, pbuffer, *len);
		if (*len >= max_cnt)
			return 1;
	}
	return 0;
}

static int
__lpfc_idiag_print_cq(struct lpfc_queue *qp, char *cqtype,
			char *pbuffer, int len)
{
	if (!qp)
		return len;

	len += snprintf(pbuffer + len, LPFC_QUE_INFO_GET_BUF_SIZE - len,
			"\t%s CQ info: ", cqtype);
	len += snprintf(pbuffer + len, LPFC_QUE_INFO_GET_BUF_SIZE - len,
			"AssocEQID[%02d]: CQ STAT[max:x%x relw:x%x "
			"xabt:x%x wq:x%llx]\n",
			qp->assoc_qid, qp->q_cnt_1, qp->q_cnt_2,
			qp->q_cnt_3, (unsigned long long)qp->q_cnt_4);
	len += snprintf(pbuffer + len, LPFC_QUE_INFO_GET_BUF_SIZE - len,
			"\tCQID[%02d], QE-CNT[%04d], QE-SZ[%04d], "
			"HST-IDX[%04d], PRT-IDX[%04d], PST[%03d]",
			qp->queue_id, qp->entry_count,
			qp->entry_size, qp->host_index,
			qp->hba_index, qp->entry_repost);

	len +=  snprintf(pbuffer + len, LPFC_QUE_INFO_GET_BUF_SIZE - len, "\n");

	return len;
}

static int
__lpfc_idiag_print_rqpair(struct lpfc_queue *qp, struct lpfc_queue *datqp,
			char *rqtype, char *pbuffer, int len)
{
	if (!qp || !datqp)
		return len;

	len += snprintf(pbuffer + len, LPFC_QUE_INFO_GET_BUF_SIZE - len,
			"\t\t%s RQ info: ", rqtype);
	len += snprintf(pbuffer + len, LPFC_QUE_INFO_GET_BUF_SIZE - len,
			"AssocCQID[%02d]: RQ-STAT[nopost:x%x nobuf:x%x "
			"posted:x%x rcv:x%llx]\n",
			qp->assoc_qid, qp->q_cnt_1, qp->q_cnt_2,
			qp->q_cnt_3, (unsigned long long)qp->q_cnt_4);
	len += snprintf(pbuffer + len, LPFC_QUE_INFO_GET_BUF_SIZE - len,
			"\t\tHQID[%02d], QE-CNT[%04d], QE-SZ[%04d], "
			"HST-IDX[%04d], PRT-IDX[%04d], PST[%03d]\n",
			qp->queue_id, qp->entry_count, qp->entry_size,
			qp->host_index, qp->hba_index, qp->entry_repost);
	len += snprintf(pbuffer + len, LPFC_QUE_INFO_GET_BUF_SIZE - len,
			"\t\tDQID[%02d], QE-CNT[%04d], QE-SZ[%04d], "
			"HST-IDX[%04d], PRT-IDX[%04d], PST[%03d]\n",
			datqp->queue_id, datqp->entry_count,
			datqp->entry_size, datqp->host_index,
			datqp->hba_index, datqp->entry_repost);
	return len;
}

static int
lpfc_idiag_cqs_for_eq(struct lpfc_hba *phba, char *pbuffer,
		int *len, int max_cnt, int eqidx, int eq_id)
{
	struct lpfc_queue *qp;
	int qidx, rc;

	for (qidx = 0; qidx < phba->cfg_fcp_io_channel; qidx++) {
		qp = phba->sli4_hba.fcp_cq[qidx];
		if (qp->assoc_qid != eq_id)
			continue;

		*len = __lpfc_idiag_print_cq(qp, "FCP", pbuffer, *len);

		/* Reset max counter */
		qp->CQ_max_cqe = 0;

		if (*len >= max_cnt)
			return 1;

		rc = lpfc_idiag_wqs_for_cq(phba, "FCP", pbuffer, len,
				max_cnt, qp->queue_id);
		if (rc)
			return 1;
	}

	for (qidx = 0; qidx < phba->cfg_nvme_io_channel; qidx++) {
		qp = phba->sli4_hba.nvme_cq[qidx];
		if (qp->assoc_qid != eq_id)
			continue;

		*len = __lpfc_idiag_print_cq(qp, "NVME", pbuffer, *len);

		/* Reset max counter */
		qp->CQ_max_cqe = 0;

		if (*len >= max_cnt)
			return 1;

		rc = lpfc_idiag_wqs_for_cq(phba, "NVME", pbuffer, len,
				max_cnt, qp->queue_id);
		if (rc)
			return 1;
	}

	if ((eqidx < phba->cfg_nvmet_mrq) && phba->nvmet_support) {
		/* NVMET CQset */
		qp = phba->sli4_hba.nvmet_cqset[eqidx];
		*len = __lpfc_idiag_print_cq(qp, "NVMET CQset", pbuffer, *len);

		/* Reset max counter */
		qp->CQ_max_cqe = 0;

		if (*len >= max_cnt)
			return 1;

		/* RQ header */
		qp = phba->sli4_hba.nvmet_mrq_hdr[eqidx];
		*len = __lpfc_idiag_print_rqpair(qp,
				phba->sli4_hba.nvmet_mrq_data[eqidx],
				"NVMET MRQ", pbuffer, *len);

		if (*len >= max_cnt)
			return 1;
	}

	return 0;
}

static int
__lpfc_idiag_print_eq(struct lpfc_queue *qp, char *eqtype,
			char *pbuffer, int len)
{
	if (!qp)
		return len;

	len += snprintf(pbuffer + len, LPFC_QUE_INFO_GET_BUF_SIZE - len,
			"\n%s EQ info: EQ-STAT[max:x%x noE:x%x "
			"cqe_proc:x%x eqe_proc:x%llx eqd %d]\n",
			eqtype, qp->q_cnt_1, qp->q_cnt_2, qp->q_cnt_3,
			(unsigned long long)qp->q_cnt_4, qp->q_mode);
	len += snprintf(pbuffer + len, LPFC_QUE_INFO_GET_BUF_SIZE - len,
			"EQID[%02d], QE-CNT[%04d], QE-SZ[%04d], "
			"HST-IDX[%04d], PRT-IDX[%04d], PST[%03d]",
			qp->queue_id, qp->entry_count, qp->entry_size,
			qp->host_index, qp->hba_index, qp->entry_repost);
	len +=  snprintf(pbuffer + len, LPFC_QUE_INFO_GET_BUF_SIZE - len, "\n");

	return len;
}

/**
 * lpfc_idiag_queinfo_read - idiag debugfs read queue information
 * @file: The file pointer to read from.
 * @buf: The buffer to copy the data to.
 * @nbytes: The number of bytes to read.
 * @ppos: The position in the file to start reading from.
 *
 * Description:
 * This routine reads data from the @phba SLI4 PCI function queue information,
 * and copies to user @buf.
 * This routine only returns 1 EQs worth of information. It remembers the last
 * EQ read and jumps to the next EQ. Thus subsequent calls to queInfo will
 * retrieve all EQs allocated for the phba.
 *
 * Returns:
 * This function returns the amount of data that was read (this could be less
 * than @nbytes if the end of the file was reached) or a negative error value.
 **/
static ssize_t
lpfc_idiag_queinfo_read(struct file *file, char __user *buf, size_t nbytes,
			loff_t *ppos)
{
	struct lpfc_debug *debug = file->private_data;
	struct lpfc_hba *phba = (struct lpfc_hba *)debug->i_private;
	char *pbuffer;
	int max_cnt, rc, x, len = 0;
	struct lpfc_queue *qp = NULL;

	if (!debug->buffer)
		debug->buffer = kmalloc(LPFC_QUE_INFO_GET_BUF_SIZE, GFP_KERNEL);
	if (!debug->buffer)
		return 0;
	pbuffer = debug->buffer;
	max_cnt = LPFC_QUE_INFO_GET_BUF_SIZE - 256;

	if (*ppos)
		return 0;

	spin_lock_irq(&phba->hbalock);

	/* Fast-path event queue */
	if (phba->sli4_hba.hba_eq && phba->io_channel_irqs) {

		x = phba->lpfc_idiag_last_eq;
		if (phba->cfg_fof && (x >= phba->io_channel_irqs)) {
			phba->lpfc_idiag_last_eq = 0;
			goto fof;
		}
		phba->lpfc_idiag_last_eq++;
		if (phba->lpfc_idiag_last_eq >= phba->io_channel_irqs)
			if (phba->cfg_fof == 0)
				phba->lpfc_idiag_last_eq = 0;

		len += snprintf(pbuffer + len, LPFC_QUE_INFO_GET_BUF_SIZE - len,
					"EQ %d out of %d HBA EQs\n",
					x, phba->io_channel_irqs);

		/* Fast-path EQ */
		qp = phba->sli4_hba.hba_eq[x];
		if (!qp)
			goto out;

		len = __lpfc_idiag_print_eq(qp, "HBA", pbuffer, len);

		/* Reset max counter */
		qp->EQ_max_eqe = 0;

		if (len >= max_cnt)
			goto too_big;

		/* will dump both fcp and nvme cqs/wqs for the eq */
		rc = lpfc_idiag_cqs_for_eq(phba, pbuffer, &len,
			max_cnt, x, qp->queue_id);
		if (rc)
			goto too_big;

		/* Only EQ 0 has slow path CQs configured */
		if (x)
			goto out;

		/* Slow-path mailbox CQ */
		qp = phba->sli4_hba.mbx_cq;
		len = __lpfc_idiag_print_cq(qp, "MBX", pbuffer, len);
		if (len >= max_cnt)
			goto too_big;

		/* Slow-path MBOX MQ */
		qp = phba->sli4_hba.mbx_wq;
		len = __lpfc_idiag_print_wq(qp, "MBX", pbuffer, len);
		if (len >= max_cnt)
			goto too_big;

		/* Slow-path ELS response CQ */
		qp = phba->sli4_hba.els_cq;
		len = __lpfc_idiag_print_cq(qp, "ELS", pbuffer, len);
		/* Reset max counter */
		if (qp)
			qp->CQ_max_cqe = 0;
		if (len >= max_cnt)
			goto too_big;

		/* Slow-path ELS WQ */
		qp = phba->sli4_hba.els_wq;
		len = __lpfc_idiag_print_wq(qp, "ELS", pbuffer, len);
		if (len >= max_cnt)
			goto too_big;

		qp = phba->sli4_hba.hdr_rq;
		len = __lpfc_idiag_print_rqpair(qp, phba->sli4_hba.dat_rq,
						"ELS RQpair", pbuffer, len);
		if (len >= max_cnt)
			goto too_big;

		/* Slow-path NVME LS response CQ */
		qp = phba->sli4_hba.nvmels_cq;
		len = __lpfc_idiag_print_cq(qp, "NVME LS",
						pbuffer, len);
		/* Reset max counter */
		if (qp)
			qp->CQ_max_cqe = 0;
		if (len >= max_cnt)
			goto too_big;

		/* Slow-path NVME LS WQ */
		qp = phba->sli4_hba.nvmels_wq;
		len = __lpfc_idiag_print_wq(qp, "NVME LS",
						pbuffer, len);
		if (len >= max_cnt)
			goto too_big;

		goto out;
	}

fof:
	if (phba->cfg_fof) {
		/* FOF EQ */
		qp = phba->sli4_hba.fof_eq;
		len = __lpfc_idiag_print_eq(qp, "FOF", pbuffer, len);

		/* Reset max counter */
		if (qp)
			qp->EQ_max_eqe = 0;

		if (len >= max_cnt)
			goto too_big;

		/* OAS CQ */
		qp = phba->sli4_hba.oas_cq;
		len = __lpfc_idiag_print_cq(qp, "OAS", pbuffer, len);
		/* Reset max counter */
		if (qp)
			qp->CQ_max_cqe = 0;
		if (len >= max_cnt)
			goto too_big;

		/* OAS WQ */
		qp = phba->sli4_hba.oas_wq;
		len = __lpfc_idiag_print_wq(qp, "OAS", pbuffer, len);
		if (len >= max_cnt)
			goto too_big;
	}

	spin_unlock_irq(&phba->hbalock);
	return simple_read_from_buffer(buf, nbytes, ppos, pbuffer, len);

too_big:
	len +=  snprintf(pbuffer + len,
		LPFC_QUE_INFO_GET_BUF_SIZE - len, "Truncated ...\n");
out:
	spin_unlock_irq(&phba->hbalock);
	return simple_read_from_buffer(buf, nbytes, ppos, pbuffer, len);
}

/**
 * lpfc_idiag_que_param_check - queue access command parameter sanity check
 * @q: The pointer to queue structure.
 * @index: The index into a queue entry.
 * @count: The number of queue entries to access.
 *
 * Description:
 * The routine performs sanity check on device queue access method commands.
 *
 * Returns:
 * This function returns -EINVAL when fails the sanity check, otherwise, it
 * returns 0.
 **/
static int
lpfc_idiag_que_param_check(struct lpfc_queue *q, int index, int count)
{
	/* Only support single entry read or browsing */
	if ((count != 1) && (count != LPFC_QUE_ACC_BROWSE))
		return -EINVAL;
	if (index > q->entry_count - 1)
		return -EINVAL;
	return 0;
}

/**
 * lpfc_idiag_queacc_read_qe - read a single entry from the given queue index
 * @pbuffer: The pointer to buffer to copy the read data into.
 * @pque: The pointer to the queue to be read.
 * @index: The index into the queue entry.
 *
 * Description:
 * This routine reads out a single entry from the given queue's index location
 * and copies it into the buffer provided.
 *
 * Returns:
 * This function returns 0 when it fails, otherwise, it returns the length of
 * the data read into the buffer provided.
 **/
static int
lpfc_idiag_queacc_read_qe(char *pbuffer, int len, struct lpfc_queue *pque,
			  uint32_t index)
{
	int offset, esize;
	uint32_t *pentry;

	if (!pbuffer || !pque)
		return 0;

	esize = pque->entry_size;
	len += snprintf(pbuffer+len, LPFC_QUE_ACC_BUF_SIZE-len,
			"QE-INDEX[%04d]:\n", index);

	offset = 0;
	pentry = pque->qe[index].address;
	while (esize > 0) {
		len += snprintf(pbuffer+len, LPFC_QUE_ACC_BUF_SIZE-len,
				"%08x ", *pentry);
		pentry++;
		offset += sizeof(uint32_t);
		esize -= sizeof(uint32_t);
		if (esize > 0 && !(offset % (4 * sizeof(uint32_t))))
			len += snprintf(pbuffer+len,
					LPFC_QUE_ACC_BUF_SIZE-len, "\n");
	}
	len += snprintf(pbuffer+len, LPFC_QUE_ACC_BUF_SIZE-len, "\n");

	return len;
}

/**
 * lpfc_idiag_queacc_read - idiag debugfs read port queue
 * @file: The file pointer to read from.
 * @buf: The buffer to copy the data to.
 * @nbytes: The number of bytes to read.
 * @ppos: The position in the file to start reading from.
 *
 * Description:
 * This routine reads data from the @phba device queue memory according to the
 * idiag command, and copies to user @buf. Depending on the queue dump read
 * command setup, it does either a single queue entry read or browing through
 * all entries of the queue.
 *
 * Returns:
 * This function returns the amount of data that was read (this could be less
 * than @nbytes if the end of the file was reached) or a negative error value.
 **/
static ssize_t
lpfc_idiag_queacc_read(struct file *file, char __user *buf, size_t nbytes,
		       loff_t *ppos)
{
	struct lpfc_debug *debug = file->private_data;
	uint32_t last_index, index, count;
	struct lpfc_queue *pque = NULL;
	char *pbuffer;
	int len = 0;

	/* This is a user read operation */
	debug->op = LPFC_IDIAG_OP_RD;

	if (!debug->buffer)
		debug->buffer = kmalloc(LPFC_QUE_ACC_BUF_SIZE, GFP_KERNEL);
	if (!debug->buffer)
		return 0;
	pbuffer = debug->buffer;

	if (*ppos)
		return 0;

	if (idiag.cmd.opcode == LPFC_IDIAG_CMD_QUEACC_RD) {
		index = idiag.cmd.data[IDIAG_QUEACC_INDEX_INDX];
		count = idiag.cmd.data[IDIAG_QUEACC_COUNT_INDX];
		pque = (struct lpfc_queue *)idiag.ptr_private;
	} else
		return 0;

	/* Browse the queue starting from index */
	if (count == LPFC_QUE_ACC_BROWSE)
		goto que_browse;

	/* Read a single entry from the queue */
	len = lpfc_idiag_queacc_read_qe(pbuffer, len, pque, index);

	return simple_read_from_buffer(buf, nbytes, ppos, pbuffer, len);

que_browse:

	/* Browse all entries from the queue */
	last_index = idiag.offset.last_rd;
	index = last_index;

	while (len < LPFC_QUE_ACC_SIZE - pque->entry_size) {
		len = lpfc_idiag_queacc_read_qe(pbuffer, len, pque, index);
		index++;
		if (index > pque->entry_count - 1)
			break;
	}

	/* Set up the offset for next portion of pci cfg read */
	if (index > pque->entry_count - 1)
		index = 0;
	idiag.offset.last_rd = index;

	return simple_read_from_buffer(buf, nbytes, ppos, pbuffer, len);
}

/**
 * lpfc_idiag_queacc_write - Syntax check and set up idiag queacc commands
 * @file: The file pointer to read from.
 * @buf: The buffer to copy the user data from.
 * @nbytes: The number of bytes to get.
 * @ppos: The position in the file to start reading from.
 *
 * This routine get the debugfs idiag command struct from user space and then
 * perform the syntax check for port queue read (dump) or write (set) command
 * accordingly. In the case of port queue read command, it sets up the command
 * in the idiag command struct for the following debugfs read operation. In
 * the case of port queue write operation, it executes the write operation
 * into the port queue entry accordingly.
 *
 * It returns the @nbytges passing in from debugfs user space when successful.
 * In case of error conditions, it returns proper error code back to the user
 * space.
 **/
static ssize_t
lpfc_idiag_queacc_write(struct file *file, const char __user *buf,
			size_t nbytes, loff_t *ppos)
{
	struct lpfc_debug *debug = file->private_data;
	struct lpfc_hba *phba = (struct lpfc_hba *)debug->i_private;
	uint32_t qidx, quetp, queid, index, count, offset, value;
	uint32_t *pentry;
	struct lpfc_queue *pque, *qp;
	int rc;

	/* This is a user write operation */
	debug->op = LPFC_IDIAG_OP_WR;

	rc = lpfc_idiag_cmd_get(buf, nbytes, &idiag.cmd);
	if (rc < 0)
		return rc;

	/* Get and sanity check on command feilds */
	quetp  = idiag.cmd.data[IDIAG_QUEACC_QUETP_INDX];
	queid  = idiag.cmd.data[IDIAG_QUEACC_QUEID_INDX];
	index  = idiag.cmd.data[IDIAG_QUEACC_INDEX_INDX];
	count  = idiag.cmd.data[IDIAG_QUEACC_COUNT_INDX];
	offset = idiag.cmd.data[IDIAG_QUEACC_OFFST_INDX];
	value  = idiag.cmd.data[IDIAG_QUEACC_VALUE_INDX];

	/* Sanity check on command line arguments */
	if (idiag.cmd.opcode == LPFC_IDIAG_CMD_QUEACC_WR ||
	    idiag.cmd.opcode == LPFC_IDIAG_CMD_QUEACC_ST ||
	    idiag.cmd.opcode == LPFC_IDIAG_CMD_QUEACC_CL) {
		if (rc != LPFC_QUE_ACC_WR_CMD_ARG)
			goto error_out;
		if (count != 1)
			goto error_out;
	} else if (idiag.cmd.opcode == LPFC_IDIAG_CMD_QUEACC_RD) {
		if (rc != LPFC_QUE_ACC_RD_CMD_ARG)
			goto error_out;
	} else
		goto error_out;

	switch (quetp) {
	case LPFC_IDIAG_EQ:
		/* HBA event queue */
		if (phba->sli4_hba.hba_eq) {
			for (qidx = 0; qidx < phba->io_channel_irqs; qidx++) {
				qp = phba->sli4_hba.hba_eq[qidx];
				if (qp && qp->queue_id == queid) {
					/* Sanity check */
					rc = lpfc_idiag_que_param_check(qp,
						index, count);
					if (rc)
						goto error_out;
					idiag.ptr_private = qp;
					goto pass_check;
				}
			}
		}
		goto error_out;
		break;
	case LPFC_IDIAG_CQ:
		/* MBX complete queue */
		if (phba->sli4_hba.mbx_cq &&
		    phba->sli4_hba.mbx_cq->queue_id == queid) {
			/* Sanity check */
			rc = lpfc_idiag_que_param_check(
					phba->sli4_hba.mbx_cq, index, count);
			if (rc)
				goto error_out;
			idiag.ptr_private = phba->sli4_hba.mbx_cq;
			goto pass_check;
		}
		/* ELS complete queue */
		if (phba->sli4_hba.els_cq &&
		    phba->sli4_hba.els_cq->queue_id == queid) {
			/* Sanity check */
			rc = lpfc_idiag_que_param_check(
					phba->sli4_hba.els_cq, index, count);
			if (rc)
				goto error_out;
			idiag.ptr_private = phba->sli4_hba.els_cq;
			goto pass_check;
		}
		/* NVME LS complete queue */
		if (phba->sli4_hba.nvmels_cq &&
		    phba->sli4_hba.nvmels_cq->queue_id == queid) {
			/* Sanity check */
			rc = lpfc_idiag_que_param_check(
					phba->sli4_hba.nvmels_cq, index, count);
			if (rc)
				goto error_out;
			idiag.ptr_private = phba->sli4_hba.nvmels_cq;
			goto pass_check;
		}
		/* FCP complete queue */
		if (phba->sli4_hba.fcp_cq) {
			for (qidx = 0; qidx < phba->cfg_fcp_io_channel;
								qidx++) {
				qp = phba->sli4_hba.fcp_cq[qidx];
				if (qp && qp->queue_id == queid) {
					/* Sanity check */
					rc = lpfc_idiag_que_param_check(
						qp, index, count);
					if (rc)
						goto error_out;
					idiag.ptr_private = qp;
					goto pass_check;
				}
			}
		}
		/* NVME complete queue */
		if (phba->sli4_hba.nvme_cq) {
			qidx = 0;
			do {
				if (phba->sli4_hba.nvme_cq[qidx] &&
				    phba->sli4_hba.nvme_cq[qidx]->queue_id ==
				    queid) {
					/* Sanity check */
					rc = lpfc_idiag_que_param_check(
						phba->sli4_hba.nvme_cq[qidx],
						index, count);
					if (rc)
						goto error_out;
					idiag.ptr_private =
						phba->sli4_hba.nvme_cq[qidx];
					goto pass_check;
				}
			} while (++qidx < phba->cfg_nvme_io_channel);
		}
		goto error_out;
		break;
	case LPFC_IDIAG_MQ:
		/* MBX work queue */
		if (phba->sli4_hba.mbx_wq &&
		    phba->sli4_hba.mbx_wq->queue_id == queid) {
			/* Sanity check */
			rc = lpfc_idiag_que_param_check(
					phba->sli4_hba.mbx_wq, index, count);
			if (rc)
				goto error_out;
			idiag.ptr_private = phba->sli4_hba.mbx_wq;
			goto pass_check;
		}
		goto error_out;
		break;
	case LPFC_IDIAG_WQ:
		/* ELS work queue */
		if (phba->sli4_hba.els_wq &&
		    phba->sli4_hba.els_wq->queue_id == queid) {
			/* Sanity check */
			rc = lpfc_idiag_que_param_check(
					phba->sli4_hba.els_wq, index, count);
			if (rc)
				goto error_out;
			idiag.ptr_private = phba->sli4_hba.els_wq;
			goto pass_check;
		}
		/* NVME LS work queue */
		if (phba->sli4_hba.nvmels_wq &&
		    phba->sli4_hba.nvmels_wq->queue_id == queid) {
			/* Sanity check */
			rc = lpfc_idiag_que_param_check(
					phba->sli4_hba.nvmels_wq, index, count);
			if (rc)
				goto error_out;
			idiag.ptr_private = phba->sli4_hba.nvmels_wq;
			goto pass_check;
		}
		/* FCP work queue */
		if (phba->sli4_hba.fcp_wq) {
			for (qidx = 0; qidx < phba->cfg_fcp_io_channel;
								qidx++) {
				qp = phba->sli4_hba.fcp_wq[qidx];
				if (qp && qp->queue_id == queid) {
					/* Sanity check */
					rc = lpfc_idiag_que_param_check(
						qp, index, count);
					if (rc)
						goto error_out;
					idiag.ptr_private = qp;
					goto pass_check;
				}
			}
		}
		/* NVME work queue */
		if (phba->sli4_hba.nvme_wq) {
			for (qidx = 0; qidx < phba->cfg_nvme_io_channel;
								qidx++) {
				qp = phba->sli4_hba.nvme_wq[qidx];
				if (qp && qp->queue_id == queid) {
					/* Sanity check */
					rc = lpfc_idiag_que_param_check(
						qp, index, count);
					if (rc)
						goto error_out;
					idiag.ptr_private = qp;
					goto pass_check;
				}
			}
		}

		/* NVME work queues */
		if (phba->sli4_hba.nvme_wq) {
			for (qidx = 0; qidx < phba->cfg_nvme_io_channel;
				qidx++) {
				if (!phba->sli4_hba.nvme_wq[qidx])
					continue;
				if (phba->sli4_hba.nvme_wq[qidx]->queue_id ==
				    queid) {
					/* Sanity check */
					rc = lpfc_idiag_que_param_check(
						phba->sli4_hba.nvme_wq[qidx],
						index, count);
					if (rc)
						goto error_out;
					idiag.ptr_private =
						phba->sli4_hba.nvme_wq[qidx];
					goto pass_check;
				}
			}
		}
		goto error_out;
		break;
	case LPFC_IDIAG_RQ:
		/* HDR queue */
		if (phba->sli4_hba.hdr_rq &&
		    phba->sli4_hba.hdr_rq->queue_id == queid) {
			/* Sanity check */
			rc = lpfc_idiag_que_param_check(
					phba->sli4_hba.hdr_rq, index, count);
			if (rc)
				goto error_out;
			idiag.ptr_private = phba->sli4_hba.hdr_rq;
			goto pass_check;
		}
		/* DAT queue */
		if (phba->sli4_hba.dat_rq &&
		    phba->sli4_hba.dat_rq->queue_id == queid) {
			/* Sanity check */
			rc = lpfc_idiag_que_param_check(
					phba->sli4_hba.dat_rq, index, count);
			if (rc)
				goto error_out;
			idiag.ptr_private = phba->sli4_hba.dat_rq;
			goto pass_check;
		}
		goto error_out;
		break;
	default:
		goto error_out;
		break;
	}

pass_check:

	if (idiag.cmd.opcode == LPFC_IDIAG_CMD_QUEACC_RD) {
		if (count == LPFC_QUE_ACC_BROWSE)
			idiag.offset.last_rd = index;
	}

	if (idiag.cmd.opcode == LPFC_IDIAG_CMD_QUEACC_WR ||
	    idiag.cmd.opcode == LPFC_IDIAG_CMD_QUEACC_ST ||
	    idiag.cmd.opcode == LPFC_IDIAG_CMD_QUEACC_CL) {
		/* Additional sanity checks on write operation */
		pque = (struct lpfc_queue *)idiag.ptr_private;
		if (offset > pque->entry_size/sizeof(uint32_t) - 1)
			goto error_out;
		pentry = pque->qe[index].address;
		pentry += offset;
		if (idiag.cmd.opcode == LPFC_IDIAG_CMD_QUEACC_WR)
			*pentry = value;
		if (idiag.cmd.opcode == LPFC_IDIAG_CMD_QUEACC_ST)
			*pentry |= value;
		if (idiag.cmd.opcode == LPFC_IDIAG_CMD_QUEACC_CL)
			*pentry &= ~value;
	}
	return nbytes;

error_out:
	/* Clean out command structure on command error out */
	memset(&idiag, 0, sizeof(idiag));
	return -EINVAL;
}

/**
 * lpfc_idiag_drbacc_read_reg - idiag debugfs read a doorbell register
 * @phba: The pointer to hba structure.
 * @pbuffer: The pointer to the buffer to copy the data to.
 * @len: The lenght of bytes to copied.
 * @drbregid: The id to doorbell registers.
 *
 * Description:
 * This routine reads a doorbell register and copies its content to the
 * user buffer pointed to by @pbuffer.
 *
 * Returns:
 * This function returns the amount of data that was copied into @pbuffer.
 **/
static int
lpfc_idiag_drbacc_read_reg(struct lpfc_hba *phba, char *pbuffer,
			   int len, uint32_t drbregid)
{

	if (!pbuffer)
		return 0;

	switch (drbregid) {
	case LPFC_DRB_EQ:
		len += snprintf(pbuffer + len, LPFC_DRB_ACC_BUF_SIZE-len,
				"EQ-DRB-REG: 0x%08x\n",
				readl(phba->sli4_hba.EQDBregaddr));
		break;
	case LPFC_DRB_CQ:
		len += snprintf(pbuffer + len, LPFC_DRB_ACC_BUF_SIZE - len,
				"CQ-DRB-REG: 0x%08x\n",
				readl(phba->sli4_hba.CQDBregaddr));
		break;
	case LPFC_DRB_MQ:
		len += snprintf(pbuffer+len, LPFC_DRB_ACC_BUF_SIZE-len,
				"MQ-DRB-REG:   0x%08x\n",
				readl(phba->sli4_hba.MQDBregaddr));
		break;
	case LPFC_DRB_WQ:
		len += snprintf(pbuffer+len, LPFC_DRB_ACC_BUF_SIZE-len,
				"WQ-DRB-REG:   0x%08x\n",
				readl(phba->sli4_hba.WQDBregaddr));
		break;
	case LPFC_DRB_RQ:
		len += snprintf(pbuffer+len, LPFC_DRB_ACC_BUF_SIZE-len,
				"RQ-DRB-REG:   0x%08x\n",
				readl(phba->sli4_hba.RQDBregaddr));
		break;
	default:
		break;
	}

	return len;
}

/**
 * lpfc_idiag_drbacc_read - idiag debugfs read port doorbell
 * @file: The file pointer to read from.
 * @buf: The buffer to copy the data to.
 * @nbytes: The number of bytes to read.
 * @ppos: The position in the file to start reading from.
 *
 * Description:
 * This routine reads data from the @phba device doorbell register according
 * to the idiag command, and copies to user @buf. Depending on the doorbell
 * register read command setup, it does either a single doorbell register
 * read or dump all doorbell registers.
 *
 * Returns:
 * This function returns the amount of data that was read (this could be less
 * than @nbytes if the end of the file was reached) or a negative error value.
 **/
static ssize_t
lpfc_idiag_drbacc_read(struct file *file, char __user *buf, size_t nbytes,
		       loff_t *ppos)
{
	struct lpfc_debug *debug = file->private_data;
	struct lpfc_hba *phba = (struct lpfc_hba *)debug->i_private;
	uint32_t drb_reg_id, i;
	char *pbuffer;
	int len = 0;

	/* This is a user read operation */
	debug->op = LPFC_IDIAG_OP_RD;

	if (!debug->buffer)
		debug->buffer = kmalloc(LPFC_DRB_ACC_BUF_SIZE, GFP_KERNEL);
	if (!debug->buffer)
		return 0;
	pbuffer = debug->buffer;

	if (*ppos)
		return 0;

	if (idiag.cmd.opcode == LPFC_IDIAG_CMD_DRBACC_RD)
		drb_reg_id = idiag.cmd.data[IDIAG_DRBACC_REGID_INDX];
	else
		return 0;

	if (drb_reg_id == LPFC_DRB_ACC_ALL)
		for (i = 1; i <= LPFC_DRB_MAX; i++)
			len = lpfc_idiag_drbacc_read_reg(phba,
							 pbuffer, len, i);
	else
		len = lpfc_idiag_drbacc_read_reg(phba,
						 pbuffer, len, drb_reg_id);

	return simple_read_from_buffer(buf, nbytes, ppos, pbuffer, len);
}

/**
 * lpfc_idiag_drbacc_write - Syntax check and set up idiag drbacc commands
 * @file: The file pointer to read from.
 * @buf: The buffer to copy the user data from.
 * @nbytes: The number of bytes to get.
 * @ppos: The position in the file to start reading from.
 *
 * This routine get the debugfs idiag command struct from user space and then
 * perform the syntax check for port doorbell register read (dump) or write
 * (set) command accordingly. In the case of port queue read command, it sets
 * up the command in the idiag command struct for the following debugfs read
 * operation. In the case of port doorbell register write operation, it
 * executes the write operation into the port doorbell register accordingly.
 *
 * It returns the @nbytges passing in from debugfs user space when successful.
 * In case of error conditions, it returns proper error code back to the user
 * space.
 **/
static ssize_t
lpfc_idiag_drbacc_write(struct file *file, const char __user *buf,
			size_t nbytes, loff_t *ppos)
{
	struct lpfc_debug *debug = file->private_data;
	struct lpfc_hba *phba = (struct lpfc_hba *)debug->i_private;
	uint32_t drb_reg_id, value, reg_val = 0;
	void __iomem *drb_reg;
	int rc;

	/* This is a user write operation */
	debug->op = LPFC_IDIAG_OP_WR;

	rc = lpfc_idiag_cmd_get(buf, nbytes, &idiag.cmd);
	if (rc < 0)
		return rc;

	/* Sanity check on command line arguments */
	drb_reg_id = idiag.cmd.data[IDIAG_DRBACC_REGID_INDX];
	value = idiag.cmd.data[IDIAG_DRBACC_VALUE_INDX];

	if (idiag.cmd.opcode == LPFC_IDIAG_CMD_DRBACC_WR ||
	    idiag.cmd.opcode == LPFC_IDIAG_CMD_DRBACC_ST ||
	    idiag.cmd.opcode == LPFC_IDIAG_CMD_DRBACC_CL) {
		if (rc != LPFC_DRB_ACC_WR_CMD_ARG)
			goto error_out;
		if (drb_reg_id > LPFC_DRB_MAX)
			goto error_out;
	} else if (idiag.cmd.opcode == LPFC_IDIAG_CMD_DRBACC_RD) {
		if (rc != LPFC_DRB_ACC_RD_CMD_ARG)
			goto error_out;
		if ((drb_reg_id > LPFC_DRB_MAX) &&
		    (drb_reg_id != LPFC_DRB_ACC_ALL))
			goto error_out;
	} else
		goto error_out;

	/* Perform the write access operation */
	if (idiag.cmd.opcode == LPFC_IDIAG_CMD_DRBACC_WR ||
	    idiag.cmd.opcode == LPFC_IDIAG_CMD_DRBACC_ST ||
	    idiag.cmd.opcode == LPFC_IDIAG_CMD_DRBACC_CL) {
		switch (drb_reg_id) {
		case LPFC_DRB_EQ:
			drb_reg = phba->sli4_hba.EQDBregaddr;
			break;
		case LPFC_DRB_CQ:
			drb_reg = phba->sli4_hba.CQDBregaddr;
			break;
		case LPFC_DRB_MQ:
			drb_reg = phba->sli4_hba.MQDBregaddr;
			break;
		case LPFC_DRB_WQ:
			drb_reg = phba->sli4_hba.WQDBregaddr;
			break;
		case LPFC_DRB_RQ:
			drb_reg = phba->sli4_hba.RQDBregaddr;
			break;
		default:
			goto error_out;
		}

		if (idiag.cmd.opcode == LPFC_IDIAG_CMD_DRBACC_WR)
			reg_val = value;
		if (idiag.cmd.opcode == LPFC_IDIAG_CMD_DRBACC_ST) {
			reg_val = readl(drb_reg);
			reg_val |= value;
		}
		if (idiag.cmd.opcode == LPFC_IDIAG_CMD_DRBACC_CL) {
			reg_val = readl(drb_reg);
			reg_val &= ~value;
		}
		writel(reg_val, drb_reg);
		readl(drb_reg); /* flush */
	}
	return nbytes;

error_out:
	/* Clean out command structure on command error out */
	memset(&idiag, 0, sizeof(idiag));
	return -EINVAL;
}

/**
 * lpfc_idiag_ctlacc_read_reg - idiag debugfs read a control registers
 * @phba: The pointer to hba structure.
 * @pbuffer: The pointer to the buffer to copy the data to.
 * @len: The lenght of bytes to copied.
 * @drbregid: The id to doorbell registers.
 *
 * Description:
 * This routine reads a control register and copies its content to the
 * user buffer pointed to by @pbuffer.
 *
 * Returns:
 * This function returns the amount of data that was copied into @pbuffer.
 **/
static int
lpfc_idiag_ctlacc_read_reg(struct lpfc_hba *phba, char *pbuffer,
			   int len, uint32_t ctlregid)
{

	if (!pbuffer)
		return 0;

	switch (ctlregid) {
	case LPFC_CTL_PORT_SEM:
		len += snprintf(pbuffer+len, LPFC_CTL_ACC_BUF_SIZE-len,
				"Port SemReg:   0x%08x\n",
				readl(phba->sli4_hba.conf_regs_memmap_p +
				      LPFC_CTL_PORT_SEM_OFFSET));
		break;
	case LPFC_CTL_PORT_STA:
		len += snprintf(pbuffer+len, LPFC_CTL_ACC_BUF_SIZE-len,
				"Port StaReg:   0x%08x\n",
				readl(phba->sli4_hba.conf_regs_memmap_p +
				      LPFC_CTL_PORT_STA_OFFSET));
		break;
	case LPFC_CTL_PORT_CTL:
		len += snprintf(pbuffer+len, LPFC_CTL_ACC_BUF_SIZE-len,
				"Port CtlReg:   0x%08x\n",
				readl(phba->sli4_hba.conf_regs_memmap_p +
				      LPFC_CTL_PORT_CTL_OFFSET));
		break;
	case LPFC_CTL_PORT_ER1:
		len += snprintf(pbuffer+len, LPFC_CTL_ACC_BUF_SIZE-len,
				"Port Er1Reg:   0x%08x\n",
				readl(phba->sli4_hba.conf_regs_memmap_p +
				      LPFC_CTL_PORT_ER1_OFFSET));
		break;
	case LPFC_CTL_PORT_ER2:
		len += snprintf(pbuffer+len, LPFC_CTL_ACC_BUF_SIZE-len,
				"Port Er2Reg:   0x%08x\n",
				readl(phba->sli4_hba.conf_regs_memmap_p +
				      LPFC_CTL_PORT_ER2_OFFSET));
		break;
	case LPFC_CTL_PDEV_CTL:
		len += snprintf(pbuffer+len, LPFC_CTL_ACC_BUF_SIZE-len,
				"PDev CtlReg:   0x%08x\n",
				readl(phba->sli4_hba.conf_regs_memmap_p +
				      LPFC_CTL_PDEV_CTL_OFFSET));
		break;
	default:
		break;
	}
	return len;
}

/**
 * lpfc_idiag_ctlacc_read - idiag debugfs read port and device control register
 * @file: The file pointer to read from.
 * @buf: The buffer to copy the data to.
 * @nbytes: The number of bytes to read.
 * @ppos: The position in the file to start reading from.
 *
 * Description:
 * This routine reads data from the @phba port and device registers according
 * to the idiag command, and copies to user @buf.
 *
 * Returns:
 * This function returns the amount of data that was read (this could be less
 * than @nbytes if the end of the file was reached) or a negative error value.
 **/
static ssize_t
lpfc_idiag_ctlacc_read(struct file *file, char __user *buf, size_t nbytes,
		       loff_t *ppos)
{
	struct lpfc_debug *debug = file->private_data;
	struct lpfc_hba *phba = (struct lpfc_hba *)debug->i_private;
	uint32_t ctl_reg_id, i;
	char *pbuffer;
	int len = 0;

	/* This is a user read operation */
	debug->op = LPFC_IDIAG_OP_RD;

	if (!debug->buffer)
		debug->buffer = kmalloc(LPFC_CTL_ACC_BUF_SIZE, GFP_KERNEL);
	if (!debug->buffer)
		return 0;
	pbuffer = debug->buffer;

	if (*ppos)
		return 0;

	if (idiag.cmd.opcode == LPFC_IDIAG_CMD_CTLACC_RD)
		ctl_reg_id = idiag.cmd.data[IDIAG_CTLACC_REGID_INDX];
	else
		return 0;

	if (ctl_reg_id == LPFC_CTL_ACC_ALL)
		for (i = 1; i <= LPFC_CTL_MAX; i++)
			len = lpfc_idiag_ctlacc_read_reg(phba,
							 pbuffer, len, i);
	else
		len = lpfc_idiag_ctlacc_read_reg(phba,
						 pbuffer, len, ctl_reg_id);

	return simple_read_from_buffer(buf, nbytes, ppos, pbuffer, len);
}

/**
 * lpfc_idiag_ctlacc_write - Syntax check and set up idiag ctlacc commands
 * @file: The file pointer to read from.
 * @buf: The buffer to copy the user data from.
 * @nbytes: The number of bytes to get.
 * @ppos: The position in the file to start reading from.
 *
 * This routine get the debugfs idiag command struct from user space and then
 * perform the syntax check for port and device control register read (dump)
 * or write (set) command accordingly.
 *
 * It returns the @nbytges passing in from debugfs user space when successful.
 * In case of error conditions, it returns proper error code back to the user
 * space.
 **/
static ssize_t
lpfc_idiag_ctlacc_write(struct file *file, const char __user *buf,
			size_t nbytes, loff_t *ppos)
{
	struct lpfc_debug *debug = file->private_data;
	struct lpfc_hba *phba = (struct lpfc_hba *)debug->i_private;
	uint32_t ctl_reg_id, value, reg_val = 0;
	void __iomem *ctl_reg;
	int rc;

	/* This is a user write operation */
	debug->op = LPFC_IDIAG_OP_WR;

	rc = lpfc_idiag_cmd_get(buf, nbytes, &idiag.cmd);
	if (rc < 0)
		return rc;

	/* Sanity check on command line arguments */
	ctl_reg_id = idiag.cmd.data[IDIAG_CTLACC_REGID_INDX];
	value = idiag.cmd.data[IDIAG_CTLACC_VALUE_INDX];

	if (idiag.cmd.opcode == LPFC_IDIAG_CMD_CTLACC_WR ||
	    idiag.cmd.opcode == LPFC_IDIAG_CMD_CTLACC_ST ||
	    idiag.cmd.opcode == LPFC_IDIAG_CMD_CTLACC_CL) {
		if (rc != LPFC_CTL_ACC_WR_CMD_ARG)
			goto error_out;
		if (ctl_reg_id > LPFC_CTL_MAX)
			goto error_out;
	} else if (idiag.cmd.opcode == LPFC_IDIAG_CMD_CTLACC_RD) {
		if (rc != LPFC_CTL_ACC_RD_CMD_ARG)
			goto error_out;
		if ((ctl_reg_id > LPFC_CTL_MAX) &&
		    (ctl_reg_id != LPFC_CTL_ACC_ALL))
			goto error_out;
	} else
		goto error_out;

	/* Perform the write access operation */
	if (idiag.cmd.opcode == LPFC_IDIAG_CMD_CTLACC_WR ||
	    idiag.cmd.opcode == LPFC_IDIAG_CMD_CTLACC_ST ||
	    idiag.cmd.opcode == LPFC_IDIAG_CMD_CTLACC_CL) {
		switch (ctl_reg_id) {
		case LPFC_CTL_PORT_SEM:
			ctl_reg = phba->sli4_hba.conf_regs_memmap_p +
					LPFC_CTL_PORT_SEM_OFFSET;
			break;
		case LPFC_CTL_PORT_STA:
			ctl_reg = phba->sli4_hba.conf_regs_memmap_p +
					LPFC_CTL_PORT_STA_OFFSET;
			break;
		case LPFC_CTL_PORT_CTL:
			ctl_reg = phba->sli4_hba.conf_regs_memmap_p +
					LPFC_CTL_PORT_CTL_OFFSET;
			break;
		case LPFC_CTL_PORT_ER1:
			ctl_reg = phba->sli4_hba.conf_regs_memmap_p +
					LPFC_CTL_PORT_ER1_OFFSET;
			break;
		case LPFC_CTL_PORT_ER2:
			ctl_reg = phba->sli4_hba.conf_regs_memmap_p +
					LPFC_CTL_PORT_ER2_OFFSET;
			break;
		case LPFC_CTL_PDEV_CTL:
			ctl_reg = phba->sli4_hba.conf_regs_memmap_p +
					LPFC_CTL_PDEV_CTL_OFFSET;
			break;
		default:
			goto error_out;
		}

		if (idiag.cmd.opcode == LPFC_IDIAG_CMD_CTLACC_WR)
			reg_val = value;
		if (idiag.cmd.opcode == LPFC_IDIAG_CMD_CTLACC_ST) {
			reg_val = readl(ctl_reg);
			reg_val |= value;
		}
		if (idiag.cmd.opcode == LPFC_IDIAG_CMD_CTLACC_CL) {
			reg_val = readl(ctl_reg);
			reg_val &= ~value;
		}
		writel(reg_val, ctl_reg);
		readl(ctl_reg); /* flush */
	}
	return nbytes;

error_out:
	/* Clean out command structure on command error out */
	memset(&idiag, 0, sizeof(idiag));
	return -EINVAL;
}

/**
 * lpfc_idiag_mbxacc_get_setup - idiag debugfs get mailbox access setup
 * @phba: Pointer to HBA context object.
 * @pbuffer: Pointer to data buffer.
 *
 * Description:
 * This routine gets the driver mailbox access debugfs setup information.
 *
 * Returns:
 * This function returns the amount of data that was read (this could be less
 * than @nbytes if the end of the file was reached) or a negative error value.
 **/
static int
lpfc_idiag_mbxacc_get_setup(struct lpfc_hba *phba, char *pbuffer)
{
	uint32_t mbx_dump_map, mbx_dump_cnt, mbx_word_cnt, mbx_mbox_cmd;
	int len = 0;

	mbx_mbox_cmd = idiag.cmd.data[IDIAG_MBXACC_MBCMD_INDX];
	mbx_dump_map = idiag.cmd.data[IDIAG_MBXACC_DPMAP_INDX];
	mbx_dump_cnt = idiag.cmd.data[IDIAG_MBXACC_DPCNT_INDX];
	mbx_word_cnt = idiag.cmd.data[IDIAG_MBXACC_WDCNT_INDX];

	len += snprintf(pbuffer+len, LPFC_MBX_ACC_BUF_SIZE-len,
			"mbx_dump_map: 0x%08x\n", mbx_dump_map);
	len += snprintf(pbuffer+len, LPFC_MBX_ACC_BUF_SIZE-len,
			"mbx_dump_cnt: %04d\n", mbx_dump_cnt);
	len += snprintf(pbuffer+len, LPFC_MBX_ACC_BUF_SIZE-len,
			"mbx_word_cnt: %04d\n", mbx_word_cnt);
	len += snprintf(pbuffer+len, LPFC_MBX_ACC_BUF_SIZE-len,
			"mbx_mbox_cmd: 0x%02x\n", mbx_mbox_cmd);

	return len;
}

/**
 * lpfc_idiag_mbxacc_read - idiag debugfs read on mailbox access
 * @file: The file pointer to read from.
 * @buf: The buffer to copy the data to.
 * @nbytes: The number of bytes to read.
 * @ppos: The position in the file to start reading from.
 *
 * Description:
 * This routine reads data from the @phba driver mailbox access debugfs setup
 * information.
 *
 * Returns:
 * This function returns the amount of data that was read (this could be less
 * than @nbytes if the end of the file was reached) or a negative error value.
 **/
static ssize_t
lpfc_idiag_mbxacc_read(struct file *file, char __user *buf, size_t nbytes,
		       loff_t *ppos)
{
	struct lpfc_debug *debug = file->private_data;
	struct lpfc_hba *phba = (struct lpfc_hba *)debug->i_private;
	char *pbuffer;
	int len = 0;

	/* This is a user read operation */
	debug->op = LPFC_IDIAG_OP_RD;

	if (!debug->buffer)
		debug->buffer = kmalloc(LPFC_MBX_ACC_BUF_SIZE, GFP_KERNEL);
	if (!debug->buffer)
		return 0;
	pbuffer = debug->buffer;

	if (*ppos)
		return 0;

	if ((idiag.cmd.opcode != LPFC_IDIAG_CMD_MBXACC_DP) &&
	    (idiag.cmd.opcode != LPFC_IDIAG_BSG_MBXACC_DP))
		return 0;

	len = lpfc_idiag_mbxacc_get_setup(phba, pbuffer);

	return simple_read_from_buffer(buf, nbytes, ppos, pbuffer, len);
}

/**
 * lpfc_idiag_mbxacc_write - Syntax check and set up idiag mbxacc commands
 * @file: The file pointer to read from.
 * @buf: The buffer to copy the user data from.
 * @nbytes: The number of bytes to get.
 * @ppos: The position in the file to start reading from.
 *
 * This routine get the debugfs idiag command struct from user space and then
 * perform the syntax check for driver mailbox command (dump) and sets up the
 * necessary states in the idiag command struct accordingly.
 *
 * It returns the @nbytges passing in from debugfs user space when successful.
 * In case of error conditions, it returns proper error code back to the user
 * space.
 **/
static ssize_t
lpfc_idiag_mbxacc_write(struct file *file, const char __user *buf,
			size_t nbytes, loff_t *ppos)
{
	struct lpfc_debug *debug = file->private_data;
	uint32_t mbx_dump_map, mbx_dump_cnt, mbx_word_cnt, mbx_mbox_cmd;
	int rc;

	/* This is a user write operation */
	debug->op = LPFC_IDIAG_OP_WR;

	rc = lpfc_idiag_cmd_get(buf, nbytes, &idiag.cmd);
	if (rc < 0)
		return rc;

	/* Sanity check on command line arguments */
	mbx_mbox_cmd = idiag.cmd.data[IDIAG_MBXACC_MBCMD_INDX];
	mbx_dump_map = idiag.cmd.data[IDIAG_MBXACC_DPMAP_INDX];
	mbx_dump_cnt = idiag.cmd.data[IDIAG_MBXACC_DPCNT_INDX];
	mbx_word_cnt = idiag.cmd.data[IDIAG_MBXACC_WDCNT_INDX];

	if (idiag.cmd.opcode == LPFC_IDIAG_CMD_MBXACC_DP) {
		if (!(mbx_dump_map & LPFC_MBX_DMP_MBX_ALL))
			goto error_out;
		if ((mbx_dump_map & ~LPFC_MBX_DMP_MBX_ALL) &&
		    (mbx_dump_map != LPFC_MBX_DMP_ALL))
			goto error_out;
		if (mbx_word_cnt > sizeof(MAILBOX_t))
			goto error_out;
	} else if (idiag.cmd.opcode == LPFC_IDIAG_BSG_MBXACC_DP) {
		if (!(mbx_dump_map & LPFC_BSG_DMP_MBX_ALL))
			goto error_out;
		if ((mbx_dump_map & ~LPFC_BSG_DMP_MBX_ALL) &&
		    (mbx_dump_map != LPFC_MBX_DMP_ALL))
			goto error_out;
		if (mbx_word_cnt > (BSG_MBOX_SIZE)/4)
			goto error_out;
		if (mbx_mbox_cmd != 0x9b)
			goto error_out;
	} else
		goto error_out;

	if (mbx_word_cnt == 0)
		goto error_out;
	if (rc != LPFC_MBX_DMP_ARG)
		goto error_out;
	if (mbx_mbox_cmd & ~0xff)
		goto error_out;

	/* condition for stop mailbox dump */
	if (mbx_dump_cnt == 0)
		goto reset_out;

	return nbytes;

reset_out:
	/* Clean out command structure on command error out */
	memset(&idiag, 0, sizeof(idiag));
	return nbytes;

error_out:
	/* Clean out command structure on command error out */
	memset(&idiag, 0, sizeof(idiag));
	return -EINVAL;
}

/**
 * lpfc_idiag_extacc_avail_get - get the available extents information
 * @phba: pointer to lpfc hba data structure.
 * @pbuffer: pointer to internal buffer.
 * @len: length into the internal buffer data has been copied.
 *
 * Description:
 * This routine is to get the available extent information.
 *
 * Returns:
 * overall lenth of the data read into the internal buffer.
 **/
static int
lpfc_idiag_extacc_avail_get(struct lpfc_hba *phba, char *pbuffer, int len)
{
	uint16_t ext_cnt, ext_size;

	len += snprintf(pbuffer+len, LPFC_EXT_ACC_BUF_SIZE-len,
			"\nAvailable Extents Information:\n");

	len += snprintf(pbuffer+len, LPFC_EXT_ACC_BUF_SIZE-len,
			"\tPort Available VPI extents: ");
	lpfc_sli4_get_avail_extnt_rsrc(phba, LPFC_RSC_TYPE_FCOE_VPI,
				       &ext_cnt, &ext_size);
	len += snprintf(pbuffer+len, LPFC_EXT_ACC_BUF_SIZE-len,
			"Count %3d, Size %3d\n", ext_cnt, ext_size);

	len += snprintf(pbuffer+len, LPFC_EXT_ACC_BUF_SIZE-len,
			"\tPort Available VFI extents: ");
	lpfc_sli4_get_avail_extnt_rsrc(phba, LPFC_RSC_TYPE_FCOE_VFI,
				       &ext_cnt, &ext_size);
	len += snprintf(pbuffer+len, LPFC_EXT_ACC_BUF_SIZE-len,
			"Count %3d, Size %3d\n", ext_cnt, ext_size);

	len += snprintf(pbuffer+len, LPFC_EXT_ACC_BUF_SIZE-len,
			"\tPort Available RPI extents: ");
	lpfc_sli4_get_avail_extnt_rsrc(phba, LPFC_RSC_TYPE_FCOE_RPI,
				       &ext_cnt, &ext_size);
	len += snprintf(pbuffer+len, LPFC_EXT_ACC_BUF_SIZE-len,
			"Count %3d, Size %3d\n", ext_cnt, ext_size);

	len += snprintf(pbuffer+len, LPFC_EXT_ACC_BUF_SIZE-len,
			"\tPort Available XRI extents: ");
	lpfc_sli4_get_avail_extnt_rsrc(phba, LPFC_RSC_TYPE_FCOE_XRI,
				       &ext_cnt, &ext_size);
	len += snprintf(pbuffer+len, LPFC_EXT_ACC_BUF_SIZE-len,
			"Count %3d, Size %3d\n", ext_cnt, ext_size);

	return len;
}

/**
 * lpfc_idiag_extacc_alloc_get - get the allocated extents information
 * @phba: pointer to lpfc hba data structure.
 * @pbuffer: pointer to internal buffer.
 * @len: length into the internal buffer data has been copied.
 *
 * Description:
 * This routine is to get the allocated extent information.
 *
 * Returns:
 * overall lenth of the data read into the internal buffer.
 **/
static int
lpfc_idiag_extacc_alloc_get(struct lpfc_hba *phba, char *pbuffer, int len)
{
	uint16_t ext_cnt, ext_size;
	int rc;

	len += snprintf(pbuffer+len, LPFC_EXT_ACC_BUF_SIZE-len,
			"\nAllocated Extents Information:\n");

	len += snprintf(pbuffer+len, LPFC_EXT_ACC_BUF_SIZE-len,
			"\tHost Allocated VPI extents: ");
	rc = lpfc_sli4_get_allocated_extnts(phba, LPFC_RSC_TYPE_FCOE_VPI,
					    &ext_cnt, &ext_size);
	if (!rc)
		len += snprintf(pbuffer+len, LPFC_EXT_ACC_BUF_SIZE-len,
				"Port %d Extent %3d, Size %3d\n",
				phba->brd_no, ext_cnt, ext_size);
	else
		len += snprintf(pbuffer+len, LPFC_EXT_ACC_BUF_SIZE-len,
				"N/A\n");

	len += snprintf(pbuffer+len, LPFC_EXT_ACC_BUF_SIZE-len,
			"\tHost Allocated VFI extents: ");
	rc = lpfc_sli4_get_allocated_extnts(phba, LPFC_RSC_TYPE_FCOE_VFI,
					    &ext_cnt, &ext_size);
	if (!rc)
		len += snprintf(pbuffer+len, LPFC_EXT_ACC_BUF_SIZE-len,
				"Port %d Extent %3d, Size %3d\n",
				phba->brd_no, ext_cnt, ext_size);
	else
		len += snprintf(pbuffer+len, LPFC_EXT_ACC_BUF_SIZE-len,
				"N/A\n");

	len += snprintf(pbuffer+len, LPFC_EXT_ACC_BUF_SIZE-len,
			"\tHost Allocated RPI extents: ");
	rc = lpfc_sli4_get_allocated_extnts(phba, LPFC_RSC_TYPE_FCOE_RPI,
					    &ext_cnt, &ext_size);
	if (!rc)
		len += snprintf(pbuffer+len, LPFC_EXT_ACC_BUF_SIZE-len,
				"Port %d Extent %3d, Size %3d\n",
				phba->brd_no, ext_cnt, ext_size);
	else
		len += snprintf(pbuffer+len, LPFC_EXT_ACC_BUF_SIZE-len,
				"N/A\n");

	len += snprintf(pbuffer+len, LPFC_EXT_ACC_BUF_SIZE-len,
			"\tHost Allocated XRI extents: ");
	rc = lpfc_sli4_get_allocated_extnts(phba, LPFC_RSC_TYPE_FCOE_XRI,
					    &ext_cnt, &ext_size);
	if (!rc)
		len += snprintf(pbuffer+len, LPFC_EXT_ACC_BUF_SIZE-len,
				"Port %d Extent %3d, Size %3d\n",
				phba->brd_no, ext_cnt, ext_size);
	else
		len += snprintf(pbuffer+len, LPFC_EXT_ACC_BUF_SIZE-len,
				"N/A\n");

	return len;
}

/**
 * lpfc_idiag_extacc_drivr_get - get driver extent information
 * @phba: pointer to lpfc hba data structure.
 * @pbuffer: pointer to internal buffer.
 * @len: length into the internal buffer data has been copied.
 *
 * Description:
 * This routine is to get the driver extent information.
 *
 * Returns:
 * overall lenth of the data read into the internal buffer.
 **/
static int
lpfc_idiag_extacc_drivr_get(struct lpfc_hba *phba, char *pbuffer, int len)
{
	struct lpfc_rsrc_blks *rsrc_blks;
	int index;

	len += snprintf(pbuffer+len, LPFC_EXT_ACC_BUF_SIZE-len,
			"\nDriver Extents Information:\n");

	len += snprintf(pbuffer+len, LPFC_EXT_ACC_BUF_SIZE-len,
			"\tVPI extents:\n");
	index = 0;
	list_for_each_entry(rsrc_blks, &phba->lpfc_vpi_blk_list, list) {
		len += snprintf(pbuffer+len, LPFC_EXT_ACC_BUF_SIZE-len,
				"\t\tBlock %3d: Start %4d, Count %4d\n",
				index, rsrc_blks->rsrc_start,
				rsrc_blks->rsrc_size);
		index++;
	}
	len += snprintf(pbuffer+len, LPFC_EXT_ACC_BUF_SIZE-len,
			"\tVFI extents:\n");
	index = 0;
	list_for_each_entry(rsrc_blks, &phba->sli4_hba.lpfc_vfi_blk_list,
			    list) {
		len += snprintf(pbuffer+len, LPFC_EXT_ACC_BUF_SIZE-len,
				"\t\tBlock %3d: Start %4d, Count %4d\n",
				index, rsrc_blks->rsrc_start,
				rsrc_blks->rsrc_size);
		index++;
	}

	len += snprintf(pbuffer+len, LPFC_EXT_ACC_BUF_SIZE-len,
			"\tRPI extents:\n");
	index = 0;
	list_for_each_entry(rsrc_blks, &phba->sli4_hba.lpfc_rpi_blk_list,
			    list) {
		len += snprintf(pbuffer+len, LPFC_EXT_ACC_BUF_SIZE-len,
				"\t\tBlock %3d: Start %4d, Count %4d\n",
				index, rsrc_blks->rsrc_start,
				rsrc_blks->rsrc_size);
		index++;
	}

	len += snprintf(pbuffer+len, LPFC_EXT_ACC_BUF_SIZE-len,
			"\tXRI extents:\n");
	index = 0;
	list_for_each_entry(rsrc_blks, &phba->sli4_hba.lpfc_xri_blk_list,
			    list) {
		len += snprintf(pbuffer+len, LPFC_EXT_ACC_BUF_SIZE-len,
				"\t\tBlock %3d: Start %4d, Count %4d\n",
				index, rsrc_blks->rsrc_start,
				rsrc_blks->rsrc_size);
		index++;
	}

	return len;
}

/**
 * lpfc_idiag_extacc_write - Syntax check and set up idiag extacc commands
 * @file: The file pointer to read from.
 * @buf: The buffer to copy the user data from.
 * @nbytes: The number of bytes to get.
 * @ppos: The position in the file to start reading from.
 *
 * This routine get the debugfs idiag command struct from user space and then
 * perform the syntax check for extent information access commands and sets
 * up the necessary states in the idiag command struct accordingly.
 *
 * It returns the @nbytges passing in from debugfs user space when successful.
 * In case of error conditions, it returns proper error code back to the user
 * space.
 **/
static ssize_t
lpfc_idiag_extacc_write(struct file *file, const char __user *buf,
			size_t nbytes, loff_t *ppos)
{
	struct lpfc_debug *debug = file->private_data;
	uint32_t ext_map;
	int rc;

	/* This is a user write operation */
	debug->op = LPFC_IDIAG_OP_WR;

	rc = lpfc_idiag_cmd_get(buf, nbytes, &idiag.cmd);
	if (rc < 0)
		return rc;

	ext_map = idiag.cmd.data[IDIAG_EXTACC_EXMAP_INDX];

	if (idiag.cmd.opcode != LPFC_IDIAG_CMD_EXTACC_RD)
		goto error_out;
	if (rc != LPFC_EXT_ACC_CMD_ARG)
		goto error_out;
	if (!(ext_map & LPFC_EXT_ACC_ALL))
		goto error_out;

	return nbytes;
error_out:
	/* Clean out command structure on command error out */
	memset(&idiag, 0, sizeof(idiag));
	return -EINVAL;
}

/**
 * lpfc_idiag_extacc_read - idiag debugfs read access to extent information
 * @file: The file pointer to read from.
 * @buf: The buffer to copy the data to.
 * @nbytes: The number of bytes to read.
 * @ppos: The position in the file to start reading from.
 *
 * Description:
 * This routine reads data from the proper extent information according to
 * the idiag command, and copies to user @buf.
 *
 * Returns:
 * This function returns the amount of data that was read (this could be less
 * than @nbytes if the end of the file was reached) or a negative error value.
 **/
static ssize_t
lpfc_idiag_extacc_read(struct file *file, char __user *buf, size_t nbytes,
		       loff_t *ppos)
{
	struct lpfc_debug *debug = file->private_data;
	struct lpfc_hba *phba = (struct lpfc_hba *)debug->i_private;
	char *pbuffer;
	uint32_t ext_map;
	int len = 0;

	/* This is a user read operation */
	debug->op = LPFC_IDIAG_OP_RD;

	if (!debug->buffer)
		debug->buffer = kmalloc(LPFC_EXT_ACC_BUF_SIZE, GFP_KERNEL);
	if (!debug->buffer)
		return 0;
	pbuffer = debug->buffer;
	if (*ppos)
		return 0;
	if (idiag.cmd.opcode != LPFC_IDIAG_CMD_EXTACC_RD)
		return 0;

	ext_map = idiag.cmd.data[IDIAG_EXTACC_EXMAP_INDX];
	if (ext_map & LPFC_EXT_ACC_AVAIL)
		len = lpfc_idiag_extacc_avail_get(phba, pbuffer, len);
	if (ext_map & LPFC_EXT_ACC_ALLOC)
		len = lpfc_idiag_extacc_alloc_get(phba, pbuffer, len);
	if (ext_map & LPFC_EXT_ACC_DRIVR)
		len = lpfc_idiag_extacc_drivr_get(phba, pbuffer, len);

	return simple_read_from_buffer(buf, nbytes, ppos, pbuffer, len);
}

#undef lpfc_debugfs_op_disc_trc
static const struct file_operations lpfc_debugfs_op_disc_trc = {
	.owner =        THIS_MODULE,
	.open =         lpfc_debugfs_disc_trc_open,
	.llseek =       lpfc_debugfs_lseek,
	.read =         lpfc_debugfs_read,
	.release =      lpfc_debugfs_release,
};

#undef lpfc_debugfs_op_nodelist
static const struct file_operations lpfc_debugfs_op_nodelist = {
	.owner =        THIS_MODULE,
	.open =         lpfc_debugfs_nodelist_open,
	.llseek =       lpfc_debugfs_lseek,
	.read =         lpfc_debugfs_read,
	.release =      lpfc_debugfs_release,
};

#undef lpfc_debugfs_op_hbqinfo
static const struct file_operations lpfc_debugfs_op_hbqinfo = {
	.owner =        THIS_MODULE,
	.open =         lpfc_debugfs_hbqinfo_open,
	.llseek =       lpfc_debugfs_lseek,
	.read =         lpfc_debugfs_read,
	.release =      lpfc_debugfs_release,
};

#undef lpfc_debugfs_op_dumpHBASlim
static const struct file_operations lpfc_debugfs_op_dumpHBASlim = {
	.owner =        THIS_MODULE,
	.open =         lpfc_debugfs_dumpHBASlim_open,
	.llseek =       lpfc_debugfs_lseek,
	.read =         lpfc_debugfs_read,
	.release =      lpfc_debugfs_release,
};

#undef lpfc_debugfs_op_dumpHostSlim
static const struct file_operations lpfc_debugfs_op_dumpHostSlim = {
	.owner =        THIS_MODULE,
	.open =         lpfc_debugfs_dumpHostSlim_open,
	.llseek =       lpfc_debugfs_lseek,
	.read =         lpfc_debugfs_read,
	.release =      lpfc_debugfs_release,
};

#undef lpfc_debugfs_op_nvmestat
static const struct file_operations lpfc_debugfs_op_nvmestat = {
	.owner =        THIS_MODULE,
	.open =         lpfc_debugfs_nvmestat_open,
	.llseek =       lpfc_debugfs_lseek,
	.read =         lpfc_debugfs_read,
	.write =	lpfc_debugfs_nvmestat_write,
	.release =      lpfc_debugfs_release,
};

#undef lpfc_debugfs_op_nvmektime
static const struct file_operations lpfc_debugfs_op_nvmektime = {
	.owner =        THIS_MODULE,
	.open =         lpfc_debugfs_nvmektime_open,
	.llseek =       lpfc_debugfs_lseek,
	.read =         lpfc_debugfs_read,
	.write =	lpfc_debugfs_nvmektime_write,
	.release =      lpfc_debugfs_release,
};

#undef lpfc_debugfs_op_nvmeio_trc
static const struct file_operations lpfc_debugfs_op_nvmeio_trc = {
	.owner =        THIS_MODULE,
	.open =         lpfc_debugfs_nvmeio_trc_open,
	.llseek =       lpfc_debugfs_lseek,
	.read =         lpfc_debugfs_read,
	.write =	lpfc_debugfs_nvmeio_trc_write,
	.release =      lpfc_debugfs_release,
};

#undef lpfc_debugfs_op_cpucheck
static const struct file_operations lpfc_debugfs_op_cpucheck = {
	.owner =        THIS_MODULE,
	.open =         lpfc_debugfs_cpucheck_open,
	.llseek =       lpfc_debugfs_lseek,
	.read =         lpfc_debugfs_read,
	.write =	lpfc_debugfs_cpucheck_write,
	.release =      lpfc_debugfs_release,
};

#undef lpfc_debugfs_op_dumpData
static const struct file_operations lpfc_debugfs_op_dumpData = {
	.owner =        THIS_MODULE,
	.open =         lpfc_debugfs_dumpData_open,
	.llseek =       lpfc_debugfs_lseek,
	.read =         lpfc_debugfs_read,
	.write =	lpfc_debugfs_dumpDataDif_write,
	.release =      lpfc_debugfs_dumpDataDif_release,
};

#undef lpfc_debugfs_op_dumpDif
static const struct file_operations lpfc_debugfs_op_dumpDif = {
	.owner =        THIS_MODULE,
	.open =         lpfc_debugfs_dumpDif_open,
	.llseek =       lpfc_debugfs_lseek,
	.read =         lpfc_debugfs_read,
	.write =	lpfc_debugfs_dumpDataDif_write,
	.release =      lpfc_debugfs_dumpDataDif_release,
};

#undef lpfc_debugfs_op_dif_err
static const struct file_operations lpfc_debugfs_op_dif_err = {
	.owner =	THIS_MODULE,
	.open =		simple_open,
	.llseek =	lpfc_debugfs_lseek,
	.read =		lpfc_debugfs_dif_err_read,
	.write =	lpfc_debugfs_dif_err_write,
	.release =	lpfc_debugfs_dif_err_release,
};

#undef lpfc_debugfs_op_slow_ring_trc
static const struct file_operations lpfc_debugfs_op_slow_ring_trc = {
	.owner =        THIS_MODULE,
	.open =         lpfc_debugfs_slow_ring_trc_open,
	.llseek =       lpfc_debugfs_lseek,
	.read =         lpfc_debugfs_read,
	.release =      lpfc_debugfs_release,
};

static struct dentry *lpfc_debugfs_root = NULL;
static atomic_t lpfc_debugfs_hba_count;

/*
 * File operations for the iDiag debugfs
 */
#undef lpfc_idiag_op_pciCfg
static const struct file_operations lpfc_idiag_op_pciCfg = {
	.owner =        THIS_MODULE,
	.open =         lpfc_idiag_open,
	.llseek =       lpfc_debugfs_lseek,
	.read =         lpfc_idiag_pcicfg_read,
	.write =        lpfc_idiag_pcicfg_write,
	.release =      lpfc_idiag_cmd_release,
};

#undef lpfc_idiag_op_barAcc
static const struct file_operations lpfc_idiag_op_barAcc = {
	.owner =        THIS_MODULE,
	.open =         lpfc_idiag_open,
	.llseek =       lpfc_debugfs_lseek,
	.read =         lpfc_idiag_baracc_read,
	.write =        lpfc_idiag_baracc_write,
	.release =      lpfc_idiag_cmd_release,
};

#undef lpfc_idiag_op_queInfo
static const struct file_operations lpfc_idiag_op_queInfo = {
	.owner =        THIS_MODULE,
	.open =         lpfc_idiag_open,
	.read =         lpfc_idiag_queinfo_read,
	.release =      lpfc_idiag_release,
};

#undef lpfc_idiag_op_queAcc
static const struct file_operations lpfc_idiag_op_queAcc = {
	.owner =        THIS_MODULE,
	.open =         lpfc_idiag_open,
	.llseek =       lpfc_debugfs_lseek,
	.read =         lpfc_idiag_queacc_read,
	.write =        lpfc_idiag_queacc_write,
	.release =      lpfc_idiag_cmd_release,
};

#undef lpfc_idiag_op_drbAcc
static const struct file_operations lpfc_idiag_op_drbAcc = {
	.owner =        THIS_MODULE,
	.open =         lpfc_idiag_open,
	.llseek =       lpfc_debugfs_lseek,
	.read =         lpfc_idiag_drbacc_read,
	.write =        lpfc_idiag_drbacc_write,
	.release =      lpfc_idiag_cmd_release,
};

#undef lpfc_idiag_op_ctlAcc
static const struct file_operations lpfc_idiag_op_ctlAcc = {
	.owner =        THIS_MODULE,
	.open =         lpfc_idiag_open,
	.llseek =       lpfc_debugfs_lseek,
	.read =         lpfc_idiag_ctlacc_read,
	.write =        lpfc_idiag_ctlacc_write,
	.release =      lpfc_idiag_cmd_release,
};

#undef lpfc_idiag_op_mbxAcc
static const struct file_operations lpfc_idiag_op_mbxAcc = {
	.owner =        THIS_MODULE,
	.open =         lpfc_idiag_open,
	.llseek =       lpfc_debugfs_lseek,
	.read =         lpfc_idiag_mbxacc_read,
	.write =        lpfc_idiag_mbxacc_write,
	.release =      lpfc_idiag_cmd_release,
};

#undef lpfc_idiag_op_extAcc
static const struct file_operations lpfc_idiag_op_extAcc = {
	.owner =        THIS_MODULE,
	.open =         lpfc_idiag_open,
	.llseek =       lpfc_debugfs_lseek,
	.read =         lpfc_idiag_extacc_read,
	.write =        lpfc_idiag_extacc_write,
	.release =      lpfc_idiag_cmd_release,
};

#endif

/* lpfc_idiag_mbxacc_dump_bsg_mbox - idiag debugfs dump bsg mailbox command
 * @phba: Pointer to HBA context object.
 * @dmabuf: Pointer to a DMA buffer descriptor.
 *
 * Description:
 * This routine dump a bsg pass-through non-embedded mailbox command with
 * external buffer.
 **/
void
lpfc_idiag_mbxacc_dump_bsg_mbox(struct lpfc_hba *phba, enum nemb_type nemb_tp,
				enum mbox_type mbox_tp, enum dma_type dma_tp,
				enum sta_type sta_tp,
				struct lpfc_dmabuf *dmabuf, uint32_t ext_buf)
{
#ifdef CONFIG_SCSI_LPFC_DEBUG_FS
	uint32_t *mbx_mbox_cmd, *mbx_dump_map, *mbx_dump_cnt, *mbx_word_cnt;
	char line_buf[LPFC_MBX_ACC_LBUF_SZ];
	int len = 0;
	uint32_t do_dump = 0;
	uint32_t *pword;
	uint32_t i;

	if (idiag.cmd.opcode != LPFC_IDIAG_BSG_MBXACC_DP)
		return;

	mbx_mbox_cmd = &idiag.cmd.data[IDIAG_MBXACC_MBCMD_INDX];
	mbx_dump_map = &idiag.cmd.data[IDIAG_MBXACC_DPMAP_INDX];
	mbx_dump_cnt = &idiag.cmd.data[IDIAG_MBXACC_DPCNT_INDX];
	mbx_word_cnt = &idiag.cmd.data[IDIAG_MBXACC_WDCNT_INDX];

	if (!(*mbx_dump_map & LPFC_MBX_DMP_ALL) ||
	    (*mbx_dump_cnt == 0) ||
	    (*mbx_word_cnt == 0))
		return;

	if (*mbx_mbox_cmd != 0x9B)
		return;

	if ((mbox_tp == mbox_rd) && (dma_tp == dma_mbox)) {
		if (*mbx_dump_map & LPFC_BSG_DMP_MBX_RD_MBX) {
			do_dump |= LPFC_BSG_DMP_MBX_RD_MBX;
			pr_err("\nRead mbox command (x%x), "
			       "nemb:0x%x, extbuf_cnt:%d:\n",
			       sta_tp, nemb_tp, ext_buf);
		}
	}
	if ((mbox_tp == mbox_rd) && (dma_tp == dma_ebuf)) {
		if (*mbx_dump_map & LPFC_BSG_DMP_MBX_RD_BUF) {
			do_dump |= LPFC_BSG_DMP_MBX_RD_BUF;
			pr_err("\nRead mbox buffer (x%x), "
			       "nemb:0x%x, extbuf_seq:%d:\n",
			       sta_tp, nemb_tp, ext_buf);
		}
	}
	if ((mbox_tp == mbox_wr) && (dma_tp == dma_mbox)) {
		if (*mbx_dump_map & LPFC_BSG_DMP_MBX_WR_MBX) {
			do_dump |= LPFC_BSG_DMP_MBX_WR_MBX;
			pr_err("\nWrite mbox command (x%x), "
			       "nemb:0x%x, extbuf_cnt:%d:\n",
			       sta_tp, nemb_tp, ext_buf);
		}
	}
	if ((mbox_tp == mbox_wr) && (dma_tp == dma_ebuf)) {
		if (*mbx_dump_map & LPFC_BSG_DMP_MBX_WR_BUF) {
			do_dump |= LPFC_BSG_DMP_MBX_WR_BUF;
			pr_err("\nWrite mbox buffer (x%x), "
			       "nemb:0x%x, extbuf_seq:%d:\n",
			       sta_tp, nemb_tp, ext_buf);
		}
	}

	/* dump buffer content */
	if (do_dump) {
		pword = (uint32_t *)dmabuf->virt;
		for (i = 0; i < *mbx_word_cnt; i++) {
			if (!(i % 8)) {
				if (i != 0)
					pr_err("%s\n", line_buf);
				len = 0;
				len += snprintf(line_buf+len,
						LPFC_MBX_ACC_LBUF_SZ-len,
						"%03d: ", i);
			}
			len += snprintf(line_buf+len, LPFC_MBX_ACC_LBUF_SZ-len,
					"%08x ", (uint32_t)*pword);
			pword++;
		}
		if ((i - 1) % 8)
			pr_err("%s\n", line_buf);
		(*mbx_dump_cnt)--;
	}

	/* Clean out command structure on reaching dump count */
	if (*mbx_dump_cnt == 0)
		memset(&idiag, 0, sizeof(idiag));
	return;
#endif
}

/* lpfc_idiag_mbxacc_dump_issue_mbox - idiag debugfs dump issue mailbox command
 * @phba: Pointer to HBA context object.
 * @dmabuf: Pointer to a DMA buffer descriptor.
 *
 * Description:
 * This routine dump a pass-through non-embedded mailbox command from issue
 * mailbox command.
 **/
void
lpfc_idiag_mbxacc_dump_issue_mbox(struct lpfc_hba *phba, MAILBOX_t *pmbox)
{
#ifdef CONFIG_SCSI_LPFC_DEBUG_FS
	uint32_t *mbx_dump_map, *mbx_dump_cnt, *mbx_word_cnt, *mbx_mbox_cmd;
	char line_buf[LPFC_MBX_ACC_LBUF_SZ];
	int len = 0;
	uint32_t *pword;
	uint8_t *pbyte;
	uint32_t i, j;

	if (idiag.cmd.opcode != LPFC_IDIAG_CMD_MBXACC_DP)
		return;

	mbx_mbox_cmd = &idiag.cmd.data[IDIAG_MBXACC_MBCMD_INDX];
	mbx_dump_map = &idiag.cmd.data[IDIAG_MBXACC_DPMAP_INDX];
	mbx_dump_cnt = &idiag.cmd.data[IDIAG_MBXACC_DPCNT_INDX];
	mbx_word_cnt = &idiag.cmd.data[IDIAG_MBXACC_WDCNT_INDX];

	if (!(*mbx_dump_map & LPFC_MBX_DMP_MBX_ALL) ||
	    (*mbx_dump_cnt == 0) ||
	    (*mbx_word_cnt == 0))
		return;

	if ((*mbx_mbox_cmd != LPFC_MBX_ALL_CMD) &&
	    (*mbx_mbox_cmd != pmbox->mbxCommand))
		return;

	/* dump buffer content */
	if (*mbx_dump_map & LPFC_MBX_DMP_MBX_WORD) {
		pr_err("Mailbox command:0x%x dump by word:\n",
		       pmbox->mbxCommand);
		pword = (uint32_t *)pmbox;
		for (i = 0; i < *mbx_word_cnt; i++) {
			if (!(i % 8)) {
				if (i != 0)
					pr_err("%s\n", line_buf);
				len = 0;
				memset(line_buf, 0, LPFC_MBX_ACC_LBUF_SZ);
				len += snprintf(line_buf+len,
						LPFC_MBX_ACC_LBUF_SZ-len,
						"%03d: ", i);
			}
			len += snprintf(line_buf+len, LPFC_MBX_ACC_LBUF_SZ-len,
					"%08x ",
					((uint32_t)*pword) & 0xffffffff);
			pword++;
		}
		if ((i - 1) % 8)
			pr_err("%s\n", line_buf);
		pr_err("\n");
	}
	if (*mbx_dump_map & LPFC_MBX_DMP_MBX_BYTE) {
		pr_err("Mailbox command:0x%x dump by byte:\n",
		       pmbox->mbxCommand);
		pbyte = (uint8_t *)pmbox;
		for (i = 0; i < *mbx_word_cnt; i++) {
			if (!(i % 8)) {
				if (i != 0)
					pr_err("%s\n", line_buf);
				len = 0;
				memset(line_buf, 0, LPFC_MBX_ACC_LBUF_SZ);
				len += snprintf(line_buf+len,
						LPFC_MBX_ACC_LBUF_SZ-len,
						"%03d: ", i);
			}
			for (j = 0; j < 4; j++) {
				len += snprintf(line_buf+len,
						LPFC_MBX_ACC_LBUF_SZ-len,
						"%02x",
						((uint8_t)*pbyte) & 0xff);
				pbyte++;
			}
			len += snprintf(line_buf+len,
					LPFC_MBX_ACC_LBUF_SZ-len, " ");
		}
		if ((i - 1) % 8)
			pr_err("%s\n", line_buf);
		pr_err("\n");
	}
	(*mbx_dump_cnt)--;

	/* Clean out command structure on reaching dump count */
	if (*mbx_dump_cnt == 0)
		memset(&idiag, 0, sizeof(idiag));
	return;
#endif
}

/**
 * lpfc_debugfs_initialize - Initialize debugfs for a vport
 * @vport: The vport pointer to initialize.
 *
 * Description:
 * When Debugfs is configured this routine sets up the lpfc debugfs file system.
 * If not already created, this routine will create the lpfc directory, and
 * lpfcX directory (for this HBA), and vportX directory for this vport. It will
 * also create each file used to access lpfc specific debugfs information.
 **/
inline void
lpfc_debugfs_initialize(struct lpfc_vport *vport)
{
#ifdef CONFIG_SCSI_LPFC_DEBUG_FS
	struct lpfc_hba   *phba = vport->phba;
	char name[64];
	uint32_t num, i;
	bool pport_setup = false;

	if (!lpfc_debugfs_enable)
		return;

	/* Setup lpfc root directory */
	if (!lpfc_debugfs_root) {
		lpfc_debugfs_root = debugfs_create_dir("lpfc", NULL);
		atomic_set(&lpfc_debugfs_hba_count, 0);
		if (!lpfc_debugfs_root) {
			lpfc_printf_vlog(vport, KERN_ERR, LOG_INIT,
					 "0408 Cannot create debugfs root\n");
			goto debug_failed;
		}
	}
	if (!lpfc_debugfs_start_time)
		lpfc_debugfs_start_time = jiffies;

	/* Setup funcX directory for specific HBA PCI function */
	snprintf(name, sizeof(name), "fn%d", phba->brd_no);
	if (!phba->hba_debugfs_root) {
		pport_setup = true;
		phba->hba_debugfs_root =
			debugfs_create_dir(name, lpfc_debugfs_root);
		if (!phba->hba_debugfs_root) {
			lpfc_printf_vlog(vport, KERN_ERR, LOG_INIT,
					 "0412 Cannot create debugfs hba\n");
			goto debug_failed;
		}
		atomic_inc(&lpfc_debugfs_hba_count);
		atomic_set(&phba->debugfs_vport_count, 0);

		/* Setup hbqinfo */
		snprintf(name, sizeof(name), "hbqinfo");
		phba->debug_hbqinfo =
			debugfs_create_file(name, S_IFREG|S_IRUGO|S_IWUSR,
				 phba->hba_debugfs_root,
				 phba, &lpfc_debugfs_op_hbqinfo);
		if (!phba->debug_hbqinfo) {
			lpfc_printf_vlog(vport, KERN_ERR, LOG_INIT,
				"0411 Cannot create debugfs hbqinfo\n");
			goto debug_failed;
		}

		/* Setup dumpHBASlim */
		if (phba->sli_rev < LPFC_SLI_REV4) {
			snprintf(name, sizeof(name), "dumpHBASlim");
			phba->debug_dumpHBASlim =
				debugfs_create_file(name,
					S_IFREG|S_IRUGO|S_IWUSR,
					phba->hba_debugfs_root,
					phba, &lpfc_debugfs_op_dumpHBASlim);
			if (!phba->debug_dumpHBASlim) {
				lpfc_printf_vlog(vport, KERN_ERR, LOG_INIT,
						 "0413 Cannot create debugfs "
						"dumpHBASlim\n");
				goto debug_failed;
			}
		} else
			phba->debug_dumpHBASlim = NULL;

		/* Setup dumpHostSlim */
		if (phba->sli_rev < LPFC_SLI_REV4) {
			snprintf(name, sizeof(name), "dumpHostSlim");
			phba->debug_dumpHostSlim =
				debugfs_create_file(name,
					S_IFREG|S_IRUGO|S_IWUSR,
					phba->hba_debugfs_root,
					phba, &lpfc_debugfs_op_dumpHostSlim);
			if (!phba->debug_dumpHostSlim) {
				lpfc_printf_vlog(vport, KERN_ERR, LOG_INIT,
						 "0414 Cannot create debugfs "
						 "dumpHostSlim\n");
				goto debug_failed;
			}
		} else
			phba->debug_dumpHostSlim = NULL;

		/* Setup dumpData */
		snprintf(name, sizeof(name), "dumpData");
		phba->debug_dumpData =
			debugfs_create_file(name, S_IFREG|S_IRUGO|S_IWUSR,
				 phba->hba_debugfs_root,
				 phba, &lpfc_debugfs_op_dumpData);
		if (!phba->debug_dumpData) {
			lpfc_printf_vlog(vport, KERN_ERR, LOG_INIT,
				"0800 Cannot create debugfs dumpData\n");
			goto debug_failed;
		}

		/* Setup dumpDif */
		snprintf(name, sizeof(name), "dumpDif");
		phba->debug_dumpDif =
			debugfs_create_file(name, S_IFREG|S_IRUGO|S_IWUSR,
				 phba->hba_debugfs_root,
				 phba, &lpfc_debugfs_op_dumpDif);
		if (!phba->debug_dumpDif) {
			lpfc_printf_vlog(vport, KERN_ERR, LOG_INIT,
				"0801 Cannot create debugfs dumpDif\n");
			goto debug_failed;
		}

		/* Setup DIF Error Injections */
		snprintf(name, sizeof(name), "InjErrLBA");
		phba->debug_InjErrLBA =
			debugfs_create_file(name, S_IFREG|S_IRUGO|S_IWUSR,
			phba->hba_debugfs_root,
			phba, &lpfc_debugfs_op_dif_err);
		if (!phba->debug_InjErrLBA) {
			lpfc_printf_vlog(vport, KERN_ERR, LOG_INIT,
				"0807 Cannot create debugfs InjErrLBA\n");
			goto debug_failed;
		}
		phba->lpfc_injerr_lba = LPFC_INJERR_LBA_OFF;

		snprintf(name, sizeof(name), "InjErrNPortID");
		phba->debug_InjErrNPortID =
			debugfs_create_file(name, S_IFREG|S_IRUGO|S_IWUSR,
			phba->hba_debugfs_root,
			phba, &lpfc_debugfs_op_dif_err);
		if (!phba->debug_InjErrNPortID) {
			lpfc_printf_vlog(vport, KERN_ERR, LOG_INIT,
				"0809 Cannot create debugfs InjErrNPortID\n");
			goto debug_failed;
		}

		snprintf(name, sizeof(name), "InjErrWWPN");
		phba->debug_InjErrWWPN =
			debugfs_create_file(name, S_IFREG|S_IRUGO|S_IWUSR,
			phba->hba_debugfs_root,
			phba, &lpfc_debugfs_op_dif_err);
		if (!phba->debug_InjErrWWPN) {
			lpfc_printf_vlog(vport, KERN_ERR, LOG_INIT,
				"0810 Cannot create debugfs InjErrWWPN\n");
			goto debug_failed;
		}

		snprintf(name, sizeof(name), "writeGuardInjErr");
		phba->debug_writeGuard =
			debugfs_create_file(name, S_IFREG|S_IRUGO|S_IWUSR,
			phba->hba_debugfs_root,
			phba, &lpfc_debugfs_op_dif_err);
		if (!phba->debug_writeGuard) {
			lpfc_printf_vlog(vport, KERN_ERR, LOG_INIT,
				"0802 Cannot create debugfs writeGuard\n");
			goto debug_failed;
		}

		snprintf(name, sizeof(name), "writeAppInjErr");
		phba->debug_writeApp =
			debugfs_create_file(name, S_IFREG|S_IRUGO|S_IWUSR,
			phba->hba_debugfs_root,
			phba, &lpfc_debugfs_op_dif_err);
		if (!phba->debug_writeApp) {
			lpfc_printf_vlog(vport, KERN_ERR, LOG_INIT,
				"0803 Cannot create debugfs writeApp\n");
			goto debug_failed;
		}

		snprintf(name, sizeof(name), "writeRefInjErr");
		phba->debug_writeRef =
			debugfs_create_file(name, S_IFREG|S_IRUGO|S_IWUSR,
			phba->hba_debugfs_root,
			phba, &lpfc_debugfs_op_dif_err);
		if (!phba->debug_writeRef) {
			lpfc_printf_vlog(vport, KERN_ERR, LOG_INIT,
				"0804 Cannot create debugfs writeRef\n");
			goto debug_failed;
		}

		snprintf(name, sizeof(name), "readGuardInjErr");
		phba->debug_readGuard =
			debugfs_create_file(name, S_IFREG|S_IRUGO|S_IWUSR,
			phba->hba_debugfs_root,
			phba, &lpfc_debugfs_op_dif_err);
		if (!phba->debug_readGuard) {
			lpfc_printf_vlog(vport, KERN_ERR, LOG_INIT,
				"0808 Cannot create debugfs readGuard\n");
			goto debug_failed;
		}

		snprintf(name, sizeof(name), "readAppInjErr");
		phba->debug_readApp =
			debugfs_create_file(name, S_IFREG|S_IRUGO|S_IWUSR,
			phba->hba_debugfs_root,
			phba, &lpfc_debugfs_op_dif_err);
		if (!phba->debug_readApp) {
			lpfc_printf_vlog(vport, KERN_ERR, LOG_INIT,
				"0805 Cannot create debugfs readApp\n");
			goto debug_failed;
		}

		snprintf(name, sizeof(name), "readRefInjErr");
		phba->debug_readRef =
			debugfs_create_file(name, S_IFREG|S_IRUGO|S_IWUSR,
			phba->hba_debugfs_root,
			phba, &lpfc_debugfs_op_dif_err);
		if (!phba->debug_readRef) {
			lpfc_printf_vlog(vport, KERN_ERR, LOG_INIT,
				"0806 Cannot create debugfs readApp\n");
			goto debug_failed;
		}

		/* Setup slow ring trace */
		if (lpfc_debugfs_max_slow_ring_trc) {
			num = lpfc_debugfs_max_slow_ring_trc - 1;
			if (num & lpfc_debugfs_max_slow_ring_trc) {
				/* Change to be a power of 2 */
				num = lpfc_debugfs_max_slow_ring_trc;
				i = 0;
				while (num > 1) {
					num = num >> 1;
					i++;
				}
				lpfc_debugfs_max_slow_ring_trc = (1 << i);
				pr_err("lpfc_debugfs_max_disc_trc changed to "
				       "%d\n", lpfc_debugfs_max_disc_trc);
			}
		}

		snprintf(name, sizeof(name), "slow_ring_trace");
		phba->debug_slow_ring_trc =
			debugfs_create_file(name, S_IFREG|S_IRUGO|S_IWUSR,
				 phba->hba_debugfs_root,
				 phba, &lpfc_debugfs_op_slow_ring_trc);
		if (!phba->debug_slow_ring_trc) {
			lpfc_printf_vlog(vport, KERN_ERR, LOG_INIT,
					 "0415 Cannot create debugfs "
					 "slow_ring_trace\n");
			goto debug_failed;
		}
		if (!phba->slow_ring_trc) {
			phba->slow_ring_trc = kmalloc(
				(sizeof(struct lpfc_debugfs_trc) *
				lpfc_debugfs_max_slow_ring_trc),
				GFP_KERNEL);
			if (!phba->slow_ring_trc) {
				lpfc_printf_vlog(vport, KERN_ERR, LOG_INIT,
						 "0416 Cannot create debugfs "
						 "slow_ring buffer\n");
				goto debug_failed;
			}
			atomic_set(&phba->slow_ring_trc_cnt, 0);
			memset(phba->slow_ring_trc, 0,
				(sizeof(struct lpfc_debugfs_trc) *
				lpfc_debugfs_max_slow_ring_trc));
		}

		snprintf(name, sizeof(name), "nvmeio_trc");
		phba->debug_nvmeio_trc =
			debugfs_create_file(name, 0644,
					    phba->hba_debugfs_root,
					    phba, &lpfc_debugfs_op_nvmeio_trc);
		if (!phba->debug_nvmeio_trc) {
			lpfc_printf_vlog(vport, KERN_ERR, LOG_INIT,
					 "0574 No create debugfs nvmeio_trc\n");
			goto debug_failed;
		}

		atomic_set(&phba->nvmeio_trc_cnt, 0);
		if (lpfc_debugfs_max_nvmeio_trc) {
			num = lpfc_debugfs_max_nvmeio_trc - 1;
			if (num & lpfc_debugfs_max_disc_trc) {
				/* Change to be a power of 2 */
				num = lpfc_debugfs_max_nvmeio_trc;
				i = 0;
				while (num > 1) {
					num = num >> 1;
					i++;
				}
				lpfc_debugfs_max_nvmeio_trc = (1 << i);
				lpfc_printf_log(phba, KERN_ERR, LOG_INIT,
						"0575 lpfc_debugfs_max_nvmeio_trc "
						"changed to %d\n",
						lpfc_debugfs_max_nvmeio_trc);
			}
			phba->nvmeio_trc_size = lpfc_debugfs_max_nvmeio_trc;

			/* Allocate trace buffer and initialize */
			phba->nvmeio_trc = kzalloc(
				(sizeof(struct lpfc_debugfs_nvmeio_trc) *
				phba->nvmeio_trc_size), GFP_KERNEL);

			if (!phba->nvmeio_trc) {
				lpfc_printf_log(phba, KERN_ERR, LOG_INIT,
						"0576 Cannot create debugfs "
						"nvmeio_trc buffer\n");
				goto nvmeio_off;
			}
			phba->nvmeio_trc_on = 1;
			phba->nvmeio_trc_output_idx = 0;
			phba->nvmeio_trc = NULL;
		} else {
nvmeio_off:
			phba->nvmeio_trc_size = 0;
			phba->nvmeio_trc_on = 0;
			phba->nvmeio_trc_output_idx = 0;
			phba->nvmeio_trc = NULL;
		}
	}

	snprintf(name, sizeof(name), "vport%d", vport->vpi);
	if (!vport->vport_debugfs_root) {
		vport->vport_debugfs_root =
			debugfs_create_dir(name, phba->hba_debugfs_root);
		if (!vport->vport_debugfs_root) {
			lpfc_printf_vlog(vport, KERN_ERR, LOG_INIT,
					 "0417 Can't create debugfs\n");
			goto debug_failed;
		}
		atomic_inc(&phba->debugfs_vport_count);
	}

	if (lpfc_debugfs_max_disc_trc) {
		num = lpfc_debugfs_max_disc_trc - 1;
		if (num & lpfc_debugfs_max_disc_trc) {
			/* Change to be a power of 2 */
			num = lpfc_debugfs_max_disc_trc;
			i = 0;
			while (num > 1) {
				num = num >> 1;
				i++;
			}
			lpfc_debugfs_max_disc_trc = (1 << i);
			pr_err("lpfc_debugfs_max_disc_trc changed to %d\n",
			       lpfc_debugfs_max_disc_trc);
		}
	}

	vport->disc_trc = kzalloc(
		(sizeof(struct lpfc_debugfs_trc) * lpfc_debugfs_max_disc_trc),
		GFP_KERNEL);

	if (!vport->disc_trc) {
		lpfc_printf_vlog(vport, KERN_ERR, LOG_INIT,
				 "0418 Cannot create debugfs disc trace "
				 "buffer\n");
		goto debug_failed;
	}
	atomic_set(&vport->disc_trc_cnt, 0);

	snprintf(name, sizeof(name), "discovery_trace");
	vport->debug_disc_trc =
		debugfs_create_file(name, S_IFREG|S_IRUGO|S_IWUSR,
				 vport->vport_debugfs_root,
				 vport, &lpfc_debugfs_op_disc_trc);
	if (!vport->debug_disc_trc) {
		lpfc_printf_vlog(vport, KERN_ERR, LOG_INIT,
				 "0419 Cannot create debugfs "
				 "discovery_trace\n");
		goto debug_failed;
	}
	snprintf(name, sizeof(name), "nodelist");
	vport->debug_nodelist =
		debugfs_create_file(name, S_IFREG|S_IRUGO|S_IWUSR,
				 vport->vport_debugfs_root,
				 vport, &lpfc_debugfs_op_nodelist);
	if (!vport->debug_nodelist) {
		lpfc_printf_vlog(vport, KERN_ERR, LOG_INIT,
				 "2985 Can't create debugfs nodelist\n");
		goto debug_failed;
	}

	snprintf(name, sizeof(name), "nvmestat");
	vport->debug_nvmestat =
		debugfs_create_file(name, 0644,
				    vport->vport_debugfs_root,
				    vport, &lpfc_debugfs_op_nvmestat);
	if (!vport->debug_nvmestat) {
		lpfc_printf_vlog(vport, KERN_ERR, LOG_INIT,
				 "0811 Cannot create debugfs nvmestat\n");
		goto debug_failed;
	}

	snprintf(name, sizeof(name), "nvmektime");
	vport->debug_nvmektime =
		debugfs_create_file(name, 0644,
				    vport->vport_debugfs_root,
				    vport, &lpfc_debugfs_op_nvmektime);
	if (!vport->debug_nvmektime) {
		lpfc_printf_vlog(vport, KERN_ERR, LOG_INIT,
				 "0815 Cannot create debugfs nvmektime\n");
		goto debug_failed;
	}

	snprintf(name, sizeof(name), "cpucheck");
	vport->debug_cpucheck =
		debugfs_create_file(name, 0644,
				    vport->vport_debugfs_root,
				    vport, &lpfc_debugfs_op_cpucheck);
	if (!vport->debug_cpucheck) {
		lpfc_printf_vlog(vport, KERN_ERR, LOG_INIT,
				 "0819 Cannot create debugfs cpucheck\n");
		goto debug_failed;
	}

	/*
	 * The following section is for additional directories/files for the
	 * physical port.
	 */

	if (!pport_setup)
		goto debug_failed;

	/*
	 * iDiag debugfs root entry points for SLI4 device only
	 */
	if (phba->sli_rev < LPFC_SLI_REV4)
		goto debug_failed;

	snprintf(name, sizeof(name), "iDiag");
	if (!phba->idiag_root) {
		phba->idiag_root =
			debugfs_create_dir(name, phba->hba_debugfs_root);
		if (!phba->idiag_root) {
			lpfc_printf_vlog(vport, KERN_ERR, LOG_INIT,
					 "2922 Can't create idiag debugfs\n");
			goto debug_failed;
		}
		/* Initialize iDiag data structure */
		memset(&idiag, 0, sizeof(idiag));
	}

	/* iDiag read PCI config space */
	snprintf(name, sizeof(name), "pciCfg");
	if (!phba->idiag_pci_cfg) {
		phba->idiag_pci_cfg =
			debugfs_create_file(name, S_IFREG|S_IRUGO|S_IWUSR,
				phba->idiag_root, phba, &lpfc_idiag_op_pciCfg);
		if (!phba->idiag_pci_cfg) {
			lpfc_printf_vlog(vport, KERN_ERR, LOG_INIT,
					 "2923 Can't create idiag debugfs\n");
			goto debug_failed;
		}
		idiag.offset.last_rd = 0;
	}

	/* iDiag PCI BAR access */
	snprintf(name, sizeof(name), "barAcc");
	if (!phba->idiag_bar_acc) {
		phba->idiag_bar_acc =
			debugfs_create_file(name, S_IFREG|S_IRUGO|S_IWUSR,
				phba->idiag_root, phba, &lpfc_idiag_op_barAcc);
		if (!phba->idiag_bar_acc) {
			lpfc_printf_vlog(vport, KERN_ERR, LOG_INIT,
					"3056 Can't create idiag debugfs\n");
			goto debug_failed;
		}
		idiag.offset.last_rd = 0;
	}

	/* iDiag get PCI function queue information */
	snprintf(name, sizeof(name), "queInfo");
	if (!phba->idiag_que_info) {
		phba->idiag_que_info =
			debugfs_create_file(name, S_IFREG|S_IRUGO,
			phba->idiag_root, phba, &lpfc_idiag_op_queInfo);
		if (!phba->idiag_que_info) {
			lpfc_printf_vlog(vport, KERN_ERR, LOG_INIT,
					 "2924 Can't create idiag debugfs\n");
			goto debug_failed;
		}
	}

	/* iDiag access PCI function queue */
	snprintf(name, sizeof(name), "queAcc");
	if (!phba->idiag_que_acc) {
		phba->idiag_que_acc =
			debugfs_create_file(name, S_IFREG|S_IRUGO|S_IWUSR,
				phba->idiag_root, phba, &lpfc_idiag_op_queAcc);
		if (!phba->idiag_que_acc) {
			lpfc_printf_vlog(vport, KERN_ERR, LOG_INIT,
					 "2926 Can't create idiag debugfs\n");
			goto debug_failed;
		}
	}

	/* iDiag access PCI function doorbell registers */
	snprintf(name, sizeof(name), "drbAcc");
	if (!phba->idiag_drb_acc) {
		phba->idiag_drb_acc =
			debugfs_create_file(name, S_IFREG|S_IRUGO|S_IWUSR,
				phba->idiag_root, phba, &lpfc_idiag_op_drbAcc);
		if (!phba->idiag_drb_acc) {
			lpfc_printf_vlog(vport, KERN_ERR, LOG_INIT,
					 "2927 Can't create idiag debugfs\n");
			goto debug_failed;
		}
	}

	/* iDiag access PCI function control registers */
	snprintf(name, sizeof(name), "ctlAcc");
	if (!phba->idiag_ctl_acc) {
		phba->idiag_ctl_acc =
			debugfs_create_file(name, S_IFREG|S_IRUGO|S_IWUSR,
				phba->idiag_root, phba, &lpfc_idiag_op_ctlAcc);
		if (!phba->idiag_ctl_acc) {
			lpfc_printf_vlog(vport, KERN_ERR, LOG_INIT,
					 "2981 Can't create idiag debugfs\n");
			goto debug_failed;
		}
	}

	/* iDiag access mbox commands */
	snprintf(name, sizeof(name), "mbxAcc");
	if (!phba->idiag_mbx_acc) {
		phba->idiag_mbx_acc =
			debugfs_create_file(name, S_IFREG|S_IRUGO|S_IWUSR,
				phba->idiag_root, phba, &lpfc_idiag_op_mbxAcc);
		if (!phba->idiag_mbx_acc) {
			lpfc_printf_vlog(vport, KERN_ERR, LOG_INIT,
					"2980 Can't create idiag debugfs\n");
			goto debug_failed;
		}
	}

	/* iDiag extents access commands */
	if (phba->sli4_hba.extents_in_use) {
		snprintf(name, sizeof(name), "extAcc");
		if (!phba->idiag_ext_acc) {
			phba->idiag_ext_acc =
				debugfs_create_file(name,
						    S_IFREG|S_IRUGO|S_IWUSR,
						    phba->idiag_root, phba,
						    &lpfc_idiag_op_extAcc);
			if (!phba->idiag_ext_acc) {
				lpfc_printf_vlog(vport, KERN_ERR, LOG_INIT,
						"2986 Cant create "
						"idiag debugfs\n");
				goto debug_failed;
			}
		}
	}

debug_failed:
	return;
#endif
}

/**
 * lpfc_debugfs_terminate -  Tear down debugfs infrastructure for this vport
 * @vport: The vport pointer to remove from debugfs.
 *
 * Description:
 * When Debugfs is configured this routine removes debugfs file system elements
 * that are specific to this vport. It also checks to see if there are any
 * users left for the debugfs directories associated with the HBA and driver. If
 * this is the last user of the HBA directory or driver directory then it will
 * remove those from the debugfs infrastructure as well.
 **/
inline void
lpfc_debugfs_terminate(struct lpfc_vport *vport)
{
#ifdef CONFIG_SCSI_LPFC_DEBUG_FS
	struct lpfc_hba   *phba = vport->phba;

	kfree(vport->disc_trc);
	vport->disc_trc = NULL;

	debugfs_remove(vport->debug_disc_trc); /* discovery_trace */
	vport->debug_disc_trc = NULL;

	debugfs_remove(vport->debug_nodelist); /* nodelist */
	vport->debug_nodelist = NULL;

	debugfs_remove(vport->debug_nvmestat); /* nvmestat */
	vport->debug_nvmestat = NULL;

	debugfs_remove(vport->debug_nvmektime); /* nvmektime */
	vport->debug_nvmektime = NULL;

	debugfs_remove(vport->debug_cpucheck); /* cpucheck */
	vport->debug_cpucheck = NULL;

	if (vport->vport_debugfs_root) {
		debugfs_remove(vport->vport_debugfs_root); /* vportX */
		vport->vport_debugfs_root = NULL;
		atomic_dec(&phba->debugfs_vport_count);
	}

	if (atomic_read(&phba->debugfs_vport_count) == 0) {

		debugfs_remove(phba->debug_hbqinfo); /* hbqinfo */
		phba->debug_hbqinfo = NULL;

		debugfs_remove(phba->debug_dumpHBASlim); /* HBASlim */
		phba->debug_dumpHBASlim = NULL;

		debugfs_remove(phba->debug_dumpHostSlim); /* HostSlim */
		phba->debug_dumpHostSlim = NULL;

		debugfs_remove(phba->debug_dumpData); /* dumpData */
		phba->debug_dumpData = NULL;

		debugfs_remove(phba->debug_dumpDif); /* dumpDif */
		phba->debug_dumpDif = NULL;

		debugfs_remove(phba->debug_InjErrLBA); /* InjErrLBA */
		phba->debug_InjErrLBA = NULL;

		debugfs_remove(phba->debug_InjErrNPortID);
		phba->debug_InjErrNPortID = NULL;

		debugfs_remove(phba->debug_InjErrWWPN); /* InjErrWWPN */
		phba->debug_InjErrWWPN = NULL;

		debugfs_remove(phba->debug_writeGuard); /* writeGuard */
		phba->debug_writeGuard = NULL;

		debugfs_remove(phba->debug_writeApp); /* writeApp */
		phba->debug_writeApp = NULL;

		debugfs_remove(phba->debug_writeRef); /* writeRef */
		phba->debug_writeRef = NULL;

		debugfs_remove(phba->debug_readGuard); /* readGuard */
		phba->debug_readGuard = NULL;

		debugfs_remove(phba->debug_readApp); /* readApp */
		phba->debug_readApp = NULL;

		debugfs_remove(phba->debug_readRef); /* readRef */
		phba->debug_readRef = NULL;

		kfree(phba->slow_ring_trc);
		phba->slow_ring_trc = NULL;

		/* slow_ring_trace */
		debugfs_remove(phba->debug_slow_ring_trc);
		phba->debug_slow_ring_trc = NULL;

		debugfs_remove(phba->debug_nvmeio_trc);
		phba->debug_nvmeio_trc = NULL;

		kfree(phba->nvmeio_trc);
		phba->nvmeio_trc = NULL;

		/*
		 * iDiag release
		 */
		if (phba->sli_rev == LPFC_SLI_REV4) {
			/* iDiag extAcc */
			debugfs_remove(phba->idiag_ext_acc);
			phba->idiag_ext_acc = NULL;

			/* iDiag mbxAcc */
			debugfs_remove(phba->idiag_mbx_acc);
			phba->idiag_mbx_acc = NULL;

			/* iDiag ctlAcc */
			debugfs_remove(phba->idiag_ctl_acc);
			phba->idiag_ctl_acc = NULL;

			/* iDiag drbAcc */
			debugfs_remove(phba->idiag_drb_acc);
			phba->idiag_drb_acc = NULL;

			/* iDiag queAcc */
			debugfs_remove(phba->idiag_que_acc);
			phba->idiag_que_acc = NULL;

			/* iDiag queInfo */
			debugfs_remove(phba->idiag_que_info);
			phba->idiag_que_info = NULL;

			/* iDiag barAcc */
			debugfs_remove(phba->idiag_bar_acc);
			phba->idiag_bar_acc = NULL;

			/* iDiag pciCfg */
			debugfs_remove(phba->idiag_pci_cfg);
			phba->idiag_pci_cfg = NULL;

			/* Finally remove the iDiag debugfs root */
			debugfs_remove(phba->idiag_root);
			phba->idiag_root = NULL;
		}

		if (phba->hba_debugfs_root) {
			debugfs_remove(phba->hba_debugfs_root); /* fnX */
			phba->hba_debugfs_root = NULL;
			atomic_dec(&lpfc_debugfs_hba_count);
		}

		if (atomic_read(&lpfc_debugfs_hba_count) == 0) {
			debugfs_remove(lpfc_debugfs_root); /* lpfc */
			lpfc_debugfs_root = NULL;
		}
	}
#endif
	return;
}

/*
 * Driver debug utility routines outside of debugfs. The debug utility
 * routines implemented here is intended to be used in the instrumented
 * debug driver for debugging host or port issues.
 */

/**
 * lpfc_debug_dump_all_queues - dump all the queues with a hba
 * @phba: Pointer to HBA context object.
 *
 * This function dumps entries of all the queues asociated with the @phba.
 **/
void
lpfc_debug_dump_all_queues(struct lpfc_hba *phba)
{
	int idx;

	/*
	 * Dump Work Queues (WQs)
	 */
	lpfc_debug_dump_wq(phba, DUMP_MBX, 0);
	lpfc_debug_dump_wq(phba, DUMP_ELS, 0);
	lpfc_debug_dump_wq(phba, DUMP_NVMELS, 0);

	for (idx = 0; idx < phba->cfg_fcp_io_channel; idx++)
		lpfc_debug_dump_wq(phba, DUMP_FCP, idx);

	for (idx = 0; idx < phba->cfg_nvme_io_channel; idx++)
		lpfc_debug_dump_wq(phba, DUMP_NVME, idx);

	lpfc_debug_dump_hdr_rq(phba);
	lpfc_debug_dump_dat_rq(phba);
	/*
	 * Dump Complete Queues (CQs)
	 */
	lpfc_debug_dump_cq(phba, DUMP_MBX, 0);
	lpfc_debug_dump_cq(phba, DUMP_ELS, 0);
	lpfc_debug_dump_cq(phba, DUMP_NVMELS, 0);

	for (idx = 0; idx < phba->cfg_fcp_io_channel; idx++)
		lpfc_debug_dump_cq(phba, DUMP_FCP, idx);

	for (idx = 0; idx < phba->cfg_nvme_io_channel; idx++)
		lpfc_debug_dump_cq(phba, DUMP_NVME, idx);

	/*
	 * Dump Event Queues (EQs)
	 */
	for (idx = 0; idx < phba->io_channel_irqs; idx++)
		lpfc_debug_dump_hba_eq(phba, idx);
}<|MERGE_RESOLUTION|>--- conflicted
+++ resolved
@@ -550,10 +550,6 @@
 	struct lpfc_nodelist *ndlp;
 	unsigned char *statep;
 	struct nvme_fc_local_port *localport;
-<<<<<<< HEAD
-	struct lpfc_nvmet_tgtport *tgtp;
-=======
->>>>>>> 0fd79184
 	struct nvme_fc_remote_port *nrport = NULL;
 	struct lpfc_nvme_rport *rport;
 
