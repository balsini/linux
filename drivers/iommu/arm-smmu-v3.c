// SPDX-License-Identifier: GPL-2.0
/*
 * IOMMU API for ARM architected SMMUv3 implementations.
 *
 * Copyright (C) 2015 ARM Limited
 *
 * Author: Will Deacon <will.deacon@arm.com>
 *
 * This driver is powered by bad coffee and bombay mix.
 */

#include <linux/acpi.h>
#include <linux/acpi_iort.h>
#include <linux/bitfield.h>
#include <linux/bitops.h>
#include <linux/crash_dump.h>
#include <linux/delay.h>
#include <linux/dma-iommu.h>
#include <linux/err.h>
#include <linux/interrupt.h>
#include <linux/iommu.h>
#include <linux/iopoll.h>
#include <linux/module.h>
#include <linux/msi.h>
#include <linux/of.h>
#include <linux/of_address.h>
#include <linux/of_iommu.h>
#include <linux/of_platform.h>
#include <linux/pci.h>
#include <linux/platform_device.h>

#include <linux/amba/bus.h>

#include "io-pgtable.h"

/* MMIO registers */
#define ARM_SMMU_IDR0			0x0
#define IDR0_ST_LVL			GENMASK(28, 27)
#define IDR0_ST_LVL_2LVL		1
#define IDR0_STALL_MODEL		GENMASK(25, 24)
#define IDR0_STALL_MODEL_STALL		0
#define IDR0_STALL_MODEL_FORCE		2
#define IDR0_TTENDIAN			GENMASK(22, 21)
#define IDR0_TTENDIAN_MIXED		0
#define IDR0_TTENDIAN_LE		2
#define IDR0_TTENDIAN_BE		3
#define IDR0_CD2L			(1 << 19)
#define IDR0_VMID16			(1 << 18)
#define IDR0_PRI			(1 << 16)
#define IDR0_SEV			(1 << 14)
#define IDR0_MSI			(1 << 13)
#define IDR0_ASID16			(1 << 12)
#define IDR0_ATS			(1 << 10)
#define IDR0_HYP			(1 << 9)
#define IDR0_COHACC			(1 << 4)
#define IDR0_TTF			GENMASK(3, 2)
#define IDR0_TTF_AARCH64		2
#define IDR0_TTF_AARCH32_64		3
#define IDR0_S1P			(1 << 1)
#define IDR0_S2P			(1 << 0)

#define ARM_SMMU_IDR1			0x4
#define IDR1_TABLES_PRESET		(1 << 30)
#define IDR1_QUEUES_PRESET		(1 << 29)
#define IDR1_REL			(1 << 28)
#define IDR1_CMDQS			GENMASK(25, 21)
#define IDR1_EVTQS			GENMASK(20, 16)
#define IDR1_PRIQS			GENMASK(15, 11)
#define IDR1_SSIDSIZE			GENMASK(10, 6)
#define IDR1_SIDSIZE			GENMASK(5, 0)

#define ARM_SMMU_IDR5			0x14
#define IDR5_STALL_MAX			GENMASK(31, 16)
#define IDR5_GRAN64K			(1 << 6)
#define IDR5_GRAN16K			(1 << 5)
#define IDR5_GRAN4K			(1 << 4)
#define IDR5_OAS			GENMASK(2, 0)
#define IDR5_OAS_32_BIT			0
#define IDR5_OAS_36_BIT			1
#define IDR5_OAS_40_BIT			2
#define IDR5_OAS_42_BIT			3
#define IDR5_OAS_44_BIT			4
#define IDR5_OAS_48_BIT			5
#define IDR5_OAS_52_BIT			6
#define IDR5_VAX			GENMASK(11, 10)
#define IDR5_VAX_52_BIT			1

#define ARM_SMMU_CR0			0x20
#define CR0_CMDQEN			(1 << 3)
#define CR0_EVTQEN			(1 << 2)
#define CR0_PRIQEN			(1 << 1)
#define CR0_SMMUEN			(1 << 0)

#define ARM_SMMU_CR0ACK			0x24

#define ARM_SMMU_CR1			0x28
#define CR1_TABLE_SH			GENMASK(11, 10)
#define CR1_TABLE_OC			GENMASK(9, 8)
#define CR1_TABLE_IC			GENMASK(7, 6)
#define CR1_QUEUE_SH			GENMASK(5, 4)
#define CR1_QUEUE_OC			GENMASK(3, 2)
#define CR1_QUEUE_IC			GENMASK(1, 0)
/* CR1 cacheability fields don't quite follow the usual TCR-style encoding */
#define CR1_CACHE_NC			0
#define CR1_CACHE_WB			1
#define CR1_CACHE_WT			2

#define ARM_SMMU_CR2			0x2c
#define CR2_PTM				(1 << 2)
#define CR2_RECINVSID			(1 << 1)
#define CR2_E2H				(1 << 0)

#define ARM_SMMU_GBPA			0x44
#define GBPA_UPDATE			(1 << 31)
#define GBPA_ABORT			(1 << 20)

#define ARM_SMMU_IRQ_CTRL		0x50
#define IRQ_CTRL_EVTQ_IRQEN		(1 << 2)
#define IRQ_CTRL_PRIQ_IRQEN		(1 << 1)
#define IRQ_CTRL_GERROR_IRQEN		(1 << 0)

#define ARM_SMMU_IRQ_CTRLACK		0x54

#define ARM_SMMU_GERROR			0x60
#define GERROR_SFM_ERR			(1 << 8)
#define GERROR_MSI_GERROR_ABT_ERR	(1 << 7)
#define GERROR_MSI_PRIQ_ABT_ERR		(1 << 6)
#define GERROR_MSI_EVTQ_ABT_ERR		(1 << 5)
#define GERROR_MSI_CMDQ_ABT_ERR		(1 << 4)
#define GERROR_PRIQ_ABT_ERR		(1 << 3)
#define GERROR_EVTQ_ABT_ERR		(1 << 2)
#define GERROR_CMDQ_ERR			(1 << 0)
#define GERROR_ERR_MASK			0xfd

#define ARM_SMMU_GERRORN		0x64

#define ARM_SMMU_GERROR_IRQ_CFG0	0x68
#define ARM_SMMU_GERROR_IRQ_CFG1	0x70
#define ARM_SMMU_GERROR_IRQ_CFG2	0x74

#define ARM_SMMU_STRTAB_BASE		0x80
#define STRTAB_BASE_RA			(1UL << 62)
#define STRTAB_BASE_ADDR_MASK		GENMASK_ULL(51, 6)

#define ARM_SMMU_STRTAB_BASE_CFG	0x88
#define STRTAB_BASE_CFG_FMT		GENMASK(17, 16)
#define STRTAB_BASE_CFG_FMT_LINEAR	0
#define STRTAB_BASE_CFG_FMT_2LVL	1
#define STRTAB_BASE_CFG_SPLIT		GENMASK(10, 6)
#define STRTAB_BASE_CFG_LOG2SIZE	GENMASK(5, 0)

#define ARM_SMMU_CMDQ_BASE		0x90
#define ARM_SMMU_CMDQ_PROD		0x98
#define ARM_SMMU_CMDQ_CONS		0x9c

#define ARM_SMMU_EVTQ_BASE		0xa0
#define ARM_SMMU_EVTQ_PROD		0x100a8
#define ARM_SMMU_EVTQ_CONS		0x100ac
#define ARM_SMMU_EVTQ_IRQ_CFG0		0xb0
#define ARM_SMMU_EVTQ_IRQ_CFG1		0xb8
#define ARM_SMMU_EVTQ_IRQ_CFG2		0xbc

#define ARM_SMMU_PRIQ_BASE		0xc0
#define ARM_SMMU_PRIQ_PROD		0x100c8
#define ARM_SMMU_PRIQ_CONS		0x100cc
#define ARM_SMMU_PRIQ_IRQ_CFG0		0xd0
#define ARM_SMMU_PRIQ_IRQ_CFG1		0xd8
#define ARM_SMMU_PRIQ_IRQ_CFG2		0xdc

/* Common MSI config fields */
#define MSI_CFG0_ADDR_MASK		GENMASK_ULL(51, 2)
#define MSI_CFG2_SH			GENMASK(5, 4)
#define MSI_CFG2_MEMATTR		GENMASK(3, 0)

/* Common memory attribute values */
#define ARM_SMMU_SH_NSH			0
#define ARM_SMMU_SH_OSH			2
#define ARM_SMMU_SH_ISH			3
#define ARM_SMMU_MEMATTR_DEVICE_nGnRE	0x1
#define ARM_SMMU_MEMATTR_OIWB		0xf

#define Q_IDX(q, p)			((p) & ((1 << (q)->max_n_shift) - 1))
#define Q_WRP(q, p)			((p) & (1 << (q)->max_n_shift))
#define Q_OVERFLOW_FLAG			(1 << 31)
#define Q_OVF(q, p)			((p) & Q_OVERFLOW_FLAG)
#define Q_ENT(q, p)			((q)->base +			\
					 Q_IDX(q, p) * (q)->ent_dwords)

#define Q_BASE_RWA			(1UL << 62)
#define Q_BASE_ADDR_MASK		GENMASK_ULL(51, 5)
#define Q_BASE_LOG2SIZE			GENMASK(4, 0)

/*
 * Stream table.
 *
 * Linear: Enough to cover 1 << IDR1.SIDSIZE entries
 * 2lvl: 128k L1 entries,
 *       256 lazy entries per table (each table covers a PCI bus)
 */
#define STRTAB_L1_SZ_SHIFT		20
#define STRTAB_SPLIT			8

#define STRTAB_L1_DESC_DWORDS		1
#define STRTAB_L1_DESC_SPAN		GENMASK_ULL(4, 0)
#define STRTAB_L1_DESC_L2PTR_MASK	GENMASK_ULL(51, 6)

#define STRTAB_STE_DWORDS		8
#define STRTAB_STE_0_V			(1UL << 0)
#define STRTAB_STE_0_CFG		GENMASK_ULL(3, 1)
#define STRTAB_STE_0_CFG_ABORT		0
#define STRTAB_STE_0_CFG_BYPASS		4
#define STRTAB_STE_0_CFG_S1_TRANS	5
#define STRTAB_STE_0_CFG_S2_TRANS	6

#define STRTAB_STE_0_S1FMT		GENMASK_ULL(5, 4)
#define STRTAB_STE_0_S1FMT_LINEAR	0
#define STRTAB_STE_0_S1CTXPTR_MASK	GENMASK_ULL(51, 6)
#define STRTAB_STE_0_S1CDMAX		GENMASK_ULL(63, 59)

#define STRTAB_STE_1_S1C_CACHE_NC	0UL
#define STRTAB_STE_1_S1C_CACHE_WBRA	1UL
#define STRTAB_STE_1_S1C_CACHE_WT	2UL
#define STRTAB_STE_1_S1C_CACHE_WB	3UL
#define STRTAB_STE_1_S1CIR		GENMASK_ULL(3, 2)
#define STRTAB_STE_1_S1COR		GENMASK_ULL(5, 4)
#define STRTAB_STE_1_S1CSH		GENMASK_ULL(7, 6)

#define STRTAB_STE_1_S1STALLD		(1UL << 27)

#define STRTAB_STE_1_EATS		GENMASK_ULL(29, 28)
#define STRTAB_STE_1_EATS_ABT		0UL
#define STRTAB_STE_1_EATS_TRANS		1UL
#define STRTAB_STE_1_EATS_S1CHK		2UL

#define STRTAB_STE_1_STRW		GENMASK_ULL(31, 30)
#define STRTAB_STE_1_STRW_NSEL1		0UL
#define STRTAB_STE_1_STRW_EL2		2UL

#define STRTAB_STE_1_SHCFG		GENMASK_ULL(45, 44)
#define STRTAB_STE_1_SHCFG_INCOMING	1UL

#define STRTAB_STE_2_S2VMID		GENMASK_ULL(15, 0)
#define STRTAB_STE_2_VTCR		GENMASK_ULL(50, 32)
#define STRTAB_STE_2_S2AA64		(1UL << 51)
#define STRTAB_STE_2_S2ENDI		(1UL << 52)
#define STRTAB_STE_2_S2PTW		(1UL << 54)
#define STRTAB_STE_2_S2R		(1UL << 58)

#define STRTAB_STE_3_S2TTB_MASK		GENMASK_ULL(51, 4)

/* Context descriptor (stage-1 only) */
#define CTXDESC_CD_DWORDS		8
#define CTXDESC_CD_0_TCR_T0SZ		GENMASK_ULL(5, 0)
#define ARM64_TCR_T0SZ			GENMASK_ULL(5, 0)
#define CTXDESC_CD_0_TCR_TG0		GENMASK_ULL(7, 6)
#define ARM64_TCR_TG0			GENMASK_ULL(15, 14)
#define CTXDESC_CD_0_TCR_IRGN0		GENMASK_ULL(9, 8)
#define ARM64_TCR_IRGN0			GENMASK_ULL(9, 8)
#define CTXDESC_CD_0_TCR_ORGN0		GENMASK_ULL(11, 10)
#define ARM64_TCR_ORGN0			GENMASK_ULL(11, 10)
#define CTXDESC_CD_0_TCR_SH0		GENMASK_ULL(13, 12)
#define ARM64_TCR_SH0			GENMASK_ULL(13, 12)
#define CTXDESC_CD_0_TCR_EPD0		(1ULL << 14)
#define ARM64_TCR_EPD0			(1ULL << 7)
#define CTXDESC_CD_0_TCR_EPD1		(1ULL << 30)
#define ARM64_TCR_EPD1			(1ULL << 23)

#define CTXDESC_CD_0_ENDI		(1UL << 15)
#define CTXDESC_CD_0_V			(1UL << 31)

#define CTXDESC_CD_0_TCR_IPS		GENMASK_ULL(34, 32)
#define ARM64_TCR_IPS			GENMASK_ULL(34, 32)
#define CTXDESC_CD_0_TCR_TBI0		(1ULL << 38)
#define ARM64_TCR_TBI0			(1ULL << 37)

#define CTXDESC_CD_0_AA64		(1UL << 41)
#define CTXDESC_CD_0_S			(1UL << 44)
#define CTXDESC_CD_0_R			(1UL << 45)
#define CTXDESC_CD_0_A			(1UL << 46)
#define CTXDESC_CD_0_ASET		(1UL << 47)
#define CTXDESC_CD_0_ASID		GENMASK_ULL(63, 48)

#define CTXDESC_CD_1_TTB0_MASK		GENMASK_ULL(51, 4)

/* Convert between AArch64 (CPU) TCR format and SMMU CD format */
#define ARM_SMMU_TCR2CD(tcr, fld)	FIELD_PREP(CTXDESC_CD_0_TCR_##fld, \
					FIELD_GET(ARM64_TCR_##fld, tcr))

/* Command queue */
#define CMDQ_ENT_DWORDS			2
#define CMDQ_MAX_SZ_SHIFT		8

#define CMDQ_CONS_ERR			GENMASK(30, 24)
#define CMDQ_ERR_CERROR_NONE_IDX	0
#define CMDQ_ERR_CERROR_ILL_IDX		1
#define CMDQ_ERR_CERROR_ABT_IDX		2

#define CMDQ_0_OP			GENMASK_ULL(7, 0)
#define CMDQ_0_SSV			(1UL << 11)

#define CMDQ_PREFETCH_0_SID		GENMASK_ULL(63, 32)
#define CMDQ_PREFETCH_1_SIZE		GENMASK_ULL(4, 0)
#define CMDQ_PREFETCH_1_ADDR_MASK	GENMASK_ULL(63, 12)

#define CMDQ_CFGI_0_SID			GENMASK_ULL(63, 32)
#define CMDQ_CFGI_1_LEAF		(1UL << 0)
#define CMDQ_CFGI_1_RANGE		GENMASK_ULL(4, 0)

#define CMDQ_TLBI_0_VMID		GENMASK_ULL(47, 32)
#define CMDQ_TLBI_0_ASID		GENMASK_ULL(63, 48)
#define CMDQ_TLBI_1_LEAF		(1UL << 0)
#define CMDQ_TLBI_1_VA_MASK		GENMASK_ULL(63, 12)
#define CMDQ_TLBI_1_IPA_MASK		GENMASK_ULL(51, 12)

#define CMDQ_PRI_0_SSID			GENMASK_ULL(31, 12)
#define CMDQ_PRI_0_SID			GENMASK_ULL(63, 32)
#define CMDQ_PRI_1_GRPID		GENMASK_ULL(8, 0)
#define CMDQ_PRI_1_RESP			GENMASK_ULL(13, 12)

#define CMDQ_SYNC_0_CS			GENMASK_ULL(13, 12)
#define CMDQ_SYNC_0_CS_NONE		0
#define CMDQ_SYNC_0_CS_IRQ		1
#define CMDQ_SYNC_0_CS_SEV		2
#define CMDQ_SYNC_0_MSH			GENMASK_ULL(23, 22)
#define CMDQ_SYNC_0_MSIATTR		GENMASK_ULL(27, 24)
#define CMDQ_SYNC_0_MSIDATA		GENMASK_ULL(63, 32)
#define CMDQ_SYNC_1_MSIADDR_MASK	GENMASK_ULL(51, 2)

/* Event queue */
#define EVTQ_ENT_DWORDS			4
#define EVTQ_MAX_SZ_SHIFT		7

#define EVTQ_0_ID			GENMASK_ULL(7, 0)

/* PRI queue */
#define PRIQ_ENT_DWORDS			2
#define PRIQ_MAX_SZ_SHIFT		8

#define PRIQ_0_SID			GENMASK_ULL(31, 0)
#define PRIQ_0_SSID			GENMASK_ULL(51, 32)
#define PRIQ_0_PERM_PRIV		(1UL << 58)
#define PRIQ_0_PERM_EXEC		(1UL << 59)
#define PRIQ_0_PERM_READ		(1UL << 60)
#define PRIQ_0_PERM_WRITE		(1UL << 61)
#define PRIQ_0_PRG_LAST			(1UL << 62)
#define PRIQ_0_SSID_V			(1UL << 63)

#define PRIQ_1_PRG_IDX			GENMASK_ULL(8, 0)
#define PRIQ_1_ADDR_MASK		GENMASK_ULL(63, 12)

/* High-level queue structures */
#define ARM_SMMU_POLL_TIMEOUT_US	100
#define ARM_SMMU_CMDQ_SYNC_TIMEOUT_US	1000000 /* 1s! */
#define ARM_SMMU_CMDQ_SYNC_SPIN_COUNT	10

#define MSI_IOVA_BASE			0x8000000
#define MSI_IOVA_LENGTH			0x100000

static bool disable_bypass = 1;
module_param_named(disable_bypass, disable_bypass, bool, S_IRUGO);
MODULE_PARM_DESC(disable_bypass,
	"Disable bypass streams such that incoming transactions from devices that are not attached to an iommu domain will report an abort back to the device and will not be allowed to pass through the SMMU.");

enum pri_resp {
	PRI_RESP_DENY = 0,
	PRI_RESP_FAIL = 1,
	PRI_RESP_SUCC = 2,
};

enum arm_smmu_msi_index {
	EVTQ_MSI_INDEX,
	GERROR_MSI_INDEX,
	PRIQ_MSI_INDEX,
	ARM_SMMU_MAX_MSIS,
};

static phys_addr_t arm_smmu_msi_cfg[ARM_SMMU_MAX_MSIS][3] = {
	[EVTQ_MSI_INDEX] = {
		ARM_SMMU_EVTQ_IRQ_CFG0,
		ARM_SMMU_EVTQ_IRQ_CFG1,
		ARM_SMMU_EVTQ_IRQ_CFG2,
	},
	[GERROR_MSI_INDEX] = {
		ARM_SMMU_GERROR_IRQ_CFG0,
		ARM_SMMU_GERROR_IRQ_CFG1,
		ARM_SMMU_GERROR_IRQ_CFG2,
	},
	[PRIQ_MSI_INDEX] = {
		ARM_SMMU_PRIQ_IRQ_CFG0,
		ARM_SMMU_PRIQ_IRQ_CFG1,
		ARM_SMMU_PRIQ_IRQ_CFG2,
	},
};

struct arm_smmu_cmdq_ent {
	/* Common fields */
	u8				opcode;
	bool				substream_valid;

	/* Command-specific fields */
	union {
		#define CMDQ_OP_PREFETCH_CFG	0x1
		struct {
			u32			sid;
			u8			size;
			u64			addr;
		} prefetch;

		#define CMDQ_OP_CFGI_STE	0x3
		#define CMDQ_OP_CFGI_ALL	0x4
		struct {
			u32			sid;
			union {
				bool		leaf;
				u8		span;
			};
		} cfgi;

		#define CMDQ_OP_TLBI_NH_ASID	0x11
		#define CMDQ_OP_TLBI_NH_VA	0x12
		#define CMDQ_OP_TLBI_EL2_ALL	0x20
		#define CMDQ_OP_TLBI_S12_VMALL	0x28
		#define CMDQ_OP_TLBI_S2_IPA	0x2a
		#define CMDQ_OP_TLBI_NSNH_ALL	0x30
		struct {
			u16			asid;
			u16			vmid;
			bool			leaf;
			u64			addr;
		} tlbi;

		#define CMDQ_OP_PRI_RESP	0x41
		struct {
			u32			sid;
			u32			ssid;
			u16			grpid;
			enum pri_resp		resp;
		} pri;

		#define CMDQ_OP_CMD_SYNC	0x46
		struct {
			u32			msidata;
			u64			msiaddr;
		} sync;
	};
};

struct arm_smmu_queue {
	int				irq; /* Wired interrupt */

	__le64				*base;
	dma_addr_t			base_dma;
	u64				q_base;

	size_t				ent_dwords;
	u32				max_n_shift;
	u32				prod;
	u32				cons;

	u32 __iomem			*prod_reg;
	u32 __iomem			*cons_reg;
};

struct arm_smmu_cmdq {
	struct arm_smmu_queue		q;
	spinlock_t			lock;
};

struct arm_smmu_evtq {
	struct arm_smmu_queue		q;
	u32				max_stalls;
};

struct arm_smmu_priq {
	struct arm_smmu_queue		q;
};

/* High-level stream table and context descriptor structures */
struct arm_smmu_strtab_l1_desc {
	u8				span;

	__le64				*l2ptr;
	dma_addr_t			l2ptr_dma;
};

struct arm_smmu_s1_cfg {
	__le64				*cdptr;
	dma_addr_t			cdptr_dma;

	struct arm_smmu_ctx_desc {
		u16	asid;
		u64	ttbr;
		u64	tcr;
		u64	mair;
	}				cd;
};

struct arm_smmu_s2_cfg {
	u16				vmid;
	u64				vttbr;
	u64				vtcr;
};

struct arm_smmu_strtab_ent {
	/*
	 * An STE is "assigned" if the master emitting the corresponding SID
	 * is attached to a domain. The behaviour of an unassigned STE is
	 * determined by the disable_bypass parameter, whereas an assigned
	 * STE behaves according to s1_cfg/s2_cfg, which themselves are
	 * configured according to the domain type.
	 */
	bool				assigned;
	struct arm_smmu_s1_cfg		*s1_cfg;
	struct arm_smmu_s2_cfg		*s2_cfg;
};

struct arm_smmu_strtab_cfg {
	__le64				*strtab;
	dma_addr_t			strtab_dma;
	struct arm_smmu_strtab_l1_desc	*l1_desc;
	unsigned int			num_l1_ents;

	u64				strtab_base;
	u32				strtab_base_cfg;
};

/* An SMMUv3 instance */
struct arm_smmu_device {
	struct device			*dev;
	void __iomem			*base;

#define ARM_SMMU_FEAT_2_LVL_STRTAB	(1 << 0)
#define ARM_SMMU_FEAT_2_LVL_CDTAB	(1 << 1)
#define ARM_SMMU_FEAT_TT_LE		(1 << 2)
#define ARM_SMMU_FEAT_TT_BE		(1 << 3)
#define ARM_SMMU_FEAT_PRI		(1 << 4)
#define ARM_SMMU_FEAT_ATS		(1 << 5)
#define ARM_SMMU_FEAT_SEV		(1 << 6)
#define ARM_SMMU_FEAT_MSI		(1 << 7)
#define ARM_SMMU_FEAT_COHERENCY		(1 << 8)
#define ARM_SMMU_FEAT_TRANS_S1		(1 << 9)
#define ARM_SMMU_FEAT_TRANS_S2		(1 << 10)
#define ARM_SMMU_FEAT_STALLS		(1 << 11)
#define ARM_SMMU_FEAT_HYP		(1 << 12)
#define ARM_SMMU_FEAT_STALL_FORCE	(1 << 13)
#define ARM_SMMU_FEAT_VAX		(1 << 14)
	u32				features;

#define ARM_SMMU_OPT_SKIP_PREFETCH	(1 << 0)
#define ARM_SMMU_OPT_PAGE0_REGS_ONLY	(1 << 1)
	u32				options;

	struct arm_smmu_cmdq		cmdq;
	struct arm_smmu_evtq		evtq;
	struct arm_smmu_priq		priq;

	int				gerr_irq;
	int				combined_irq;
	u32				sync_nr;
	u8				prev_cmd_opcode;

	unsigned long			ias; /* IPA */
	unsigned long			oas; /* PA */
	unsigned long			pgsize_bitmap;

#define ARM_SMMU_MAX_ASIDS		(1 << 16)
	unsigned int			asid_bits;
	DECLARE_BITMAP(asid_map, ARM_SMMU_MAX_ASIDS);

#define ARM_SMMU_MAX_VMIDS		(1 << 16)
	unsigned int			vmid_bits;
	DECLARE_BITMAP(vmid_map, ARM_SMMU_MAX_VMIDS);

	unsigned int			ssid_bits;
	unsigned int			sid_bits;

	struct arm_smmu_strtab_cfg	strtab_cfg;

	u32				sync_count;

	/* IOMMU core code handle */
	struct iommu_device		iommu;
};

/* SMMU private data for each master */
struct arm_smmu_master_data {
	struct arm_smmu_device		*smmu;
	struct arm_smmu_strtab_ent	ste;
};

/* SMMU private data for an IOMMU domain */
enum arm_smmu_domain_stage {
	ARM_SMMU_DOMAIN_S1 = 0,
	ARM_SMMU_DOMAIN_S2,
	ARM_SMMU_DOMAIN_NESTED,
	ARM_SMMU_DOMAIN_BYPASS,
};

struct arm_smmu_domain {
	struct arm_smmu_device		*smmu;
	struct mutex			init_mutex; /* Protects smmu pointer */

	struct io_pgtable_ops		*pgtbl_ops;
	bool				non_strict;

	enum arm_smmu_domain_stage	stage;
	union {
		struct arm_smmu_s1_cfg	s1_cfg;
		struct arm_smmu_s2_cfg	s2_cfg;
	};

	struct iommu_domain		domain;
};

struct arm_smmu_option_prop {
	u32 opt;
	const char *prop;
};

static struct arm_smmu_option_prop arm_smmu_options[] = {
	{ ARM_SMMU_OPT_SKIP_PREFETCH, "hisilicon,broken-prefetch-cmd" },
	{ ARM_SMMU_OPT_PAGE0_REGS_ONLY, "cavium,cn9900-broken-page1-regspace"},
	{ 0, NULL},
};

static inline void __iomem *arm_smmu_page1_fixup(unsigned long offset,
						 struct arm_smmu_device *smmu)
{
	if ((offset > SZ_64K) &&
	    (smmu->options & ARM_SMMU_OPT_PAGE0_REGS_ONLY))
		offset -= SZ_64K;

	return smmu->base + offset;
}

static struct arm_smmu_domain *to_smmu_domain(struct iommu_domain *dom)
{
	return container_of(dom, struct arm_smmu_domain, domain);
}

static void parse_driver_options(struct arm_smmu_device *smmu)
{
	int i = 0;

	do {
		if (of_property_read_bool(smmu->dev->of_node,
						arm_smmu_options[i].prop)) {
			smmu->options |= arm_smmu_options[i].opt;
			dev_notice(smmu->dev, "option %s\n",
				arm_smmu_options[i].prop);
		}
	} while (arm_smmu_options[++i].opt);
}

/* Low-level queue manipulation functions */
static bool queue_full(struct arm_smmu_queue *q)
{
	return Q_IDX(q, q->prod) == Q_IDX(q, q->cons) &&
	       Q_WRP(q, q->prod) != Q_WRP(q, q->cons);
}

static bool queue_empty(struct arm_smmu_queue *q)
{
	return Q_IDX(q, q->prod) == Q_IDX(q, q->cons) &&
	       Q_WRP(q, q->prod) == Q_WRP(q, q->cons);
}

static void queue_sync_cons(struct arm_smmu_queue *q)
{
	q->cons = readl_relaxed(q->cons_reg);
}

static void queue_inc_cons(struct arm_smmu_queue *q)
{
	u32 cons = (Q_WRP(q, q->cons) | Q_IDX(q, q->cons)) + 1;

	q->cons = Q_OVF(q, q->cons) | Q_WRP(q, cons) | Q_IDX(q, cons);
	writel(q->cons, q->cons_reg);
}

static int queue_sync_prod(struct arm_smmu_queue *q)
{
	int ret = 0;
	u32 prod = readl_relaxed(q->prod_reg);

	if (Q_OVF(q, prod) != Q_OVF(q, q->prod))
		ret = -EOVERFLOW;

	q->prod = prod;
	return ret;
}

static void queue_inc_prod(struct arm_smmu_queue *q)
{
	u32 prod = (Q_WRP(q, q->prod) | Q_IDX(q, q->prod)) + 1;

	q->prod = Q_OVF(q, q->prod) | Q_WRP(q, prod) | Q_IDX(q, prod);
	writel(q->prod, q->prod_reg);
}

/*
 * Wait for the SMMU to consume items. If sync is true, wait until the queue
 * is empty. Otherwise, wait until there is at least one free slot.
 */
static int queue_poll_cons(struct arm_smmu_queue *q, bool sync, bool wfe)
{
	ktime_t timeout;
	unsigned int delay = 1, spin_cnt = 0;

	/* Wait longer if it's a CMD_SYNC */
	timeout = ktime_add_us(ktime_get(), sync ?
					    ARM_SMMU_CMDQ_SYNC_TIMEOUT_US :
					    ARM_SMMU_POLL_TIMEOUT_US);

	while (queue_sync_cons(q), (sync ? !queue_empty(q) : queue_full(q))) {
		if (ktime_compare(ktime_get(), timeout) > 0)
			return -ETIMEDOUT;

		if (wfe) {
			wfe();
		} else if (++spin_cnt < ARM_SMMU_CMDQ_SYNC_SPIN_COUNT) {
			cpu_relax();
			continue;
		} else {
			udelay(delay);
			delay *= 2;
			spin_cnt = 0;
		}
	}

	return 0;
}

static void queue_write(__le64 *dst, u64 *src, size_t n_dwords)
{
	int i;

	for (i = 0; i < n_dwords; ++i)
		*dst++ = cpu_to_le64(*src++);
}

static int queue_insert_raw(struct arm_smmu_queue *q, u64 *ent)
{
	if (queue_full(q))
		return -ENOSPC;

	queue_write(Q_ENT(q, q->prod), ent, q->ent_dwords);
	queue_inc_prod(q);
	return 0;
}

static void queue_read(__le64 *dst, u64 *src, size_t n_dwords)
{
	int i;

	for (i = 0; i < n_dwords; ++i)
		*dst++ = le64_to_cpu(*src++);
}

static int queue_remove_raw(struct arm_smmu_queue *q, u64 *ent)
{
	if (queue_empty(q))
		return -EAGAIN;

	queue_read(ent, Q_ENT(q, q->cons), q->ent_dwords);
	queue_inc_cons(q);
	return 0;
}

/* High-level queue accessors */
static int arm_smmu_cmdq_build_cmd(u64 *cmd, struct arm_smmu_cmdq_ent *ent)
{
	memset(cmd, 0, CMDQ_ENT_DWORDS << 3);
	cmd[0] |= FIELD_PREP(CMDQ_0_OP, ent->opcode);

	switch (ent->opcode) {
	case CMDQ_OP_TLBI_EL2_ALL:
	case CMDQ_OP_TLBI_NSNH_ALL:
		break;
	case CMDQ_OP_PREFETCH_CFG:
		cmd[0] |= FIELD_PREP(CMDQ_PREFETCH_0_SID, ent->prefetch.sid);
		cmd[1] |= FIELD_PREP(CMDQ_PREFETCH_1_SIZE, ent->prefetch.size);
		cmd[1] |= ent->prefetch.addr & CMDQ_PREFETCH_1_ADDR_MASK;
		break;
	case CMDQ_OP_CFGI_STE:
		cmd[0] |= FIELD_PREP(CMDQ_CFGI_0_SID, ent->cfgi.sid);
		cmd[1] |= FIELD_PREP(CMDQ_CFGI_1_LEAF, ent->cfgi.leaf);
		break;
	case CMDQ_OP_CFGI_ALL:
		/* Cover the entire SID range */
		cmd[1] |= FIELD_PREP(CMDQ_CFGI_1_RANGE, 31);
		break;
	case CMDQ_OP_TLBI_NH_VA:
		cmd[0] |= FIELD_PREP(CMDQ_TLBI_0_ASID, ent->tlbi.asid);
		cmd[1] |= FIELD_PREP(CMDQ_TLBI_1_LEAF, ent->tlbi.leaf);
		cmd[1] |= ent->tlbi.addr & CMDQ_TLBI_1_VA_MASK;
		break;
	case CMDQ_OP_TLBI_S2_IPA:
		cmd[0] |= FIELD_PREP(CMDQ_TLBI_0_VMID, ent->tlbi.vmid);
		cmd[1] |= FIELD_PREP(CMDQ_TLBI_1_LEAF, ent->tlbi.leaf);
		cmd[1] |= ent->tlbi.addr & CMDQ_TLBI_1_IPA_MASK;
		break;
	case CMDQ_OP_TLBI_NH_ASID:
		cmd[0] |= FIELD_PREP(CMDQ_TLBI_0_ASID, ent->tlbi.asid);
		/* Fallthrough */
	case CMDQ_OP_TLBI_S12_VMALL:
		cmd[0] |= FIELD_PREP(CMDQ_TLBI_0_VMID, ent->tlbi.vmid);
		break;
	case CMDQ_OP_PRI_RESP:
		cmd[0] |= FIELD_PREP(CMDQ_0_SSV, ent->substream_valid);
		cmd[0] |= FIELD_PREP(CMDQ_PRI_0_SSID, ent->pri.ssid);
		cmd[0] |= FIELD_PREP(CMDQ_PRI_0_SID, ent->pri.sid);
		cmd[1] |= FIELD_PREP(CMDQ_PRI_1_GRPID, ent->pri.grpid);
		switch (ent->pri.resp) {
		case PRI_RESP_DENY:
		case PRI_RESP_FAIL:
		case PRI_RESP_SUCC:
			break;
		default:
			return -EINVAL;
		}
		cmd[1] |= FIELD_PREP(CMDQ_PRI_1_RESP, ent->pri.resp);
		break;
	case CMDQ_OP_CMD_SYNC:
		if (ent->sync.msiaddr)
			cmd[0] |= FIELD_PREP(CMDQ_SYNC_0_CS, CMDQ_SYNC_0_CS_IRQ);
		else
			cmd[0] |= FIELD_PREP(CMDQ_SYNC_0_CS, CMDQ_SYNC_0_CS_SEV);
		cmd[0] |= FIELD_PREP(CMDQ_SYNC_0_MSH, ARM_SMMU_SH_ISH);
		cmd[0] |= FIELD_PREP(CMDQ_SYNC_0_MSIATTR, ARM_SMMU_MEMATTR_OIWB);
		cmd[0] |= FIELD_PREP(CMDQ_SYNC_0_MSIDATA, ent->sync.msidata);
		cmd[1] |= ent->sync.msiaddr & CMDQ_SYNC_1_MSIADDR_MASK;
		break;
	default:
		return -ENOENT;
	}

	return 0;
}

static void arm_smmu_cmdq_skip_err(struct arm_smmu_device *smmu)
{
	static const char *cerror_str[] = {
		[CMDQ_ERR_CERROR_NONE_IDX]	= "No error",
		[CMDQ_ERR_CERROR_ILL_IDX]	= "Illegal command",
		[CMDQ_ERR_CERROR_ABT_IDX]	= "Abort on command fetch",
	};

	int i;
	u64 cmd[CMDQ_ENT_DWORDS];
	struct arm_smmu_queue *q = &smmu->cmdq.q;
	u32 cons = readl_relaxed(q->cons_reg);
	u32 idx = FIELD_GET(CMDQ_CONS_ERR, cons);
	struct arm_smmu_cmdq_ent cmd_sync = {
		.opcode = CMDQ_OP_CMD_SYNC,
	};

	dev_err(smmu->dev, "CMDQ error (cons 0x%08x): %s\n", cons,
		idx < ARRAY_SIZE(cerror_str) ?  cerror_str[idx] : "Unknown");

	switch (idx) {
	case CMDQ_ERR_CERROR_ABT_IDX:
		dev_err(smmu->dev, "retrying command fetch\n");
	case CMDQ_ERR_CERROR_NONE_IDX:
		return;
	case CMDQ_ERR_CERROR_ILL_IDX:
		/* Fallthrough */
	default:
		break;
	}

	/*
	 * We may have concurrent producers, so we need to be careful
	 * not to touch any of the shadow cmdq state.
	 */
	queue_read(cmd, Q_ENT(q, cons), q->ent_dwords);
	dev_err(smmu->dev, "skipping command in error state:\n");
	for (i = 0; i < ARRAY_SIZE(cmd); ++i)
		dev_err(smmu->dev, "\t0x%016llx\n", (unsigned long long)cmd[i]);

	/* Convert the erroneous command into a CMD_SYNC */
	if (arm_smmu_cmdq_build_cmd(cmd, &cmd_sync)) {
		dev_err(smmu->dev, "failed to convert to CMD_SYNC\n");
		return;
	}

	queue_write(Q_ENT(q, cons), cmd, q->ent_dwords);
}

static void arm_smmu_cmdq_insert_cmd(struct arm_smmu_device *smmu, u64 *cmd)
{
	struct arm_smmu_queue *q = &smmu->cmdq.q;
	bool wfe = !!(smmu->features & ARM_SMMU_FEAT_SEV);

	smmu->prev_cmd_opcode = FIELD_GET(CMDQ_0_OP, cmd[0]);

	while (queue_insert_raw(q, cmd) == -ENOSPC) {
		if (queue_poll_cons(q, false, wfe))
			dev_err_ratelimited(smmu->dev, "CMDQ timeout\n");
	}
}

static void arm_smmu_cmdq_issue_cmd(struct arm_smmu_device *smmu,
				    struct arm_smmu_cmdq_ent *ent)
{
	u64 cmd[CMDQ_ENT_DWORDS];
	unsigned long flags;

	if (arm_smmu_cmdq_build_cmd(cmd, ent)) {
		dev_warn(smmu->dev, "ignoring unknown CMDQ opcode 0x%x\n",
			 ent->opcode);
		return;
	}

	spin_lock_irqsave(&smmu->cmdq.lock, flags);
	arm_smmu_cmdq_insert_cmd(smmu, cmd);
	spin_unlock_irqrestore(&smmu->cmdq.lock, flags);
}

/*
 * The difference between val and sync_idx is bounded by the maximum size of
 * a queue at 2^20 entries, so 32 bits is plenty for wrap-safe arithmetic.
 */
static int __arm_smmu_sync_poll_msi(struct arm_smmu_device *smmu, u32 sync_idx)
{
	ktime_t timeout;
	u32 val;

	timeout = ktime_add_us(ktime_get(), ARM_SMMU_CMDQ_SYNC_TIMEOUT_US);
	val = smp_cond_load_acquire(&smmu->sync_count,
				    (int)(VAL - sync_idx) >= 0 ||
				    !ktime_before(ktime_get(), timeout));

	return (int)(val - sync_idx) < 0 ? -ETIMEDOUT : 0;
}

static int __arm_smmu_cmdq_issue_sync_msi(struct arm_smmu_device *smmu)
{
	u64 cmd[CMDQ_ENT_DWORDS];
	unsigned long flags;
	struct arm_smmu_cmdq_ent ent = {
		.opcode = CMDQ_OP_CMD_SYNC,
		.sync	= {
			.msiaddr = virt_to_phys(&smmu->sync_count),
		},
	};

	spin_lock_irqsave(&smmu->cmdq.lock, flags);

	/* Piggy-back on the previous command if it's a SYNC */
	if (smmu->prev_cmd_opcode == CMDQ_OP_CMD_SYNC) {
		ent.sync.msidata = smmu->sync_nr;
	} else {
		ent.sync.msidata = ++smmu->sync_nr;
		arm_smmu_cmdq_build_cmd(cmd, &ent);
		arm_smmu_cmdq_insert_cmd(smmu, cmd);
	}

	spin_unlock_irqrestore(&smmu->cmdq.lock, flags);

	return __arm_smmu_sync_poll_msi(smmu, ent.sync.msidata);
}

static int __arm_smmu_cmdq_issue_sync(struct arm_smmu_device *smmu)
{
	u64 cmd[CMDQ_ENT_DWORDS];
	unsigned long flags;
	bool wfe = !!(smmu->features & ARM_SMMU_FEAT_SEV);
	struct arm_smmu_cmdq_ent ent = { .opcode = CMDQ_OP_CMD_SYNC };
	int ret;

	arm_smmu_cmdq_build_cmd(cmd, &ent);

	spin_lock_irqsave(&smmu->cmdq.lock, flags);
	arm_smmu_cmdq_insert_cmd(smmu, cmd);
	ret = queue_poll_cons(&smmu->cmdq.q, true, wfe);
	spin_unlock_irqrestore(&smmu->cmdq.lock, flags);

	return ret;
}

static void arm_smmu_cmdq_issue_sync(struct arm_smmu_device *smmu)
{
	int ret;
	bool msi = (smmu->features & ARM_SMMU_FEAT_MSI) &&
		   (smmu->features & ARM_SMMU_FEAT_COHERENCY);

	ret = msi ? __arm_smmu_cmdq_issue_sync_msi(smmu)
		  : __arm_smmu_cmdq_issue_sync(smmu);
	if (ret)
		dev_err_ratelimited(smmu->dev, "CMD_SYNC timeout\n");
}

/* Context descriptor manipulation functions */
static u64 arm_smmu_cpu_tcr_to_cd(u64 tcr)
{
	u64 val = 0;

	/* Repack the TCR. Just care about TTBR0 for now */
	val |= ARM_SMMU_TCR2CD(tcr, T0SZ);
	val |= ARM_SMMU_TCR2CD(tcr, TG0);
	val |= ARM_SMMU_TCR2CD(tcr, IRGN0);
	val |= ARM_SMMU_TCR2CD(tcr, ORGN0);
	val |= ARM_SMMU_TCR2CD(tcr, SH0);
	val |= ARM_SMMU_TCR2CD(tcr, EPD0);
	val |= ARM_SMMU_TCR2CD(tcr, EPD1);
	val |= ARM_SMMU_TCR2CD(tcr, IPS);
	val |= ARM_SMMU_TCR2CD(tcr, TBI0);

	return val;
}

static void arm_smmu_write_ctx_desc(struct arm_smmu_device *smmu,
				    struct arm_smmu_s1_cfg *cfg)
{
	u64 val;

	/*
	 * We don't need to issue any invalidation here, as we'll invalidate
	 * the STE when installing the new entry anyway.
	 */
	val = arm_smmu_cpu_tcr_to_cd(cfg->cd.tcr) |
#ifdef __BIG_ENDIAN
	      CTXDESC_CD_0_ENDI |
#endif
	      CTXDESC_CD_0_R | CTXDESC_CD_0_A | CTXDESC_CD_0_ASET |
	      CTXDESC_CD_0_AA64 | FIELD_PREP(CTXDESC_CD_0_ASID, cfg->cd.asid) |
	      CTXDESC_CD_0_V;

	/* STALL_MODEL==0b10 && CD.S==0 is ILLEGAL */
	if (smmu->features & ARM_SMMU_FEAT_STALL_FORCE)
		val |= CTXDESC_CD_0_S;

	cfg->cdptr[0] = cpu_to_le64(val);

	val = cfg->cd.ttbr & CTXDESC_CD_1_TTB0_MASK;
	cfg->cdptr[1] = cpu_to_le64(val);

	cfg->cdptr[3] = cpu_to_le64(cfg->cd.mair);
}

/* Stream table manipulation functions */
static void
arm_smmu_write_strtab_l1_desc(__le64 *dst, struct arm_smmu_strtab_l1_desc *desc)
{
	u64 val = 0;

	val |= FIELD_PREP(STRTAB_L1_DESC_SPAN, desc->span);
	val |= desc->l2ptr_dma & STRTAB_L1_DESC_L2PTR_MASK;

	*dst = cpu_to_le64(val);
}

static void arm_smmu_sync_ste_for_sid(struct arm_smmu_device *smmu, u32 sid)
{
	struct arm_smmu_cmdq_ent cmd = {
		.opcode	= CMDQ_OP_CFGI_STE,
		.cfgi	= {
			.sid	= sid,
			.leaf	= true,
		},
	};

	arm_smmu_cmdq_issue_cmd(smmu, &cmd);
	arm_smmu_cmdq_issue_sync(smmu);
}

static void arm_smmu_write_strtab_ent(struct arm_smmu_device *smmu, u32 sid,
				      __le64 *dst, struct arm_smmu_strtab_ent *ste)
{
	/*
	 * This is hideously complicated, but we only really care about
	 * three cases at the moment:
	 *
	 * 1. Invalid (all zero) -> bypass/fault (init)
	 * 2. Bypass/fault -> translation/bypass (attach)
	 * 3. Translation/bypass -> bypass/fault (detach)
	 *
	 * Given that we can't update the STE atomically and the SMMU
	 * doesn't read the thing in a defined order, that leaves us
	 * with the following maintenance requirements:
	 *
	 * 1. Update Config, return (init time STEs aren't live)
	 * 2. Write everything apart from dword 0, sync, write dword 0, sync
	 * 3. Update Config, sync
	 */
	u64 val = le64_to_cpu(dst[0]);
	bool ste_live = false;
	struct arm_smmu_cmdq_ent prefetch_cmd = {
		.opcode		= CMDQ_OP_PREFETCH_CFG,
		.prefetch	= {
			.sid	= sid,
		},
	};

	if (val & STRTAB_STE_0_V) {
		switch (FIELD_GET(STRTAB_STE_0_CFG, val)) {
		case STRTAB_STE_0_CFG_BYPASS:
			break;
		case STRTAB_STE_0_CFG_S1_TRANS:
		case STRTAB_STE_0_CFG_S2_TRANS:
			ste_live = true;
			break;
		case STRTAB_STE_0_CFG_ABORT:
			if (disable_bypass)
				break;
		default:
			BUG(); /* STE corruption */
		}
	}

	/* Nuke the existing STE_0 value, as we're going to rewrite it */
	val = STRTAB_STE_0_V;

	/* Bypass/fault */
	if (!ste->assigned || !(ste->s1_cfg || ste->s2_cfg)) {
		if (!ste->assigned && disable_bypass)
			val |= FIELD_PREP(STRTAB_STE_0_CFG, STRTAB_STE_0_CFG_ABORT);
		else
			val |= FIELD_PREP(STRTAB_STE_0_CFG, STRTAB_STE_0_CFG_BYPASS);

		dst[0] = cpu_to_le64(val);
		dst[1] = cpu_to_le64(FIELD_PREP(STRTAB_STE_1_SHCFG,
						STRTAB_STE_1_SHCFG_INCOMING));
		dst[2] = 0; /* Nuke the VMID */
		/*
		 * The SMMU can perform negative caching, so we must sync
		 * the STE regardless of whether the old value was live.
		 */
		if (smmu)
			arm_smmu_sync_ste_for_sid(smmu, sid);
		return;
	}

	if (ste->s1_cfg) {
		BUG_ON(ste_live);
		dst[1] = cpu_to_le64(
			 FIELD_PREP(STRTAB_STE_1_S1CIR, STRTAB_STE_1_S1C_CACHE_WBRA) |
			 FIELD_PREP(STRTAB_STE_1_S1COR, STRTAB_STE_1_S1C_CACHE_WBRA) |
			 FIELD_PREP(STRTAB_STE_1_S1CSH, ARM_SMMU_SH_ISH) |
#ifdef CONFIG_PCI_ATS
			 FIELD_PREP(STRTAB_STE_1_EATS, STRTAB_STE_1_EATS_TRANS) |
#endif
			 FIELD_PREP(STRTAB_STE_1_STRW, STRTAB_STE_1_STRW_NSEL1));

		if (smmu->features & ARM_SMMU_FEAT_STALLS &&
		   !(smmu->features & ARM_SMMU_FEAT_STALL_FORCE))
			dst[1] |= cpu_to_le64(STRTAB_STE_1_S1STALLD);

		val |= (ste->s1_cfg->cdptr_dma & STRTAB_STE_0_S1CTXPTR_MASK) |
			FIELD_PREP(STRTAB_STE_0_CFG, STRTAB_STE_0_CFG_S1_TRANS);
	}

	if (ste->s2_cfg) {
		BUG_ON(ste_live);
		dst[2] = cpu_to_le64(
			 FIELD_PREP(STRTAB_STE_2_S2VMID, ste->s2_cfg->vmid) |
			 FIELD_PREP(STRTAB_STE_2_VTCR, ste->s2_cfg->vtcr) |
#ifdef __BIG_ENDIAN
			 STRTAB_STE_2_S2ENDI |
#endif
			 STRTAB_STE_2_S2PTW | STRTAB_STE_2_S2AA64 |
			 STRTAB_STE_2_S2R);

		dst[3] = cpu_to_le64(ste->s2_cfg->vttbr & STRTAB_STE_3_S2TTB_MASK);

		val |= FIELD_PREP(STRTAB_STE_0_CFG, STRTAB_STE_0_CFG_S2_TRANS);
	}

	arm_smmu_sync_ste_for_sid(smmu, sid);
	dst[0] = cpu_to_le64(val);
	arm_smmu_sync_ste_for_sid(smmu, sid);

	/* It's likely that we'll want to use the new STE soon */
	if (!(smmu->options & ARM_SMMU_OPT_SKIP_PREFETCH))
		arm_smmu_cmdq_issue_cmd(smmu, &prefetch_cmd);
}

static void arm_smmu_init_bypass_stes(u64 *strtab, unsigned int nent)
{
	unsigned int i;
	struct arm_smmu_strtab_ent ste = { .assigned = false };

	for (i = 0; i < nent; ++i) {
		arm_smmu_write_strtab_ent(NULL, -1, strtab, &ste);
		strtab += STRTAB_STE_DWORDS;
	}
}

static int arm_smmu_init_l2_strtab(struct arm_smmu_device *smmu, u32 sid)
{
	size_t size;
	void *strtab;
	struct arm_smmu_strtab_cfg *cfg = &smmu->strtab_cfg;
	struct arm_smmu_strtab_l1_desc *desc = &cfg->l1_desc[sid >> STRTAB_SPLIT];

	if (desc->l2ptr)
		return 0;

	size = 1 << (STRTAB_SPLIT + ilog2(STRTAB_STE_DWORDS) + 3);
	strtab = &cfg->strtab[(sid >> STRTAB_SPLIT) * STRTAB_L1_DESC_DWORDS];

	desc->span = STRTAB_SPLIT + 1;
	desc->l2ptr = dmam_alloc_coherent(smmu->dev, size, &desc->l2ptr_dma,
					  GFP_KERNEL | __GFP_ZERO);
	if (!desc->l2ptr) {
		dev_err(smmu->dev,
			"failed to allocate l2 stream table for SID %u\n",
			sid);
		return -ENOMEM;
	}

	arm_smmu_init_bypass_stes(desc->l2ptr, 1 << STRTAB_SPLIT);
	arm_smmu_write_strtab_l1_desc(strtab, desc);
	return 0;
}

/* IRQ and event handlers */
static irqreturn_t arm_smmu_evtq_thread(int irq, void *dev)
{
	int i;
	struct arm_smmu_device *smmu = dev;
	struct arm_smmu_queue *q = &smmu->evtq.q;
	u64 evt[EVTQ_ENT_DWORDS];

	do {
		while (!queue_remove_raw(q, evt)) {
			u8 id = FIELD_GET(EVTQ_0_ID, evt[0]);

			dev_info(smmu->dev, "event 0x%02x received:\n", id);
			for (i = 0; i < ARRAY_SIZE(evt); ++i)
				dev_info(smmu->dev, "\t0x%016llx\n",
					 (unsigned long long)evt[i]);

		}

		/*
		 * Not much we can do on overflow, so scream and pretend we're
		 * trying harder.
		 */
		if (queue_sync_prod(q) == -EOVERFLOW)
			dev_err(smmu->dev, "EVTQ overflow detected -- events lost\n");
	} while (!queue_empty(q));

	/* Sync our overflow flag, as we believe we're up to speed */
	q->cons = Q_OVF(q, q->prod) | Q_WRP(q, q->cons) | Q_IDX(q, q->cons);
	return IRQ_HANDLED;
}

static void arm_smmu_handle_ppr(struct arm_smmu_device *smmu, u64 *evt)
{
	u32 sid, ssid;
	u16 grpid;
	bool ssv, last;

	sid = FIELD_GET(PRIQ_0_SID, evt[0]);
	ssv = FIELD_GET(PRIQ_0_SSID_V, evt[0]);
	ssid = ssv ? FIELD_GET(PRIQ_0_SSID, evt[0]) : 0;
	last = FIELD_GET(PRIQ_0_PRG_LAST, evt[0]);
	grpid = FIELD_GET(PRIQ_1_PRG_IDX, evt[1]);

	dev_info(smmu->dev, "unexpected PRI request received:\n");
	dev_info(smmu->dev,
		 "\tsid 0x%08x.0x%05x: [%u%s] %sprivileged %s%s%s access at iova 0x%016llx\n",
		 sid, ssid, grpid, last ? "L" : "",
		 evt[0] & PRIQ_0_PERM_PRIV ? "" : "un",
		 evt[0] & PRIQ_0_PERM_READ ? "R" : "",
		 evt[0] & PRIQ_0_PERM_WRITE ? "W" : "",
		 evt[0] & PRIQ_0_PERM_EXEC ? "X" : "",
		 evt[1] & PRIQ_1_ADDR_MASK);

	if (last) {
		struct arm_smmu_cmdq_ent cmd = {
			.opcode			= CMDQ_OP_PRI_RESP,
			.substream_valid	= ssv,
			.pri			= {
				.sid	= sid,
				.ssid	= ssid,
				.grpid	= grpid,
				.resp	= PRI_RESP_DENY,
			},
		};

		arm_smmu_cmdq_issue_cmd(smmu, &cmd);
	}
}

static irqreturn_t arm_smmu_priq_thread(int irq, void *dev)
{
	struct arm_smmu_device *smmu = dev;
	struct arm_smmu_queue *q = &smmu->priq.q;
	u64 evt[PRIQ_ENT_DWORDS];

	do {
		while (!queue_remove_raw(q, evt))
			arm_smmu_handle_ppr(smmu, evt);

		if (queue_sync_prod(q) == -EOVERFLOW)
			dev_err(smmu->dev, "PRIQ overflow detected -- requests lost\n");
	} while (!queue_empty(q));

	/* Sync our overflow flag, as we believe we're up to speed */
	q->cons = Q_OVF(q, q->prod) | Q_WRP(q, q->cons) | Q_IDX(q, q->cons);
	writel(q->cons, q->cons_reg);
	return IRQ_HANDLED;
}

static int arm_smmu_device_disable(struct arm_smmu_device *smmu);

static irqreturn_t arm_smmu_gerror_handler(int irq, void *dev)
{
	u32 gerror, gerrorn, active;
	struct arm_smmu_device *smmu = dev;

	gerror = readl_relaxed(smmu->base + ARM_SMMU_GERROR);
	gerrorn = readl_relaxed(smmu->base + ARM_SMMU_GERRORN);

	active = gerror ^ gerrorn;
	if (!(active & GERROR_ERR_MASK))
		return IRQ_NONE; /* No errors pending */

	dev_warn(smmu->dev,
		 "unexpected global error reported (0x%08x), this could be serious\n",
		 active);

	if (active & GERROR_SFM_ERR) {
		dev_err(smmu->dev, "device has entered Service Failure Mode!\n");
		arm_smmu_device_disable(smmu);
	}

	if (active & GERROR_MSI_GERROR_ABT_ERR)
		dev_warn(smmu->dev, "GERROR MSI write aborted\n");

	if (active & GERROR_MSI_PRIQ_ABT_ERR)
		dev_warn(smmu->dev, "PRIQ MSI write aborted\n");

	if (active & GERROR_MSI_EVTQ_ABT_ERR)
		dev_warn(smmu->dev, "EVTQ MSI write aborted\n");

	if (active & GERROR_MSI_CMDQ_ABT_ERR)
		dev_warn(smmu->dev, "CMDQ MSI write aborted\n");

	if (active & GERROR_PRIQ_ABT_ERR)
		dev_err(smmu->dev, "PRIQ write aborted -- events may have been lost\n");

	if (active & GERROR_EVTQ_ABT_ERR)
		dev_err(smmu->dev, "EVTQ write aborted -- events may have been lost\n");

	if (active & GERROR_CMDQ_ERR)
		arm_smmu_cmdq_skip_err(smmu);

	writel(gerror, smmu->base + ARM_SMMU_GERRORN);
	return IRQ_HANDLED;
}

static irqreturn_t arm_smmu_combined_irq_thread(int irq, void *dev)
{
	struct arm_smmu_device *smmu = dev;

	arm_smmu_evtq_thread(irq, dev);
	if (smmu->features & ARM_SMMU_FEAT_PRI)
		arm_smmu_priq_thread(irq, dev);

	return IRQ_HANDLED;
}

static irqreturn_t arm_smmu_combined_irq_handler(int irq, void *dev)
{
	arm_smmu_gerror_handler(irq, dev);
	return IRQ_WAKE_THREAD;
}

/* IO_PGTABLE API */
static void arm_smmu_tlb_sync(void *cookie)
{
	struct arm_smmu_domain *smmu_domain = cookie;

	arm_smmu_cmdq_issue_sync(smmu_domain->smmu);
}

static void arm_smmu_tlb_inv_context(void *cookie)
{
	struct arm_smmu_domain *smmu_domain = cookie;
	struct arm_smmu_device *smmu = smmu_domain->smmu;
	struct arm_smmu_cmdq_ent cmd;

	if (smmu_domain->stage == ARM_SMMU_DOMAIN_S1) {
		cmd.opcode	= CMDQ_OP_TLBI_NH_ASID;
		cmd.tlbi.asid	= smmu_domain->s1_cfg.cd.asid;
		cmd.tlbi.vmid	= 0;
	} else {
		cmd.opcode	= CMDQ_OP_TLBI_S12_VMALL;
		cmd.tlbi.vmid	= smmu_domain->s2_cfg.vmid;
	}

	/*
	 * NOTE: when io-pgtable is in non-strict mode, we may get here with
	 * PTEs previously cleared by unmaps on the current CPU not yet visible
	 * to the SMMU. We are relying on the DSB implicit in queue_inc_prod()
	 * to guarantee those are observed before the TLBI. Do be careful, 007.
	 */
	arm_smmu_cmdq_issue_cmd(smmu, &cmd);
	arm_smmu_cmdq_issue_sync(smmu);
}

static void arm_smmu_tlb_inv_range_nosync(unsigned long iova, size_t size,
					  size_t granule, bool leaf, void *cookie)
{
	struct arm_smmu_domain *smmu_domain = cookie;
	struct arm_smmu_device *smmu = smmu_domain->smmu;
	struct arm_smmu_cmdq_ent cmd = {
		.tlbi = {
			.leaf	= leaf,
			.addr	= iova,
		},
	};

	if (smmu_domain->stage == ARM_SMMU_DOMAIN_S1) {
		cmd.opcode	= CMDQ_OP_TLBI_NH_VA;
		cmd.tlbi.asid	= smmu_domain->s1_cfg.cd.asid;
	} else {
		cmd.opcode	= CMDQ_OP_TLBI_S2_IPA;
		cmd.tlbi.vmid	= smmu_domain->s2_cfg.vmid;
	}

	do {
		arm_smmu_cmdq_issue_cmd(smmu, &cmd);
		cmd.tlbi.addr += granule;
	} while (size -= granule);
}

static const struct iommu_gather_ops arm_smmu_gather_ops = {
	.tlb_flush_all	= arm_smmu_tlb_inv_context,
	.tlb_add_flush	= arm_smmu_tlb_inv_range_nosync,
	.tlb_sync	= arm_smmu_tlb_sync,
};

/* IOMMU API */
static bool arm_smmu_capable(enum iommu_cap cap)
{
	switch (cap) {
	case IOMMU_CAP_CACHE_COHERENCY:
		return true;
	case IOMMU_CAP_NOEXEC:
		return true;
	default:
		return false;
	}
}

static struct iommu_domain *arm_smmu_domain_alloc(unsigned type)
{
	struct arm_smmu_domain *smmu_domain;

	if (type != IOMMU_DOMAIN_UNMANAGED &&
	    type != IOMMU_DOMAIN_DMA &&
	    type != IOMMU_DOMAIN_IDENTITY)
		return NULL;

	/*
	 * Allocate the domain and initialise some of its data structures.
	 * We can't really do anything meaningful until we've added a
	 * master.
	 */
	smmu_domain = kzalloc(sizeof(*smmu_domain), GFP_KERNEL);
	if (!smmu_domain)
		return NULL;

	if (type == IOMMU_DOMAIN_DMA &&
	    iommu_get_dma_cookie(&smmu_domain->domain)) {
		kfree(smmu_domain);
		return NULL;
	}

	mutex_init(&smmu_domain->init_mutex);
	return &smmu_domain->domain;
}

static int arm_smmu_bitmap_alloc(unsigned long *map, int span)
{
	int idx, size = 1 << span;

	do {
		idx = find_first_zero_bit(map, size);
		if (idx == size)
			return -ENOSPC;
	} while (test_and_set_bit(idx, map));

	return idx;
}

static void arm_smmu_bitmap_free(unsigned long *map, int idx)
{
	clear_bit(idx, map);
}

static void arm_smmu_domain_free(struct iommu_domain *domain)
{
	struct arm_smmu_domain *smmu_domain = to_smmu_domain(domain);
	struct arm_smmu_device *smmu = smmu_domain->smmu;

	iommu_put_dma_cookie(domain);
	free_io_pgtable_ops(smmu_domain->pgtbl_ops);

	/* Free the CD and ASID, if we allocated them */
	if (smmu_domain->stage == ARM_SMMU_DOMAIN_S1) {
		struct arm_smmu_s1_cfg *cfg = &smmu_domain->s1_cfg;

		if (cfg->cdptr) {
			dmam_free_coherent(smmu_domain->smmu->dev,
					   CTXDESC_CD_DWORDS << 3,
					   cfg->cdptr,
					   cfg->cdptr_dma);

			arm_smmu_bitmap_free(smmu->asid_map, cfg->cd.asid);
		}
	} else {
		struct arm_smmu_s2_cfg *cfg = &smmu_domain->s2_cfg;
		if (cfg->vmid)
			arm_smmu_bitmap_free(smmu->vmid_map, cfg->vmid);
	}

	kfree(smmu_domain);
}

static int arm_smmu_domain_finalise_s1(struct arm_smmu_domain *smmu_domain,
				       struct io_pgtable_cfg *pgtbl_cfg)
{
	int ret;
	int asid;
	struct arm_smmu_device *smmu = smmu_domain->smmu;
	struct arm_smmu_s1_cfg *cfg = &smmu_domain->s1_cfg;

	asid = arm_smmu_bitmap_alloc(smmu->asid_map, smmu->asid_bits);
	if (asid < 0)
		return asid;

	cfg->cdptr = dmam_alloc_coherent(smmu->dev, CTXDESC_CD_DWORDS << 3,
					 &cfg->cdptr_dma,
					 GFP_KERNEL | __GFP_ZERO);
	if (!cfg->cdptr) {
		dev_warn(smmu->dev, "failed to allocate context descriptor\n");
		ret = -ENOMEM;
		goto out_free_asid;
	}

	cfg->cd.asid	= (u16)asid;
	cfg->cd.ttbr	= pgtbl_cfg->arm_lpae_s1_cfg.ttbr[0];
	cfg->cd.tcr	= pgtbl_cfg->arm_lpae_s1_cfg.tcr;
	cfg->cd.mair	= pgtbl_cfg->arm_lpae_s1_cfg.mair[0];
	return 0;

out_free_asid:
	arm_smmu_bitmap_free(smmu->asid_map, asid);
	return ret;
}

static int arm_smmu_domain_finalise_s2(struct arm_smmu_domain *smmu_domain,
				       struct io_pgtable_cfg *pgtbl_cfg)
{
	int vmid;
	struct arm_smmu_device *smmu = smmu_domain->smmu;
	struct arm_smmu_s2_cfg *cfg = &smmu_domain->s2_cfg;

	vmid = arm_smmu_bitmap_alloc(smmu->vmid_map, smmu->vmid_bits);
	if (vmid < 0)
		return vmid;

	cfg->vmid	= (u16)vmid;
	cfg->vttbr	= pgtbl_cfg->arm_lpae_s2_cfg.vttbr;
	cfg->vtcr	= pgtbl_cfg->arm_lpae_s2_cfg.vtcr;
	return 0;
}

static int arm_smmu_domain_finalise(struct iommu_domain *domain)
{
	int ret;
	unsigned long ias, oas;
	enum io_pgtable_fmt fmt;
	struct io_pgtable_cfg pgtbl_cfg;
	struct io_pgtable_ops *pgtbl_ops;
	int (*finalise_stage_fn)(struct arm_smmu_domain *,
				 struct io_pgtable_cfg *);
	struct arm_smmu_domain *smmu_domain = to_smmu_domain(domain);
	struct arm_smmu_device *smmu = smmu_domain->smmu;

	if (domain->type == IOMMU_DOMAIN_IDENTITY) {
		smmu_domain->stage = ARM_SMMU_DOMAIN_BYPASS;
		return 0;
	}

	/* Restrict the stage to what we can actually support */
	if (!(smmu->features & ARM_SMMU_FEAT_TRANS_S1))
		smmu_domain->stage = ARM_SMMU_DOMAIN_S2;
	if (!(smmu->features & ARM_SMMU_FEAT_TRANS_S2))
		smmu_domain->stage = ARM_SMMU_DOMAIN_S1;

	switch (smmu_domain->stage) {
	case ARM_SMMU_DOMAIN_S1:
		ias = (smmu->features & ARM_SMMU_FEAT_VAX) ? 52 : 48;
		ias = min_t(unsigned long, ias, VA_BITS);
		oas = smmu->ias;
		fmt = ARM_64_LPAE_S1;
		finalise_stage_fn = arm_smmu_domain_finalise_s1;
		break;
	case ARM_SMMU_DOMAIN_NESTED:
	case ARM_SMMU_DOMAIN_S2:
		ias = smmu->ias;
		oas = smmu->oas;
		fmt = ARM_64_LPAE_S2;
		finalise_stage_fn = arm_smmu_domain_finalise_s2;
		break;
	default:
		return -EINVAL;
	}

	pgtbl_cfg = (struct io_pgtable_cfg) {
		.pgsize_bitmap	= smmu->pgsize_bitmap,
		.ias		= ias,
		.oas		= oas,
		.tlb		= &arm_smmu_gather_ops,
		.iommu_dev	= smmu->dev,
	};

	if (smmu->features & ARM_SMMU_FEAT_COHERENCY)
		pgtbl_cfg.quirks = IO_PGTABLE_QUIRK_NO_DMA;

	if (smmu_domain->non_strict)
		pgtbl_cfg.quirks |= IO_PGTABLE_QUIRK_NON_STRICT;

	pgtbl_ops = alloc_io_pgtable_ops(fmt, &pgtbl_cfg, smmu_domain);
	if (!pgtbl_ops)
		return -ENOMEM;

	domain->pgsize_bitmap = pgtbl_cfg.pgsize_bitmap;
	domain->geometry.aperture_end = (1UL << pgtbl_cfg.ias) - 1;
	domain->geometry.force_aperture = true;

	ret = finalise_stage_fn(smmu_domain, &pgtbl_cfg);
	if (ret < 0) {
		free_io_pgtable_ops(pgtbl_ops);
		return ret;
	}

	smmu_domain->pgtbl_ops = pgtbl_ops;
	return 0;
}

static __le64 *arm_smmu_get_step_for_sid(struct arm_smmu_device *smmu, u32 sid)
{
	__le64 *step;
	struct arm_smmu_strtab_cfg *cfg = &smmu->strtab_cfg;

	if (smmu->features & ARM_SMMU_FEAT_2_LVL_STRTAB) {
		struct arm_smmu_strtab_l1_desc *l1_desc;
		int idx;

		/* Two-level walk */
		idx = (sid >> STRTAB_SPLIT) * STRTAB_L1_DESC_DWORDS;
		l1_desc = &cfg->l1_desc[idx];
		idx = (sid & ((1 << STRTAB_SPLIT) - 1)) * STRTAB_STE_DWORDS;
		step = &l1_desc->l2ptr[idx];
	} else {
		/* Simple linear lookup */
		step = &cfg->strtab[sid * STRTAB_STE_DWORDS];
	}

	return step;
}

static void arm_smmu_install_ste_for_dev(struct iommu_fwspec *fwspec)
{
	int i, j;
	struct arm_smmu_master_data *master = fwspec->iommu_priv;
	struct arm_smmu_device *smmu = master->smmu;

	for (i = 0; i < fwspec->num_ids; ++i) {
		u32 sid = fwspec->ids[i];
		__le64 *step = arm_smmu_get_step_for_sid(smmu, sid);

		/* Bridged PCI devices may end up with duplicated IDs */
		for (j = 0; j < i; j++)
			if (fwspec->ids[j] == sid)
				break;
		if (j < i)
			continue;

		arm_smmu_write_strtab_ent(smmu, sid, step, &master->ste);
	}
}

static void arm_smmu_detach_dev(struct device *dev)
{
	struct arm_smmu_master_data *master = dev->iommu_fwspec->iommu_priv;

	master->ste.assigned = false;
	arm_smmu_install_ste_for_dev(dev->iommu_fwspec);
}

static int arm_smmu_attach_dev(struct iommu_domain *domain, struct device *dev)
{
	int ret = 0;
	struct arm_smmu_device *smmu;
	struct arm_smmu_domain *smmu_domain = to_smmu_domain(domain);
	struct arm_smmu_master_data *master;
	struct arm_smmu_strtab_ent *ste;

	if (!dev->iommu_fwspec)
		return -ENOENT;

	master = dev->iommu_fwspec->iommu_priv;
	smmu = master->smmu;
	ste = &master->ste;

	/* Already attached to a different domain? */
	if (ste->assigned)
		arm_smmu_detach_dev(dev);

	mutex_lock(&smmu_domain->init_mutex);

	if (!smmu_domain->smmu) {
		smmu_domain->smmu = smmu;
		ret = arm_smmu_domain_finalise(domain);
		if (ret) {
			smmu_domain->smmu = NULL;
			goto out_unlock;
		}
	} else if (smmu_domain->smmu != smmu) {
		dev_err(dev,
			"cannot attach to SMMU %s (upstream of %s)\n",
			dev_name(smmu_domain->smmu->dev),
			dev_name(smmu->dev));
		ret = -ENXIO;
		goto out_unlock;
	}

	ste->assigned = true;

	if (smmu_domain->stage == ARM_SMMU_DOMAIN_BYPASS) {
		ste->s1_cfg = NULL;
		ste->s2_cfg = NULL;
	} else if (smmu_domain->stage == ARM_SMMU_DOMAIN_S1) {
		ste->s1_cfg = &smmu_domain->s1_cfg;
		ste->s2_cfg = NULL;
		arm_smmu_write_ctx_desc(smmu, ste->s1_cfg);
	} else {
		ste->s1_cfg = NULL;
		ste->s2_cfg = &smmu_domain->s2_cfg;
	}

	arm_smmu_install_ste_for_dev(dev->iommu_fwspec);
out_unlock:
	mutex_unlock(&smmu_domain->init_mutex);
	return ret;
}

static int arm_smmu_map(struct iommu_domain *domain, unsigned long iova,
			phys_addr_t paddr, size_t size, int prot)
{
	struct io_pgtable_ops *ops = to_smmu_domain(domain)->pgtbl_ops;

	if (!ops)
		return -ENODEV;

	return ops->map(ops, iova, paddr, size, prot);
}

static size_t
arm_smmu_unmap(struct iommu_domain *domain, unsigned long iova, size_t size)
{
	struct io_pgtable_ops *ops = to_smmu_domain(domain)->pgtbl_ops;

	if (!ops)
		return 0;

	return ops->unmap(ops, iova, size);
}

static void arm_smmu_flush_iotlb_all(struct iommu_domain *domain)
{
	struct arm_smmu_domain *smmu_domain = to_smmu_domain(domain);

	if (smmu_domain->smmu)
		arm_smmu_tlb_inv_context(smmu_domain);
}

static void arm_smmu_iotlb_sync(struct iommu_domain *domain)
{
	struct arm_smmu_device *smmu = to_smmu_domain(domain)->smmu;

	if (smmu)
		arm_smmu_cmdq_issue_sync(smmu);
}

static phys_addr_t
arm_smmu_iova_to_phys(struct iommu_domain *domain, dma_addr_t iova)
{
	struct io_pgtable_ops *ops = to_smmu_domain(domain)->pgtbl_ops;

	if (domain->type == IOMMU_DOMAIN_IDENTITY)
		return iova;

	if (!ops)
		return 0;

	return ops->iova_to_phys(ops, iova);
}

static struct platform_driver arm_smmu_driver;

static int arm_smmu_match_node(struct device *dev, void *data)
{
	return dev->fwnode == data;
}

static
struct arm_smmu_device *arm_smmu_get_by_fwnode(struct fwnode_handle *fwnode)
{
	struct device *dev = driver_find_device(&arm_smmu_driver.driver, NULL,
						fwnode, arm_smmu_match_node);
	put_device(dev);
	return dev ? dev_get_drvdata(dev) : NULL;
}

static bool arm_smmu_sid_in_range(struct arm_smmu_device *smmu, u32 sid)
{
	unsigned long limit = smmu->strtab_cfg.num_l1_ents;

	if (smmu->features & ARM_SMMU_FEAT_2_LVL_STRTAB)
		limit *= 1UL << STRTAB_SPLIT;

	return sid < limit;
}

static struct iommu_ops arm_smmu_ops;

static int arm_smmu_add_device(struct device *dev)
{
	int i, ret;
	struct arm_smmu_device *smmu;
	struct arm_smmu_master_data *master;
	struct iommu_fwspec *fwspec = dev->iommu_fwspec;
	struct iommu_group *group;

	if (!fwspec || fwspec->ops != &arm_smmu_ops)
		return -ENODEV;
	/*
	 * We _can_ actually withstand dodgy bus code re-calling add_device()
	 * without an intervening remove_device()/of_xlate() sequence, but
	 * we're not going to do so quietly...
	 */
	if (WARN_ON_ONCE(fwspec->iommu_priv)) {
		master = fwspec->iommu_priv;
		smmu = master->smmu;
	} else {
		smmu = arm_smmu_get_by_fwnode(fwspec->iommu_fwnode);
		if (!smmu)
			return -ENODEV;
		master = kzalloc(sizeof(*master), GFP_KERNEL);
		if (!master)
			return -ENOMEM;

		master->smmu = smmu;
		fwspec->iommu_priv = master;
	}

	/* Check the SIDs are in range of the SMMU and our stream table */
	for (i = 0; i < fwspec->num_ids; i++) {
		u32 sid = fwspec->ids[i];

		if (!arm_smmu_sid_in_range(smmu, sid))
			return -ERANGE;

		/* Ensure l2 strtab is initialised */
		if (smmu->features & ARM_SMMU_FEAT_2_LVL_STRTAB) {
			ret = arm_smmu_init_l2_strtab(smmu, sid);
			if (ret)
				return ret;
		}
	}

	group = iommu_group_get_for_dev(dev);
	if (!IS_ERR(group)) {
		iommu_group_put(group);
		iommu_device_link(&smmu->iommu, dev);
	}

	return PTR_ERR_OR_ZERO(group);
}

static void arm_smmu_remove_device(struct device *dev)
{
	struct iommu_fwspec *fwspec = dev->iommu_fwspec;
	struct arm_smmu_master_data *master;
	struct arm_smmu_device *smmu;

	if (!fwspec || fwspec->ops != &arm_smmu_ops)
		return;

	master = fwspec->iommu_priv;
	smmu = master->smmu;
	if (master && master->ste.assigned)
		arm_smmu_detach_dev(dev);
	iommu_group_remove_device(dev);
	iommu_device_unlink(&smmu->iommu, dev);
	kfree(master);
	iommu_fwspec_free(dev);
}

static struct iommu_group *arm_smmu_device_group(struct device *dev)
{
	struct iommu_group *group;

	/*
	 * We don't support devices sharing stream IDs other than PCI RID
	 * aliases, since the necessary ID-to-device lookup becomes rather
	 * impractical given a potential sparse 32-bit stream ID space.
	 */
	if (dev_is_pci(dev))
		group = pci_device_group(dev);
	else
		group = generic_device_group(dev);

	return group;
}

static int arm_smmu_domain_get_attr(struct iommu_domain *domain,
				    enum iommu_attr attr, void *data)
{
	struct arm_smmu_domain *smmu_domain = to_smmu_domain(domain);

	switch (domain->type) {
	case IOMMU_DOMAIN_UNMANAGED:
		switch (attr) {
		case DOMAIN_ATTR_NESTING:
			*(int *)data = (smmu_domain->stage == ARM_SMMU_DOMAIN_NESTED);
			return 0;
		default:
			return -ENODEV;
		}
		break;
	case IOMMU_DOMAIN_DMA:
		switch (attr) {
		case DOMAIN_ATTR_DMA_USE_FLUSH_QUEUE:
			*(int *)data = smmu_domain->non_strict;
			return 0;
		default:
			return -ENODEV;
		}
		break;
	default:
		return -EINVAL;
	}
}

static int arm_smmu_domain_set_attr(struct iommu_domain *domain,
				    enum iommu_attr attr, void *data)
{
	int ret = 0;
	struct arm_smmu_domain *smmu_domain = to_smmu_domain(domain);

	mutex_lock(&smmu_domain->init_mutex);

	switch (domain->type) {
	case IOMMU_DOMAIN_UNMANAGED:
		switch (attr) {
		case DOMAIN_ATTR_NESTING:
			if (smmu_domain->smmu) {
				ret = -EPERM;
				goto out_unlock;
			}

			if (*(int *)data)
				smmu_domain->stage = ARM_SMMU_DOMAIN_NESTED;
			else
				smmu_domain->stage = ARM_SMMU_DOMAIN_S1;
			break;
		default:
			ret = -ENODEV;
		}
		break;
	case IOMMU_DOMAIN_DMA:
		switch(attr) {
		case DOMAIN_ATTR_DMA_USE_FLUSH_QUEUE:
			smmu_domain->non_strict = *(int *)data;
			break;
		default:
			ret = -ENODEV;
		}
		break;
	default:
		ret = -EINVAL;
	}

out_unlock:
	mutex_unlock(&smmu_domain->init_mutex);
	return ret;
}

static int arm_smmu_of_xlate(struct device *dev, struct of_phandle_args *args)
{
	return iommu_fwspec_add_ids(dev, args->args, 1);
}

static void arm_smmu_get_resv_regions(struct device *dev,
				      struct list_head *head)
{
	struct iommu_resv_region *region;
	int prot = IOMMU_WRITE | IOMMU_NOEXEC | IOMMU_MMIO;

	region = iommu_alloc_resv_region(MSI_IOVA_BASE, MSI_IOVA_LENGTH,
					 prot, IOMMU_RESV_SW_MSI);
	if (!region)
		return;

	list_add_tail(&region->list, head);

	iommu_dma_get_resv_regions(dev, head);
}

static void arm_smmu_put_resv_regions(struct device *dev,
				      struct list_head *head)
{
	struct iommu_resv_region *entry, *next;

	list_for_each_entry_safe(entry, next, head, list)
		kfree(entry);
}

static struct iommu_ops arm_smmu_ops = {
	.capable		= arm_smmu_capable,
	.domain_alloc		= arm_smmu_domain_alloc,
	.domain_free		= arm_smmu_domain_free,
	.attach_dev		= arm_smmu_attach_dev,
	.map			= arm_smmu_map,
	.unmap			= arm_smmu_unmap,
<<<<<<< HEAD
	.flush_iotlb_all	= arm_smmu_iotlb_sync,
=======
	.flush_iotlb_all	= arm_smmu_flush_iotlb_all,
>>>>>>> 0fd79184
	.iotlb_sync		= arm_smmu_iotlb_sync,
	.iova_to_phys		= arm_smmu_iova_to_phys,
	.add_device		= arm_smmu_add_device,
	.remove_device		= arm_smmu_remove_device,
	.device_group		= arm_smmu_device_group,
	.domain_get_attr	= arm_smmu_domain_get_attr,
	.domain_set_attr	= arm_smmu_domain_set_attr,
	.of_xlate		= arm_smmu_of_xlate,
	.get_resv_regions	= arm_smmu_get_resv_regions,
	.put_resv_regions	= arm_smmu_put_resv_regions,
	.pgsize_bitmap		= -1UL, /* Restricted during device attach */
};

/* Probing and initialisation functions */
static int arm_smmu_init_one_queue(struct arm_smmu_device *smmu,
				   struct arm_smmu_queue *q,
				   unsigned long prod_off,
				   unsigned long cons_off,
				   size_t dwords)
{
	size_t qsz = ((1 << q->max_n_shift) * dwords) << 3;

	q->base = dmam_alloc_coherent(smmu->dev, qsz, &q->base_dma, GFP_KERNEL);
	if (!q->base) {
		dev_err(smmu->dev, "failed to allocate queue (0x%zx bytes)\n",
			qsz);
		return -ENOMEM;
	}

	q->prod_reg	= arm_smmu_page1_fixup(prod_off, smmu);
	q->cons_reg	= arm_smmu_page1_fixup(cons_off, smmu);
	q->ent_dwords	= dwords;

	q->q_base  = Q_BASE_RWA;
	q->q_base |= q->base_dma & Q_BASE_ADDR_MASK;
	q->q_base |= FIELD_PREP(Q_BASE_LOG2SIZE, q->max_n_shift);

	q->prod = q->cons = 0;
	return 0;
}

static int arm_smmu_init_queues(struct arm_smmu_device *smmu)
{
	int ret;

	/* cmdq */
	spin_lock_init(&smmu->cmdq.lock);
	ret = arm_smmu_init_one_queue(smmu, &smmu->cmdq.q, ARM_SMMU_CMDQ_PROD,
				      ARM_SMMU_CMDQ_CONS, CMDQ_ENT_DWORDS);
	if (ret)
		return ret;

	/* evtq */
	ret = arm_smmu_init_one_queue(smmu, &smmu->evtq.q, ARM_SMMU_EVTQ_PROD,
				      ARM_SMMU_EVTQ_CONS, EVTQ_ENT_DWORDS);
	if (ret)
		return ret;

	/* priq */
	if (!(smmu->features & ARM_SMMU_FEAT_PRI))
		return 0;

	return arm_smmu_init_one_queue(smmu, &smmu->priq.q, ARM_SMMU_PRIQ_PROD,
				       ARM_SMMU_PRIQ_CONS, PRIQ_ENT_DWORDS);
}

static int arm_smmu_init_l1_strtab(struct arm_smmu_device *smmu)
{
	unsigned int i;
	struct arm_smmu_strtab_cfg *cfg = &smmu->strtab_cfg;
	size_t size = sizeof(*cfg->l1_desc) * cfg->num_l1_ents;
	void *strtab = smmu->strtab_cfg.strtab;

	cfg->l1_desc = devm_kzalloc(smmu->dev, size, GFP_KERNEL);
	if (!cfg->l1_desc) {
		dev_err(smmu->dev, "failed to allocate l1 stream table desc\n");
		return -ENOMEM;
	}

	for (i = 0; i < cfg->num_l1_ents; ++i) {
		arm_smmu_write_strtab_l1_desc(strtab, &cfg->l1_desc[i]);
		strtab += STRTAB_L1_DESC_DWORDS << 3;
	}

	return 0;
}

static int arm_smmu_init_strtab_2lvl(struct arm_smmu_device *smmu)
{
	void *strtab;
	u64 reg;
	u32 size, l1size;
	struct arm_smmu_strtab_cfg *cfg = &smmu->strtab_cfg;

	/* Calculate the L1 size, capped to the SIDSIZE. */
	size = STRTAB_L1_SZ_SHIFT - (ilog2(STRTAB_L1_DESC_DWORDS) + 3);
	size = min(size, smmu->sid_bits - STRTAB_SPLIT);
	cfg->num_l1_ents = 1 << size;

	size += STRTAB_SPLIT;
	if (size < smmu->sid_bits)
		dev_warn(smmu->dev,
			 "2-level strtab only covers %u/%u bits of SID\n",
			 size, smmu->sid_bits);

	l1size = cfg->num_l1_ents * (STRTAB_L1_DESC_DWORDS << 3);
	strtab = dmam_alloc_coherent(smmu->dev, l1size, &cfg->strtab_dma,
				     GFP_KERNEL | __GFP_ZERO);
	if (!strtab) {
		dev_err(smmu->dev,
			"failed to allocate l1 stream table (%u bytes)\n",
			size);
		return -ENOMEM;
	}
	cfg->strtab = strtab;

	/* Configure strtab_base_cfg for 2 levels */
	reg  = FIELD_PREP(STRTAB_BASE_CFG_FMT, STRTAB_BASE_CFG_FMT_2LVL);
	reg |= FIELD_PREP(STRTAB_BASE_CFG_LOG2SIZE, size);
	reg |= FIELD_PREP(STRTAB_BASE_CFG_SPLIT, STRTAB_SPLIT);
	cfg->strtab_base_cfg = reg;

	return arm_smmu_init_l1_strtab(smmu);
}

static int arm_smmu_init_strtab_linear(struct arm_smmu_device *smmu)
{
	void *strtab;
	u64 reg;
	u32 size;
	struct arm_smmu_strtab_cfg *cfg = &smmu->strtab_cfg;

	size = (1 << smmu->sid_bits) * (STRTAB_STE_DWORDS << 3);
	strtab = dmam_alloc_coherent(smmu->dev, size, &cfg->strtab_dma,
				     GFP_KERNEL | __GFP_ZERO);
	if (!strtab) {
		dev_err(smmu->dev,
			"failed to allocate linear stream table (%u bytes)\n",
			size);
		return -ENOMEM;
	}
	cfg->strtab = strtab;
	cfg->num_l1_ents = 1 << smmu->sid_bits;

	/* Configure strtab_base_cfg for a linear table covering all SIDs */
	reg  = FIELD_PREP(STRTAB_BASE_CFG_FMT, STRTAB_BASE_CFG_FMT_LINEAR);
	reg |= FIELD_PREP(STRTAB_BASE_CFG_LOG2SIZE, smmu->sid_bits);
	cfg->strtab_base_cfg = reg;

	arm_smmu_init_bypass_stes(strtab, cfg->num_l1_ents);
	return 0;
}

static int arm_smmu_init_strtab(struct arm_smmu_device *smmu)
{
	u64 reg;
	int ret;

	if (smmu->features & ARM_SMMU_FEAT_2_LVL_STRTAB)
		ret = arm_smmu_init_strtab_2lvl(smmu);
	else
		ret = arm_smmu_init_strtab_linear(smmu);

	if (ret)
		return ret;

	/* Set the strtab base address */
	reg  = smmu->strtab_cfg.strtab_dma & STRTAB_BASE_ADDR_MASK;
	reg |= STRTAB_BASE_RA;
	smmu->strtab_cfg.strtab_base = reg;

	/* Allocate the first VMID for stage-2 bypass STEs */
	set_bit(0, smmu->vmid_map);
	return 0;
}

static int arm_smmu_init_structures(struct arm_smmu_device *smmu)
{
	int ret;

	ret = arm_smmu_init_queues(smmu);
	if (ret)
		return ret;

	return arm_smmu_init_strtab(smmu);
}

static int arm_smmu_write_reg_sync(struct arm_smmu_device *smmu, u32 val,
				   unsigned int reg_off, unsigned int ack_off)
{
	u32 reg;

	writel_relaxed(val, smmu->base + reg_off);
	return readl_relaxed_poll_timeout(smmu->base + ack_off, reg, reg == val,
					  1, ARM_SMMU_POLL_TIMEOUT_US);
}

/* GBPA is "special" */
static int arm_smmu_update_gbpa(struct arm_smmu_device *smmu, u32 set, u32 clr)
{
	int ret;
	u32 reg, __iomem *gbpa = smmu->base + ARM_SMMU_GBPA;

	ret = readl_relaxed_poll_timeout(gbpa, reg, !(reg & GBPA_UPDATE),
					 1, ARM_SMMU_POLL_TIMEOUT_US);
	if (ret)
		return ret;

	reg &= ~clr;
	reg |= set;
	writel_relaxed(reg | GBPA_UPDATE, gbpa);
	ret = readl_relaxed_poll_timeout(gbpa, reg, !(reg & GBPA_UPDATE),
					 1, ARM_SMMU_POLL_TIMEOUT_US);

	if (ret)
		dev_err(smmu->dev, "GBPA not responding to update\n");
	return ret;
}

static void arm_smmu_free_msis(void *data)
{
	struct device *dev = data;
	platform_msi_domain_free_irqs(dev);
}

static void arm_smmu_write_msi_msg(struct msi_desc *desc, struct msi_msg *msg)
{
	phys_addr_t doorbell;
	struct device *dev = msi_desc_to_dev(desc);
	struct arm_smmu_device *smmu = dev_get_drvdata(dev);
	phys_addr_t *cfg = arm_smmu_msi_cfg[desc->platform.msi_index];

	doorbell = (((u64)msg->address_hi) << 32) | msg->address_lo;
	doorbell &= MSI_CFG0_ADDR_MASK;

	writeq_relaxed(doorbell, smmu->base + cfg[0]);
	writel_relaxed(msg->data, smmu->base + cfg[1]);
	writel_relaxed(ARM_SMMU_MEMATTR_DEVICE_nGnRE, smmu->base + cfg[2]);
}

static void arm_smmu_setup_msis(struct arm_smmu_device *smmu)
{
	struct msi_desc *desc;
	int ret, nvec = ARM_SMMU_MAX_MSIS;
	struct device *dev = smmu->dev;

	/* Clear the MSI address regs */
	writeq_relaxed(0, smmu->base + ARM_SMMU_GERROR_IRQ_CFG0);
	writeq_relaxed(0, smmu->base + ARM_SMMU_EVTQ_IRQ_CFG0);

	if (smmu->features & ARM_SMMU_FEAT_PRI)
		writeq_relaxed(0, smmu->base + ARM_SMMU_PRIQ_IRQ_CFG0);
	else
		nvec--;

	if (!(smmu->features & ARM_SMMU_FEAT_MSI))
		return;

	if (!dev->msi_domain) {
		dev_info(smmu->dev, "msi_domain absent - falling back to wired irqs\n");
		return;
	}

	/* Allocate MSIs for evtq, gerror and priq. Ignore cmdq */
	ret = platform_msi_domain_alloc_irqs(dev, nvec, arm_smmu_write_msi_msg);
	if (ret) {
		dev_warn(dev, "failed to allocate MSIs - falling back to wired irqs\n");
		return;
	}

	for_each_msi_entry(desc, dev) {
		switch (desc->platform.msi_index) {
		case EVTQ_MSI_INDEX:
			smmu->evtq.q.irq = desc->irq;
			break;
		case GERROR_MSI_INDEX:
			smmu->gerr_irq = desc->irq;
			break;
		case PRIQ_MSI_INDEX:
			smmu->priq.q.irq = desc->irq;
			break;
		default:	/* Unknown */
			continue;
		}
	}

	/* Add callback to free MSIs on teardown */
	devm_add_action(dev, arm_smmu_free_msis, dev);
}

static void arm_smmu_setup_unique_irqs(struct arm_smmu_device *smmu)
{
	int irq, ret;

	arm_smmu_setup_msis(smmu);

	/* Request interrupt lines */
	irq = smmu->evtq.q.irq;
	if (irq) {
		ret = devm_request_threaded_irq(smmu->dev, irq, NULL,
						arm_smmu_evtq_thread,
						IRQF_ONESHOT,
						"arm-smmu-v3-evtq", smmu);
		if (ret < 0)
			dev_warn(smmu->dev, "failed to enable evtq irq\n");
	} else {
		dev_warn(smmu->dev, "no evtq irq - events will not be reported!\n");
	}

	irq = smmu->gerr_irq;
	if (irq) {
		ret = devm_request_irq(smmu->dev, irq, arm_smmu_gerror_handler,
				       0, "arm-smmu-v3-gerror", smmu);
		if (ret < 0)
			dev_warn(smmu->dev, "failed to enable gerror irq\n");
	} else {
		dev_warn(smmu->dev, "no gerr irq - errors will not be reported!\n");
	}

	if (smmu->features & ARM_SMMU_FEAT_PRI) {
		irq = smmu->priq.q.irq;
		if (irq) {
			ret = devm_request_threaded_irq(smmu->dev, irq, NULL,
							arm_smmu_priq_thread,
							IRQF_ONESHOT,
							"arm-smmu-v3-priq",
							smmu);
			if (ret < 0)
				dev_warn(smmu->dev,
					 "failed to enable priq irq\n");
		} else {
			dev_warn(smmu->dev, "no priq irq - PRI will be broken\n");
		}
	}
}

static int arm_smmu_setup_irqs(struct arm_smmu_device *smmu)
{
	int ret, irq;
	u32 irqen_flags = IRQ_CTRL_EVTQ_IRQEN | IRQ_CTRL_GERROR_IRQEN;

	/* Disable IRQs first */
	ret = arm_smmu_write_reg_sync(smmu, 0, ARM_SMMU_IRQ_CTRL,
				      ARM_SMMU_IRQ_CTRLACK);
	if (ret) {
		dev_err(smmu->dev, "failed to disable irqs\n");
		return ret;
	}

	irq = smmu->combined_irq;
	if (irq) {
		/*
		 * Cavium ThunderX2 implementation doesn't support unique irq
		 * lines. Use a single irq line for all the SMMUv3 interrupts.
		 */
		ret = devm_request_threaded_irq(smmu->dev, irq,
					arm_smmu_combined_irq_handler,
					arm_smmu_combined_irq_thread,
					IRQF_ONESHOT,
					"arm-smmu-v3-combined-irq", smmu);
		if (ret < 0)
			dev_warn(smmu->dev, "failed to enable combined irq\n");
	} else
		arm_smmu_setup_unique_irqs(smmu);

	if (smmu->features & ARM_SMMU_FEAT_PRI)
		irqen_flags |= IRQ_CTRL_PRIQ_IRQEN;

	/* Enable interrupt generation on the SMMU */
	ret = arm_smmu_write_reg_sync(smmu, irqen_flags,
				      ARM_SMMU_IRQ_CTRL, ARM_SMMU_IRQ_CTRLACK);
	if (ret)
		dev_warn(smmu->dev, "failed to enable irqs\n");

	return 0;
}

static int arm_smmu_device_disable(struct arm_smmu_device *smmu)
{
	int ret;

	ret = arm_smmu_write_reg_sync(smmu, 0, ARM_SMMU_CR0, ARM_SMMU_CR0ACK);
	if (ret)
		dev_err(smmu->dev, "failed to clear cr0\n");

	return ret;
}

static int arm_smmu_device_reset(struct arm_smmu_device *smmu, bool bypass)
{
	int ret;
	u32 reg, enables;
	struct arm_smmu_cmdq_ent cmd;

	/* Clear CR0 and sync (disables SMMU and queue processing) */
	reg = readl_relaxed(smmu->base + ARM_SMMU_CR0);
	if (reg & CR0_SMMUEN) {
		if (is_kdump_kernel()) {
			arm_smmu_update_gbpa(smmu, GBPA_ABORT, 0);
			arm_smmu_device_disable(smmu);
			return -EBUSY;
		}

		dev_warn(smmu->dev, "SMMU currently enabled! Resetting...\n");
	}

	ret = arm_smmu_device_disable(smmu);
	if (ret)
		return ret;

	/* CR1 (table and queue memory attributes) */
	reg = FIELD_PREP(CR1_TABLE_SH, ARM_SMMU_SH_ISH) |
	      FIELD_PREP(CR1_TABLE_OC, CR1_CACHE_WB) |
	      FIELD_PREP(CR1_TABLE_IC, CR1_CACHE_WB) |
	      FIELD_PREP(CR1_QUEUE_SH, ARM_SMMU_SH_ISH) |
	      FIELD_PREP(CR1_QUEUE_OC, CR1_CACHE_WB) |
	      FIELD_PREP(CR1_QUEUE_IC, CR1_CACHE_WB);
	writel_relaxed(reg, smmu->base + ARM_SMMU_CR1);

	/* CR2 (random crap) */
	reg = CR2_PTM | CR2_RECINVSID | CR2_E2H;
	writel_relaxed(reg, smmu->base + ARM_SMMU_CR2);

	/* Stream table */
	writeq_relaxed(smmu->strtab_cfg.strtab_base,
		       smmu->base + ARM_SMMU_STRTAB_BASE);
	writel_relaxed(smmu->strtab_cfg.strtab_base_cfg,
		       smmu->base + ARM_SMMU_STRTAB_BASE_CFG);

	/* Command queue */
	writeq_relaxed(smmu->cmdq.q.q_base, smmu->base + ARM_SMMU_CMDQ_BASE);
	writel_relaxed(smmu->cmdq.q.prod, smmu->base + ARM_SMMU_CMDQ_PROD);
	writel_relaxed(smmu->cmdq.q.cons, smmu->base + ARM_SMMU_CMDQ_CONS);

	enables = CR0_CMDQEN;
	ret = arm_smmu_write_reg_sync(smmu, enables, ARM_SMMU_CR0,
				      ARM_SMMU_CR0ACK);
	if (ret) {
		dev_err(smmu->dev, "failed to enable command queue\n");
		return ret;
	}

	/* Invalidate any cached configuration */
	cmd.opcode = CMDQ_OP_CFGI_ALL;
	arm_smmu_cmdq_issue_cmd(smmu, &cmd);
	arm_smmu_cmdq_issue_sync(smmu);

	/* Invalidate any stale TLB entries */
	if (smmu->features & ARM_SMMU_FEAT_HYP) {
		cmd.opcode = CMDQ_OP_TLBI_EL2_ALL;
		arm_smmu_cmdq_issue_cmd(smmu, &cmd);
	}

	cmd.opcode = CMDQ_OP_TLBI_NSNH_ALL;
	arm_smmu_cmdq_issue_cmd(smmu, &cmd);
	arm_smmu_cmdq_issue_sync(smmu);

	/* Event queue */
	writeq_relaxed(smmu->evtq.q.q_base, smmu->base + ARM_SMMU_EVTQ_BASE);
	writel_relaxed(smmu->evtq.q.prod,
		       arm_smmu_page1_fixup(ARM_SMMU_EVTQ_PROD, smmu));
	writel_relaxed(smmu->evtq.q.cons,
		       arm_smmu_page1_fixup(ARM_SMMU_EVTQ_CONS, smmu));

	enables |= CR0_EVTQEN;
	ret = arm_smmu_write_reg_sync(smmu, enables, ARM_SMMU_CR0,
				      ARM_SMMU_CR0ACK);
	if (ret) {
		dev_err(smmu->dev, "failed to enable event queue\n");
		return ret;
	}

	/* PRI queue */
	if (smmu->features & ARM_SMMU_FEAT_PRI) {
		writeq_relaxed(smmu->priq.q.q_base,
			       smmu->base + ARM_SMMU_PRIQ_BASE);
		writel_relaxed(smmu->priq.q.prod,
			       arm_smmu_page1_fixup(ARM_SMMU_PRIQ_PROD, smmu));
		writel_relaxed(smmu->priq.q.cons,
			       arm_smmu_page1_fixup(ARM_SMMU_PRIQ_CONS, smmu));

		enables |= CR0_PRIQEN;
		ret = arm_smmu_write_reg_sync(smmu, enables, ARM_SMMU_CR0,
					      ARM_SMMU_CR0ACK);
		if (ret) {
			dev_err(smmu->dev, "failed to enable PRI queue\n");
			return ret;
		}
	}

	ret = arm_smmu_setup_irqs(smmu);
	if (ret) {
		dev_err(smmu->dev, "failed to setup irqs\n");
		return ret;
	}


	/* Enable the SMMU interface, or ensure bypass */
	if (!bypass || disable_bypass) {
		enables |= CR0_SMMUEN;
	} else {
		ret = arm_smmu_update_gbpa(smmu, 0, GBPA_ABORT);
		if (ret)
			return ret;
	}
	ret = arm_smmu_write_reg_sync(smmu, enables, ARM_SMMU_CR0,
				      ARM_SMMU_CR0ACK);
	if (ret) {
		dev_err(smmu->dev, "failed to enable SMMU interface\n");
		return ret;
	}

	return 0;
}

static int arm_smmu_device_hw_probe(struct arm_smmu_device *smmu)
{
	u32 reg;
	bool coherent = smmu->features & ARM_SMMU_FEAT_COHERENCY;

	/* IDR0 */
	reg = readl_relaxed(smmu->base + ARM_SMMU_IDR0);

	/* 2-level structures */
	if (FIELD_GET(IDR0_ST_LVL, reg) == IDR0_ST_LVL_2LVL)
		smmu->features |= ARM_SMMU_FEAT_2_LVL_STRTAB;

	if (reg & IDR0_CD2L)
		smmu->features |= ARM_SMMU_FEAT_2_LVL_CDTAB;

	/*
	 * Translation table endianness.
	 * We currently require the same endianness as the CPU, but this
	 * could be changed later by adding a new IO_PGTABLE_QUIRK.
	 */
	switch (FIELD_GET(IDR0_TTENDIAN, reg)) {
	case IDR0_TTENDIAN_MIXED:
		smmu->features |= ARM_SMMU_FEAT_TT_LE | ARM_SMMU_FEAT_TT_BE;
		break;
#ifdef __BIG_ENDIAN
	case IDR0_TTENDIAN_BE:
		smmu->features |= ARM_SMMU_FEAT_TT_BE;
		break;
#else
	case IDR0_TTENDIAN_LE:
		smmu->features |= ARM_SMMU_FEAT_TT_LE;
		break;
#endif
	default:
		dev_err(smmu->dev, "unknown/unsupported TT endianness!\n");
		return -ENXIO;
	}

	/* Boolean feature flags */
	if (IS_ENABLED(CONFIG_PCI_PRI) && reg & IDR0_PRI)
		smmu->features |= ARM_SMMU_FEAT_PRI;

	if (IS_ENABLED(CONFIG_PCI_ATS) && reg & IDR0_ATS)
		smmu->features |= ARM_SMMU_FEAT_ATS;

	if (reg & IDR0_SEV)
		smmu->features |= ARM_SMMU_FEAT_SEV;

	if (reg & IDR0_MSI)
		smmu->features |= ARM_SMMU_FEAT_MSI;

	if (reg & IDR0_HYP)
		smmu->features |= ARM_SMMU_FEAT_HYP;

	/*
	 * The coherency feature as set by FW is used in preference to the ID
	 * register, but warn on mismatch.
	 */
	if (!!(reg & IDR0_COHACC) != coherent)
		dev_warn(smmu->dev, "IDR0.COHACC overridden by FW configuration (%s)\n",
			 coherent ? "true" : "false");

	switch (FIELD_GET(IDR0_STALL_MODEL, reg)) {
	case IDR0_STALL_MODEL_FORCE:
		smmu->features |= ARM_SMMU_FEAT_STALL_FORCE;
		/* Fallthrough */
	case IDR0_STALL_MODEL_STALL:
		smmu->features |= ARM_SMMU_FEAT_STALLS;
	}

	if (reg & IDR0_S1P)
		smmu->features |= ARM_SMMU_FEAT_TRANS_S1;

	if (reg & IDR0_S2P)
		smmu->features |= ARM_SMMU_FEAT_TRANS_S2;

	if (!(reg & (IDR0_S1P | IDR0_S2P))) {
		dev_err(smmu->dev, "no translation support!\n");
		return -ENXIO;
	}

	/* We only support the AArch64 table format at present */
	switch (FIELD_GET(IDR0_TTF, reg)) {
	case IDR0_TTF_AARCH32_64:
		smmu->ias = 40;
		/* Fallthrough */
	case IDR0_TTF_AARCH64:
		break;
	default:
		dev_err(smmu->dev, "AArch64 table format not supported!\n");
		return -ENXIO;
	}

	/* ASID/VMID sizes */
	smmu->asid_bits = reg & IDR0_ASID16 ? 16 : 8;
	smmu->vmid_bits = reg & IDR0_VMID16 ? 16 : 8;

	/* IDR1 */
	reg = readl_relaxed(smmu->base + ARM_SMMU_IDR1);
	if (reg & (IDR1_TABLES_PRESET | IDR1_QUEUES_PRESET | IDR1_REL)) {
		dev_err(smmu->dev, "embedded implementation not supported\n");
		return -ENXIO;
	}

	/* Queue sizes, capped at 4k */
	smmu->cmdq.q.max_n_shift = min_t(u32, CMDQ_MAX_SZ_SHIFT,
					 FIELD_GET(IDR1_CMDQS, reg));
	if (!smmu->cmdq.q.max_n_shift) {
		/* Odd alignment restrictions on the base, so ignore for now */
		dev_err(smmu->dev, "unit-length command queue not supported\n");
		return -ENXIO;
	}

	smmu->evtq.q.max_n_shift = min_t(u32, EVTQ_MAX_SZ_SHIFT,
					 FIELD_GET(IDR1_EVTQS, reg));
	smmu->priq.q.max_n_shift = min_t(u32, PRIQ_MAX_SZ_SHIFT,
					 FIELD_GET(IDR1_PRIQS, reg));

	/* SID/SSID sizes */
	smmu->ssid_bits = FIELD_GET(IDR1_SSIDSIZE, reg);
	smmu->sid_bits = FIELD_GET(IDR1_SIDSIZE, reg);

	/*
	 * If the SMMU supports fewer bits than would fill a single L2 stream
	 * table, use a linear table instead.
	 */
	if (smmu->sid_bits <= STRTAB_SPLIT)
		smmu->features &= ~ARM_SMMU_FEAT_2_LVL_STRTAB;

	/* IDR5 */
	reg = readl_relaxed(smmu->base + ARM_SMMU_IDR5);

	/* Maximum number of outstanding stalls */
	smmu->evtq.max_stalls = FIELD_GET(IDR5_STALL_MAX, reg);

	/* Page sizes */
	if (reg & IDR5_GRAN64K)
		smmu->pgsize_bitmap |= SZ_64K | SZ_512M;
	if (reg & IDR5_GRAN16K)
		smmu->pgsize_bitmap |= SZ_16K | SZ_32M;
	if (reg & IDR5_GRAN4K)
		smmu->pgsize_bitmap |= SZ_4K | SZ_2M | SZ_1G;

	/* Input address size */
	if (FIELD_GET(IDR5_VAX, reg) == IDR5_VAX_52_BIT)
		smmu->features |= ARM_SMMU_FEAT_VAX;

	/* Output address size */
	switch (FIELD_GET(IDR5_OAS, reg)) {
	case IDR5_OAS_32_BIT:
		smmu->oas = 32;
		break;
	case IDR5_OAS_36_BIT:
		smmu->oas = 36;
		break;
	case IDR5_OAS_40_BIT:
		smmu->oas = 40;
		break;
	case IDR5_OAS_42_BIT:
		smmu->oas = 42;
		break;
	case IDR5_OAS_44_BIT:
		smmu->oas = 44;
		break;
	case IDR5_OAS_52_BIT:
		smmu->oas = 52;
		smmu->pgsize_bitmap |= 1ULL << 42; /* 4TB */
		break;
	default:
		dev_info(smmu->dev,
			"unknown output address size. Truncating to 48-bit\n");
		/* Fallthrough */
	case IDR5_OAS_48_BIT:
		smmu->oas = 48;
	}

	if (arm_smmu_ops.pgsize_bitmap == -1UL)
		arm_smmu_ops.pgsize_bitmap = smmu->pgsize_bitmap;
	else
		arm_smmu_ops.pgsize_bitmap |= smmu->pgsize_bitmap;

	/* Set the DMA mask for our table walker */
	if (dma_set_mask_and_coherent(smmu->dev, DMA_BIT_MASK(smmu->oas)))
		dev_warn(smmu->dev,
			 "failed to set DMA mask for table walker\n");

	smmu->ias = max(smmu->ias, smmu->oas);

	dev_info(smmu->dev, "ias %lu-bit, oas %lu-bit (features 0x%08x)\n",
		 smmu->ias, smmu->oas, smmu->features);
	return 0;
}

#ifdef CONFIG_ACPI
static void acpi_smmu_get_options(u32 model, struct arm_smmu_device *smmu)
{
	switch (model) {
	case ACPI_IORT_SMMU_V3_CAVIUM_CN99XX:
		smmu->options |= ARM_SMMU_OPT_PAGE0_REGS_ONLY;
		break;
	case ACPI_IORT_SMMU_V3_HISILICON_HI161X:
		smmu->options |= ARM_SMMU_OPT_SKIP_PREFETCH;
		break;
	}

	dev_notice(smmu->dev, "option mask 0x%x\n", smmu->options);
}

static int arm_smmu_device_acpi_probe(struct platform_device *pdev,
				      struct arm_smmu_device *smmu)
{
	struct acpi_iort_smmu_v3 *iort_smmu;
	struct device *dev = smmu->dev;
	struct acpi_iort_node *node;

	node = *(struct acpi_iort_node **)dev_get_platdata(dev);

	/* Retrieve SMMUv3 specific data */
	iort_smmu = (struct acpi_iort_smmu_v3 *)node->node_data;

	acpi_smmu_get_options(iort_smmu->model, smmu);

	if (iort_smmu->flags & ACPI_IORT_SMMU_V3_COHACC_OVERRIDE)
		smmu->features |= ARM_SMMU_FEAT_COHERENCY;

	return 0;
}
#else
static inline int arm_smmu_device_acpi_probe(struct platform_device *pdev,
					     struct arm_smmu_device *smmu)
{
	return -ENODEV;
}
#endif

static int arm_smmu_device_dt_probe(struct platform_device *pdev,
				    struct arm_smmu_device *smmu)
{
	struct device *dev = &pdev->dev;
	u32 cells;
	int ret = -EINVAL;

	if (of_property_read_u32(dev->of_node, "#iommu-cells", &cells))
		dev_err(dev, "missing #iommu-cells property\n");
	else if (cells != 1)
		dev_err(dev, "invalid #iommu-cells value (%d)\n", cells);
	else
		ret = 0;

	parse_driver_options(smmu);

	if (of_dma_is_coherent(dev->of_node))
		smmu->features |= ARM_SMMU_FEAT_COHERENCY;

	return ret;
}

static unsigned long arm_smmu_resource_size(struct arm_smmu_device *smmu)
{
	if (smmu->options & ARM_SMMU_OPT_PAGE0_REGS_ONLY)
		return SZ_64K;
	else
		return SZ_128K;
}

static int arm_smmu_device_probe(struct platform_device *pdev)
{
	int irq, ret;
	struct resource *res;
	resource_size_t ioaddr;
	struct arm_smmu_device *smmu;
	struct device *dev = &pdev->dev;
	bool bypass;

	smmu = devm_kzalloc(dev, sizeof(*smmu), GFP_KERNEL);
	if (!smmu) {
		dev_err(dev, "failed to allocate arm_smmu_device\n");
		return -ENOMEM;
	}
	smmu->dev = dev;

	if (dev->of_node) {
		ret = arm_smmu_device_dt_probe(pdev, smmu);
	} else {
		ret = arm_smmu_device_acpi_probe(pdev, smmu);
		if (ret == -ENODEV)
			return ret;
	}

	/* Set bypass mode according to firmware probing result */
	bypass = !!ret;

	/* Base address */
	res = platform_get_resource(pdev, IORESOURCE_MEM, 0);
	if (resource_size(res) + 1 < arm_smmu_resource_size(smmu)) {
		dev_err(dev, "MMIO region too small (%pr)\n", res);
		return -EINVAL;
	}
	ioaddr = res->start;

	smmu->base = devm_ioremap_resource(dev, res);
	if (IS_ERR(smmu->base))
		return PTR_ERR(smmu->base);

	/* Interrupt lines */

	irq = platform_get_irq_byname(pdev, "combined");
	if (irq > 0)
		smmu->combined_irq = irq;
	else {
		irq = platform_get_irq_byname(pdev, "eventq");
		if (irq > 0)
			smmu->evtq.q.irq = irq;

		irq = platform_get_irq_byname(pdev, "priq");
		if (irq > 0)
			smmu->priq.q.irq = irq;

		irq = platform_get_irq_byname(pdev, "gerror");
		if (irq > 0)
			smmu->gerr_irq = irq;
	}
	/* Probe the h/w */
	ret = arm_smmu_device_hw_probe(smmu);
	if (ret)
		return ret;

	/* Initialise in-memory data structures */
	ret = arm_smmu_init_structures(smmu);
	if (ret)
		return ret;

	/* Record our private device structure */
	platform_set_drvdata(pdev, smmu);

	/* Reset the device */
	ret = arm_smmu_device_reset(smmu, bypass);
	if (ret)
		return ret;

	/* And we're up. Go go go! */
	ret = iommu_device_sysfs_add(&smmu->iommu, dev, NULL,
				     "smmu3.%pa", &ioaddr);
	if (ret)
		return ret;

	iommu_device_set_ops(&smmu->iommu, &arm_smmu_ops);
	iommu_device_set_fwnode(&smmu->iommu, dev->fwnode);

	ret = iommu_device_register(&smmu->iommu);
	if (ret) {
		dev_err(dev, "Failed to register iommu\n");
		return ret;
	}

#ifdef CONFIG_PCI
	if (pci_bus_type.iommu_ops != &arm_smmu_ops) {
		pci_request_acs();
		ret = bus_set_iommu(&pci_bus_type, &arm_smmu_ops);
		if (ret)
			return ret;
	}
#endif
#ifdef CONFIG_ARM_AMBA
	if (amba_bustype.iommu_ops != &arm_smmu_ops) {
		ret = bus_set_iommu(&amba_bustype, &arm_smmu_ops);
		if (ret)
			return ret;
	}
#endif
	if (platform_bus_type.iommu_ops != &arm_smmu_ops) {
		ret = bus_set_iommu(&platform_bus_type, &arm_smmu_ops);
		if (ret)
			return ret;
	}
	return 0;
}

static int arm_smmu_device_remove(struct platform_device *pdev)
{
	struct arm_smmu_device *smmu = platform_get_drvdata(pdev);

	arm_smmu_device_disable(smmu);

	return 0;
}

static void arm_smmu_device_shutdown(struct platform_device *pdev)
{
	arm_smmu_device_remove(pdev);
}

static const struct of_device_id arm_smmu_of_match[] = {
	{ .compatible = "arm,smmu-v3", },
	{ },
};
MODULE_DEVICE_TABLE(of, arm_smmu_of_match);

static struct platform_driver arm_smmu_driver = {
	.driver	= {
		.name		= "arm-smmu-v3",
		.of_match_table	= of_match_ptr(arm_smmu_of_match),
	},
	.probe	= arm_smmu_device_probe,
	.remove	= arm_smmu_device_remove,
	.shutdown = arm_smmu_device_shutdown,
};
module_platform_driver(arm_smmu_driver);

MODULE_DESCRIPTION("IOMMU API for ARM architected SMMUv3 implementations");
MODULE_AUTHOR("Will Deacon <will.deacon@arm.com>");
MODULE_LICENSE("GPL v2");<|MERGE_RESOLUTION|>--- conflicted
+++ resolved
@@ -2034,11 +2034,7 @@
 	.attach_dev		= arm_smmu_attach_dev,
 	.map			= arm_smmu_map,
 	.unmap			= arm_smmu_unmap,
-<<<<<<< HEAD
-	.flush_iotlb_all	= arm_smmu_iotlb_sync,
-=======
 	.flush_iotlb_all	= arm_smmu_flush_iotlb_all,
->>>>>>> 0fd79184
 	.iotlb_sync		= arm_smmu_iotlb_sync,
 	.iova_to_phys		= arm_smmu_iova_to_phys,
 	.add_device		= arm_smmu_add_device,
