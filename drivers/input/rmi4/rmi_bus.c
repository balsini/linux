/*
 * Copyright (c) 2011-2016 Synaptics Incorporated
 * Copyright (c) 2011 Unixphere
 *
 * This program is free software; you can redistribute it and/or modify it
 * under the terms of the GNU General Public License version 2 as published by
 * the Free Software Foundation.
 */

#include <linux/kernel.h>
#include <linux/device.h>
#include <linux/list.h>
#include <linux/pm.h>
#include <linux/rmi.h>
#include <linux/slab.h>
#include <linux/types.h>
#include <linux/of.h>
#include "rmi_bus.h"
#include "rmi_driver.h"

static int debug_flags;
module_param(debug_flags, int, 0644);
MODULE_PARM_DESC(debug_flags, "control debugging information");

void rmi_dbg(int flags, struct device *dev, const char *fmt, ...)
{
	struct va_format vaf;
	va_list args;

	if (flags & debug_flags) {
		va_start(args, fmt);

		vaf.fmt = fmt;
		vaf.va = &args;

		dev_printk(KERN_DEBUG, dev, "%pV", &vaf);

		va_end(args);
	}
}
EXPORT_SYMBOL_GPL(rmi_dbg);

/*
 * RMI Physical devices
 *
 * Physical RMI device consists of several functions serving particular
 * purpose. For example F11 is a 2D touch sensor while F01 is a generic
 * function present in every RMI device.
 */

static void rmi_release_device(struct device *dev)
{
	struct rmi_device *rmi_dev = to_rmi_device(dev);

	kfree(rmi_dev);
}

static struct device_type rmi_device_type = {
	.name		= "rmi4_sensor",
	.release	= rmi_release_device,
};

bool rmi_is_physical_device(struct device *dev)
{
	return dev->type == &rmi_device_type;
}

/**
 * rmi_register_transport_device - register a transport device connection
 * on the RMI bus.  Transport drivers provide communication from the devices
 * on a bus (such as SPI, I2C, and so on) to the RMI4 sensor.
 *
 * @xport: the transport device to register
 */
int rmi_register_transport_device(struct rmi_transport_dev *xport)
{
	static atomic_t transport_device_count = ATOMIC_INIT(0);
	struct rmi_device *rmi_dev;
	int error;

	rmi_dev = kzalloc(sizeof(struct rmi_device), GFP_KERNEL);
	if (!rmi_dev)
		return -ENOMEM;

	device_initialize(&rmi_dev->dev);

	rmi_dev->xport = xport;
	rmi_dev->number = atomic_inc_return(&transport_device_count) - 1;

	dev_set_name(&rmi_dev->dev, "rmi4-%02d", rmi_dev->number);

	rmi_dev->dev.bus = &rmi_bus_type;
	rmi_dev->dev.type = &rmi_device_type;

	xport->rmi_dev = rmi_dev;

	error = device_add(&rmi_dev->dev);
	if (error)
		goto err_put_device;

	rmi_dbg(RMI_DEBUG_CORE, xport->dev,
		"%s: Registered %s as %s.\n", __func__,
		dev_name(rmi_dev->xport->dev), dev_name(&rmi_dev->dev));

	return 0;

err_put_device:
	put_device(&rmi_dev->dev);
	return error;
}
EXPORT_SYMBOL_GPL(rmi_register_transport_device);

/**
 * rmi_unregister_transport_device - unregister a transport device connection
 * @xport: the transport driver to unregister
 *
 */
void rmi_unregister_transport_device(struct rmi_transport_dev *xport)
{
	struct rmi_device *rmi_dev = xport->rmi_dev;

	device_del(&rmi_dev->dev);
	put_device(&rmi_dev->dev);
}
EXPORT_SYMBOL(rmi_unregister_transport_device);


/* Function specific stuff */

static void rmi_release_function(struct device *dev)
{
	struct rmi_function *fn = to_rmi_function(dev);

	kfree(fn);
}

static struct device_type rmi_function_type = {
	.name		= "rmi4_function",
	.release	= rmi_release_function,
};

bool rmi_is_function_device(struct device *dev)
{
	return dev->type == &rmi_function_type;
}

static int rmi_function_match(struct device *dev, struct device_driver *drv)
{
	struct rmi_function_handler *handler = to_rmi_function_handler(drv);
	struct rmi_function *fn = to_rmi_function(dev);

	return fn->fd.function_number == handler->func;
}

#ifdef CONFIG_OF
static void rmi_function_of_probe(struct rmi_function *fn)
{
	char of_name[9];
	struct device_node *node = fn->rmi_dev->xport->dev->of_node;

	snprintf(of_name, sizeof(of_name), "rmi4-f%02x",
		fn->fd.function_number);
	fn->dev.of_node = of_get_child_by_name(node, of_name);
}
#else
static inline void rmi_function_of_probe(struct rmi_function *fn)
{}
#endif

static int rmi_function_probe(struct device *dev)
{
	struct rmi_function *fn = to_rmi_function(dev);
	struct rmi_function_handler *handler =
					to_rmi_function_handler(dev->driver);
	int error;

	rmi_function_of_probe(fn);

	if (handler->probe) {
		error = handler->probe(fn);
		return error;
	}

	return 0;
}

static int rmi_function_remove(struct device *dev)
{
	struct rmi_function *fn = to_rmi_function(dev);
	struct rmi_function_handler *handler =
					to_rmi_function_handler(dev->driver);

	if (handler->remove)
		handler->remove(fn);

	return 0;
}

int rmi_register_function(struct rmi_function *fn)
{
	struct rmi_device *rmi_dev = fn->rmi_dev;
	int error;

	device_initialize(&fn->dev);

	dev_set_name(&fn->dev, "%s.fn%02x",
		     dev_name(&rmi_dev->dev), fn->fd.function_number);

	fn->dev.parent = &rmi_dev->dev;
	fn->dev.type = &rmi_function_type;
	fn->dev.bus = &rmi_bus_type;

	error = device_add(&fn->dev);
	if (error) {
		dev_err(&rmi_dev->dev,
			"Failed device_register function device %s\n",
			dev_name(&fn->dev));
		goto err_put_device;
	}

	rmi_dbg(RMI_DEBUG_CORE, &rmi_dev->dev, "Registered F%02X.\n",
			fn->fd.function_number);

	return 0;

err_put_device:
	put_device(&fn->dev);
	return error;
}

void rmi_unregister_function(struct rmi_function *fn)
{
	rmi_dbg(RMI_DEBUG_CORE, &fn->dev, "Unregistering F%02X.\n",
			fn->fd.function_number);

	device_del(&fn->dev);
	of_node_put(fn->dev.of_node);
	put_device(&fn->dev);
}

/**
 * rmi_register_function_handler - register a handler for an RMI function
 * @handler: RMI handler that should be registered.
 * @module: pointer to module that implements the handler
 * @mod_name: name of the module implementing the handler
 *
 * This function performs additional setup of RMI function handler and
 * registers it with the RMI core so that it can be bound to
 * RMI function devices.
 */
int __rmi_register_function_handler(struct rmi_function_handler *handler,
				     struct module *owner,
				     const char *mod_name)
{
	struct device_driver *driver = &handler->driver;
	int error;

	driver->bus = &rmi_bus_type;
	driver->owner = owner;
	driver->mod_name = mod_name;
	driver->probe = rmi_function_probe;
	driver->remove = rmi_function_remove;

	error = driver_register(&handler->driver);
	if (error) {
		pr_err("driver_register() failed for %s, error: %d\n",
			handler->driver.name, error);
		return error;
	}

	return 0;
}
EXPORT_SYMBOL_GPL(__rmi_register_function_handler);

/**
 * rmi_unregister_function_handler - unregister given RMI function handler
 * @handler: RMI handler that should be unregistered.
 *
 * This function unregisters given function handler from RMI core which
 * causes it to be unbound from the function devices.
 */
void rmi_unregister_function_handler(struct rmi_function_handler *handler)
{
	driver_unregister(&handler->driver);
}
EXPORT_SYMBOL_GPL(rmi_unregister_function_handler);

/* Bus specific stuff */

static int rmi_bus_match(struct device *dev, struct device_driver *drv)
{
	bool physical = rmi_is_physical_device(dev);

	/* First see if types are not compatible */
	if (physical != rmi_is_physical_driver(drv))
		return 0;

	return physical || rmi_function_match(dev, drv);
}

struct bus_type rmi_bus_type = {
	.match		= rmi_bus_match,
	.name		= "rmi4",
};

static struct rmi_function_handler *fn_handlers[] = {
	&rmi_f01_handler,
#ifdef CONFIG_RMI4_F03
	&rmi_f03_handler,
#endif
#ifdef CONFIG_RMI4_F11
	&rmi_f11_handler,
#endif
#ifdef CONFIG_RMI4_F12
	&rmi_f12_handler,
#endif
#ifdef CONFIG_RMI4_F30
	&rmi_f30_handler,
#endif
<<<<<<< HEAD
#ifdef CONFIG_RMI4_F54
	&rmi_f54_handler,
#endif
=======
#ifdef CONFIG_RMI4_F34
	&rmi_f34_handler,
#endif
#ifdef CONFIG_RMI4_F54
	&rmi_f54_handler,
#endif
#ifdef CONFIG_RMI4_F55
	&rmi_f55_handler,
#endif
>>>>>>> f26e8817
};

static void __rmi_unregister_function_handlers(int start_idx)
{
	int i;

	for (i = start_idx; i >= 0; i--)
		rmi_unregister_function_handler(fn_handlers[i]);
}

static void rmi_unregister_function_handlers(void)
{
	__rmi_unregister_function_handlers(ARRAY_SIZE(fn_handlers) - 1);
}

static int rmi_register_function_handlers(void)
{
	int ret;
	int i;

	for (i = 0; i < ARRAY_SIZE(fn_handlers); i++)	{
		ret = rmi_register_function_handler(fn_handlers[i]);
		if (ret) {
			pr_err("%s: error registering the RMI F%02x handler: %d\n",
				__func__, fn_handlers[i]->func, ret);
			goto err_unregister_function_handlers;
		}
	}

	return 0;

err_unregister_function_handlers:
	__rmi_unregister_function_handlers(i - 1);
	return ret;
}

int rmi_of_property_read_u32(struct device *dev, u32 *result,
				const char *prop, bool optional)
{
	int retval;
	u32 val = 0;

	retval = of_property_read_u32(dev->of_node, prop, &val);
	if (retval && (!optional && retval == -EINVAL)) {
		dev_err(dev, "Failed to get %s value: %d\n",
			prop, retval);
		return retval;
	}
	*result = val;

	return 0;
}
EXPORT_SYMBOL_GPL(rmi_of_property_read_u32);

static int __init rmi_bus_init(void)
{
	int error;

	error = bus_register(&rmi_bus_type);
	if (error) {
		pr_err("%s: error registering the RMI bus: %d\n",
			__func__, error);
		return error;
	}

	error = rmi_register_function_handlers();
	if (error)
		goto err_unregister_bus;

	error = rmi_register_physical_driver();
	if (error) {
		pr_err("%s: error registering the RMI physical driver: %d\n",
			__func__, error);
		goto err_unregister_bus;
	}

	return 0;

err_unregister_bus:
	bus_unregister(&rmi_bus_type);
	return error;
}
module_init(rmi_bus_init);

static void __exit rmi_bus_exit(void)
{
	/*
	 * We should only ever get here if all drivers are unloaded, so
	 * all we have to do at this point is unregister ourselves.
	 */

	rmi_unregister_physical_driver();
	rmi_unregister_function_handlers();
	bus_unregister(&rmi_bus_type);
}
module_exit(rmi_bus_exit);

MODULE_AUTHOR("Christopher Heiny <cheiny@synaptics.com");
MODULE_AUTHOR("Andrew Duggan <aduggan@synaptics.com");
MODULE_DESCRIPTION("RMI bus");
MODULE_LICENSE("GPL");
MODULE_VERSION(RMI_DRIVER_VERSION);<|MERGE_RESOLUTION|>--- conflicted
+++ resolved
@@ -317,21 +317,15 @@
 #ifdef CONFIG_RMI4_F30
 	&rmi_f30_handler,
 #endif
-<<<<<<< HEAD
+#ifdef CONFIG_RMI4_F34
+	&rmi_f34_handler,
+#endif
 #ifdef CONFIG_RMI4_F54
 	&rmi_f54_handler,
 #endif
-=======
-#ifdef CONFIG_RMI4_F34
-	&rmi_f34_handler,
-#endif
-#ifdef CONFIG_RMI4_F54
-	&rmi_f54_handler,
-#endif
 #ifdef CONFIG_RMI4_F55
 	&rmi_f55_handler,
 #endif
->>>>>>> f26e8817
 };
 
 static void __rmi_unregister_function_handlers(int start_idx)
