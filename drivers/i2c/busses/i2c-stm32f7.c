--- conflicted
+++ resolved
@@ -152,16 +152,12 @@
 
 #define STM32F7_I2C_MAX_LEN			0xff
 #define STM32F7_I2C_DMA_LEN_MIN			0x16
-<<<<<<< HEAD
-#define STM32F7_I2C_MAX_SLAVE			0x3
-=======
 enum {
 	STM32F7_SLAVE_HOSTNOTIFY,
 	STM32F7_SLAVE_7_10_BITS_ADDR,
 	STM32F7_SLAVE_7_BITS_ADDR,
 	STM32F7_I2C_MAX_SLAVE
 };
->>>>>>> b62590a9
 
 #define STM32F7_I2C_DNF_DEFAULT			0
 #define STM32F7_I2C_DNF_MAX			16
@@ -1336,21 +1332,6 @@
 	int i;
 
 	/*
-<<<<<<< HEAD
-	 * slave[0] support only SMBus Host address (0x8)
-	 * slave[1] supports 7-bit and 10-bit slave address
-	 * slave[2] supports 7-bit slave address only
-	 */
-	if (i2c_dev->smbus_mode && (slave->addr == 0x08)) {
-		if (i2c_dev->slave[0])
-			goto fail;
-		*id = 0;
-		return 0;
-	}
-
-	for (i = STM32F7_I2C_MAX_SLAVE - 1; i > 0; i--) {
-		if (i == 1 && (slave->flags & I2C_CLIENT_TEN))
-=======
 	 * slave[STM32F7_SLAVE_HOSTNOTIFY] support only SMBus Host address (0x8)
 	 * slave[STM32F7_SLAVE_7_10_BITS_ADDR] supports 7-bit and 10-bit slave address
 	 * slave[STM32F7_SLAVE_7_BITS_ADDR] supports 7-bit slave address only
@@ -1365,7 +1346,6 @@
 	for (i = STM32F7_I2C_MAX_SLAVE - 1; i > STM32F7_SLAVE_HOSTNOTIFY; i--) {
 		if ((i == STM32F7_SLAVE_7_BITS_ADDR) &&
 		    (slave->flags & I2C_CLIENT_TEN))
->>>>>>> b62590a9
 			continue;
 		if (!i2c_dev->slave[i]) {
 			*id = i;
