--- conflicted
+++ resolved
@@ -3943,11 +3943,7 @@
 
 	if (vfe_dev->vt_enable) {
 		msm_isp_get_avtimer_ts(ts);
-<<<<<<< HEAD
-		time_stamp = &ts->buf_time;
-=======
 		time_stamp = &ts->vt_time;
->>>>>>> 1b9ba8de
 	} else {
 		time_stamp = &ts->event_time;
 	}
