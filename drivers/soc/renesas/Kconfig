# SPDX-License-Identifier: GPL-2.0
menuconfig SOC_RENESAS
	bool "Renesas SoC driver support" if COMPILE_TEST && !ARCH_RENESAS
	default y if ARCH_RENESAS
	select SOC_BUS

if SOC_RENESAS

config ARCH_RCAR_GEN1
	bool
	select PM
	select PM_GENERIC_DOMAINS
	select RENESAS_INTC_IRQPIN
	select RST_RCAR
	select SYS_SUPPORTS_SH_TMU

config ARCH_RCAR_GEN2
	bool
	select HAVE_ARM_ARCH_TIMER
	select PM
	select PM_GENERIC_DOMAINS
	select RENESAS_IRQC
	select RST_RCAR
	select SYS_SUPPORTS_SH_CMT

config ARCH_RCAR_GEN3
	bool
	select PM
	select PM_GENERIC_DOMAINS
	select RENESAS_IRQC
	select RST_RCAR
	select SYS_SUPPORTS_SH_CMT
	select SYS_SUPPORTS_SH_TMU

config ARCH_RMOBILE
	bool
	select PM
	select PM_GENERIC_DOMAINS
	select SYS_SUPPORTS_SH_CMT
	select SYS_SUPPORTS_SH_TMU
	select SYSC_RMOBILE

config ARCH_RZN1
	bool
	select ARM_AMBA

if ARM && ARCH_RENESAS

#comment "Renesas ARM SoCs System Type"

config ARCH_EMEV2
<<<<<<< HEAD
	bool "SoC Platform support for Emma Mobile EV2"
	select HAVE_ARM_SCU if SMP
	select SYS_SUPPORTS_EM_STI

config ARCH_R7S72100
	bool "SoC Platform support for RZ/A1H"
	select ARM_ERRATA_754322
	select PM
	select PM_GENERIC_DOMAINS
	select RENESAS_OSTM
	select RENESAS_RZA1_IRQC
	select SYS_SUPPORTS_SH_MTU2

config ARCH_R7S9210
	bool "SoC Platform support for RZ/A2"
	select PM
	select PM_GENERIC_DOMAINS
	select RENESAS_OSTM
	select RENESAS_RZA1_IRQC

config ARCH_R8A73A4
	bool "SoC Platform support for R-Mobile APE6"
	select ARCH_RMOBILE
=======
	bool "ARM32 Platform support for Emma Mobile EV2"
	select HAVE_ARM_SCU if SMP
	select SYS_SUPPORTS_EM_STI

config ARCH_R8A7794
	bool "ARM32 Platform support for R-Car E2"
	select ARCH_RCAR_GEN2
	select ARM_ERRATA_814220
	select SYSC_R8A7794

config ARCH_R8A7779
	bool "ARM32 Platform support for R-Car H1"
	select ARCH_RCAR_GEN1
	select ARM_ERRATA_754322
	select ARM_GLOBAL_TIMER
	select HAVE_ARM_SCU if SMP
	select HAVE_ARM_TWD if SMP
	select SYSC_R8A7779

config ARCH_R8A7790
	bool "ARM32 Platform support for R-Car H2"
	select ARCH_RCAR_GEN2
>>>>>>> e2c59836
	select ARM_ERRATA_798181 if SMP
	select ARM_ERRATA_814220
	select I2C
	select SYSC_R8A7790

<<<<<<< HEAD
config ARCH_R8A7740
	bool "SoC Platform support for R-Mobile A1"
	select ARCH_RMOBILE
=======
config ARCH_R8A7778
	bool "ARM32 Platform support for R-Car M1A"
	select ARCH_RCAR_GEN1
>>>>>>> e2c59836
	select ARM_ERRATA_754322

<<<<<<< HEAD
config ARCH_R8A7742
	bool "SoC Platform support for RZ/G1H"
=======
config ARCH_R8A7793
	bool "ARM32 Platform support for R-Car M2-N"
>>>>>>> e2c59836
	select ARCH_RCAR_GEN2
	select ARM_ERRATA_798181 if SMP
	select I2C
	select SYSC_R8A7791

<<<<<<< HEAD
config ARCH_R8A7743
	bool "SoC Platform support for RZ/G1M"
=======
config ARCH_R8A7791
	bool "ARM32 Platform support for R-Car M2-W"
>>>>>>> e2c59836
	select ARCH_RCAR_GEN2
	select ARM_ERRATA_798181 if SMP
	select I2C
	select SYSC_R8A7791

<<<<<<< HEAD
config ARCH_R8A7744
	bool "SoC Platform support for RZ/G1N"
=======
config ARCH_R8A7792
	bool "ARM32 Platform support for R-Car V2H"
>>>>>>> e2c59836
	select ARCH_RCAR_GEN2
	select ARM_ERRATA_798181 if SMP
	select SYSC_R8A7792

<<<<<<< HEAD
config ARCH_R8A7745
	bool "SoC Platform support for RZ/G1E"
	select ARCH_RCAR_GEN2
	select ARM_ERRATA_814220
	select SYSC_R8A7745

config ARCH_R8A77470
	bool "SoC Platform support for RZ/G1C"
	select ARCH_RCAR_GEN2
=======
config ARCH_R8A7740
	bool "ARM32 Platform support for R-Mobile A1"
	select ARCH_RMOBILE
	select ARM_ERRATA_754322
	select RENESAS_INTC_IRQPIN

config ARCH_R8A73A4
	bool "ARM32 Platform support for R-Mobile APE6"
	select ARCH_RMOBILE
	select ARM_ERRATA_798181 if SMP
>>>>>>> e2c59836
	select ARM_ERRATA_814220
	select HAVE_ARM_ARCH_TIMER
	select RENESAS_IRQC

<<<<<<< HEAD
config ARCH_R8A7778
	bool "SoC Platform support for R-Car M1A"
	select ARCH_RCAR_GEN1
=======
config ARCH_R7S72100
	bool "ARM32 Platform support for RZ/A1H"
>>>>>>> e2c59836
	select ARM_ERRATA_754322
	select PM
	select PM_GENERIC_DOMAINS
	select RENESAS_OSTM
	select RENESAS_RZA1_IRQC
	select SYS_SUPPORTS_SH_MTU2

<<<<<<< HEAD
config ARCH_R8A7779
	bool "SoC Platform support for R-Car H1"
	select ARCH_RCAR_GEN1
	select ARM_ERRATA_754322
	select ARM_GLOBAL_TIMER
	select HAVE_ARM_SCU if SMP
	select HAVE_ARM_TWD if SMP
	select SYSC_R8A7779

config ARCH_R8A7790
	bool "SoC Platform support for R-Car H2"
=======
config ARCH_R7S9210
	bool "ARM32 Platform support for RZ/A2"
	select PM
	select PM_GENERIC_DOMAINS
	select RENESAS_OSTM
	select RENESAS_RZA1_IRQC

config ARCH_R8A77470
	bool "ARM32 Platform support for RZ/G1C"
>>>>>>> e2c59836
	select ARCH_RCAR_GEN2
	select ARM_ERRATA_814220
	select SYSC_R8A77470

<<<<<<< HEAD
config ARCH_R8A7791
	bool "SoC Platform support for R-Car M2-W"
=======
config ARCH_R8A7745
	bool "ARM32 Platform support for RZ/G1E"
>>>>>>> e2c59836
	select ARCH_RCAR_GEN2
	select ARM_ERRATA_814220
	select SYSC_R8A7745

<<<<<<< HEAD
config ARCH_R8A7792
	bool "SoC Platform support for R-Car V2H"
=======
config ARCH_R8A7742
	bool "ARM32 Platform support for RZ/G1H"
>>>>>>> e2c59836
	select ARCH_RCAR_GEN2
	select ARM_ERRATA_798181 if SMP
	select ARM_ERRATA_814220
	select SYSC_R8A7742

<<<<<<< HEAD
config ARCH_R8A7793
	bool "SoC Platform support for R-Car M2-N"
=======
config ARCH_R8A7743
	bool "ARM32 Platform support for RZ/G1M"
>>>>>>> e2c59836
	select ARCH_RCAR_GEN2
	select ARM_ERRATA_798181 if SMP
	select SYSC_R8A7743

<<<<<<< HEAD
config ARCH_R8A7794
	bool "SoC Platform support for R-Car E2"
=======
config ARCH_R8A7744
	bool "ARM32 Platform support for RZ/G1N"
>>>>>>> e2c59836
	select ARCH_RCAR_GEN2
	select ARM_ERRATA_798181 if SMP
	select SYSC_R8A7743

config ARCH_R9A06G032
<<<<<<< HEAD
	bool "SoC Platform support for RZ/N1D"
=======
	bool "ARM32 Platform support for RZ/N1D"
>>>>>>> e2c59836
	select ARCH_RZN1
	select ARM_ERRATA_814220

config ARCH_SH73A0
<<<<<<< HEAD
	bool "SoC Platform support for SH-Mobile AG5"
=======
	bool "ARM32 Platform support for SH-Mobile AG5"
>>>>>>> e2c59836
	select ARCH_RMOBILE
	select ARM_ERRATA_754322
	select ARM_GLOBAL_TIMER
	select HAVE_ARM_SCU if SMP
	select HAVE_ARM_TWD if SMP
	select RENESAS_INTC_IRQPIN

endif # ARM

if ARM64

<<<<<<< HEAD
config ARCH_R8A774A1
	bool "SoC Platform support for RZ/G2M"
	select ARCH_RCAR_GEN3
	select SYSC_R8A774A1
	help
	  This enables support for the Renesas RZ/G2M SoC.

config ARCH_R8A774B1
	bool "SoC Platform support for RZ/G2N"
	select ARCH_RCAR_GEN3
	select SYSC_R8A774B1
	help
	  This enables support for the Renesas RZ/G2N SoC.

config ARCH_R8A774C0
	bool "SoC Platform support for RZ/G2E"
=======
config ARCH_R8A77995
	bool "ARM64 Platform support for R-Car D3"
>>>>>>> e2c59836
	select ARCH_RCAR_GEN3
	select SYSC_R8A77995
	help
	  This enables support for the Renesas R-Car D3 SoC.

<<<<<<< HEAD
config ARCH_R8A774E1
	bool "SoC Platform support for RZ/G2H"
=======
config ARCH_R8A77990
	bool "ARM64 Platform support for R-Car E3"
>>>>>>> e2c59836
	select ARCH_RCAR_GEN3
	select SYSC_R8A77990
	help
	  This enables support for the Renesas R-Car E3 SoC.

config ARCH_R8A77950
<<<<<<< HEAD
	bool "SoC Platform support for R-Car H3 ES1.x"
=======
	bool "ARM64 Platform support for R-Car H3 ES1.x"
>>>>>>> e2c59836
	select ARCH_RCAR_GEN3
	select SYSC_R8A7795
	help
	  This enables support for the Renesas R-Car H3 SoC (revision 1.x).

config ARCH_R8A77951
<<<<<<< HEAD
	bool "SoC Platform support for R-Car H3 ES2.0+"
=======
	bool "ARM64 Platform support for R-Car H3 ES2.0+"
>>>>>>> e2c59836
	select ARCH_RCAR_GEN3
	select SYSC_R8A7795
	help
	  This enables support for the Renesas R-Car H3 SoC (revisions 2.0 and
	  later).

config ARCH_R8A77965
	bool "ARM64 Platform support for R-Car M3-N"
	select ARCH_RCAR_GEN3
	select SYSC_R8A77965
	help
	  This enables support for the Renesas R-Car M3-N SoC.

config ARCH_R8A77960
<<<<<<< HEAD
	bool "SoC Platform support for R-Car M3-W"
=======
	bool "ARM64 Platform support for R-Car M3-W"
>>>>>>> e2c59836
	select ARCH_RCAR_GEN3
	select SYSC_R8A77960
	help
	  This enables support for the Renesas R-Car M3-W SoC.

config ARCH_R8A77961
<<<<<<< HEAD
	bool "SoC Platform support for R-Car M3-W+"
=======
	bool "ARM64 Platform support for R-Car M3-W+"
>>>>>>> e2c59836
	select ARCH_RCAR_GEN3
	select SYSC_R8A77961
	help
	  This enables support for the Renesas R-Car M3-W+ SoC.

<<<<<<< HEAD
config ARCH_R8A77965
	bool "SoC Platform support for R-Car M3-N"
=======
config ARCH_R8A77980
	bool "ARM64 Platform support for R-Car V3H"
>>>>>>> e2c59836
	select ARCH_RCAR_GEN3
	select SYSC_R8A77980
	help
	  This enables support for the Renesas R-Car V3H SoC.

config ARCH_R8A77970
<<<<<<< HEAD
	bool "SoC Platform support for R-Car V3M"
=======
	bool "ARM64 Platform support for R-Car V3M"
>>>>>>> e2c59836
	select ARCH_RCAR_GEN3
	select SYSC_R8A77970
	help
	  This enables support for the Renesas R-Car V3M SoC.

<<<<<<< HEAD
config ARCH_R8A77980
	bool "SoC Platform support for R-Car V3H"
=======
config ARCH_R8A779A0
	bool "ARM64 Platform support for R-Car V3U"
>>>>>>> e2c59836
	select ARCH_RCAR_GEN3
	select SYSC_R8A779A0
	help
	  This enables support for the Renesas R-Car V3U SoC.

<<<<<<< HEAD
config ARCH_R8A77990
	bool "SoC Platform support for R-Car E3"
=======
config ARCH_R8A774C0
	bool "ARM64 Platform support for RZ/G2E"
>>>>>>> e2c59836
	select ARCH_RCAR_GEN3
	select SYSC_R8A774C0
	help
	  This enables support for the Renesas RZ/G2E SoC.

<<<<<<< HEAD
config ARCH_R8A77995
	bool "SoC Platform support for R-Car D3"
=======
config ARCH_R8A774E1
	bool "ARM64 Platform support for RZ/G2H"
>>>>>>> e2c59836
	select ARCH_RCAR_GEN3
	select SYSC_R8A774E1
	help
	  This enables support for the Renesas RZ/G2H SoC.

config ARCH_R8A774A1
	bool "ARM64 Platform support for RZ/G2M"
	select ARCH_RCAR_GEN3
	select SYSC_R8A774A1
	help
	  This enables support for the Renesas RZ/G2M SoC.

config ARCH_R8A774B1
	bool "ARM64 Platform support for RZ/G2N"
	select ARCH_RCAR_GEN3
	select SYSC_R8A774B1
	help
	  This enables support for the Renesas RZ/G2N SoC.

endif # ARM64

<<<<<<< HEAD
# SoC
config SYSC_R8A7742
	bool "System Controller support for RZ/G1H" if COMPILE_TEST
	select SYSC_RCAR

config SYSC_R8A7743
	bool "System Controller support for RZ/G1M" if COMPILE_TEST
	select SYSC_RCAR

config SYSC_R8A7745
	bool "System Controller support for RZ/G1E" if COMPILE_TEST
	select SYSC_RCAR

config SYSC_R8A77470
	bool "System Controller support for RZ/G1C" if COMPILE_TEST
	select SYSC_RCAR

config SYSC_R8A774A1
	bool "System Controller support for RZ/G2M" if COMPILE_TEST
	select SYSC_RCAR

config SYSC_R8A774B1
	bool "System Controller support for RZ/G2N" if COMPILE_TEST
	select SYSC_RCAR

config SYSC_R8A774C0
	bool "System Controller support for RZ/G2E" if COMPILE_TEST
	select SYSC_RCAR

config SYSC_R8A774E1
	bool "System Controller support for RZ/G2H" if COMPILE_TEST
	select SYSC_RCAR

config SYSC_R8A7779
	bool "System Controller support for R-Car H1" if COMPILE_TEST
	select SYSC_RCAR

config SYSC_R8A7790
	bool "System Controller support for R-Car H2" if COMPILE_TEST
	select SYSC_RCAR

config SYSC_R8A7791
	bool "System Controller support for R-Car M2-W/N" if COMPILE_TEST
=======
config RST_RCAR
	bool "Reset Controller support for R-Car" if COMPILE_TEST

config SYSC_RCAR
	bool "System Controller support for R-Car" if COMPILE_TEST

config SYSC_R8A77995
	bool "System Controller support for R-Car D3" if COMPILE_TEST
	select SYSC_RCAR

config SYSC_R8A7794
	bool "System Controller support for R-Car E2" if COMPILE_TEST
	select SYSC_RCAR

config SYSC_R8A77990
	bool "System Controller support for R-Car E3" if COMPILE_TEST
	select SYSC_RCAR

config SYSC_R8A7779
	bool "System Controller support for R-Car H1" if COMPILE_TEST
	select SYSC_RCAR

config SYSC_R8A7790
	bool "System Controller support for R-Car H2" if COMPILE_TEST
	select SYSC_RCAR

config SYSC_R8A7795
	bool "System Controller support for R-Car H3" if COMPILE_TEST
	select SYSC_RCAR

config SYSC_R8A7791
	bool "System Controller support for R-Car M2-W/N" if COMPILE_TEST
	select SYSC_RCAR

config SYSC_R8A77965
	bool "System Controller support for R-Car M3-N" if COMPILE_TEST
	select SYSC_RCAR

config SYSC_R8A77960
	bool "System Controller support for R-Car M3-W" if COMPILE_TEST
	select SYSC_RCAR

config SYSC_R8A77961
	bool "System Controller support for R-Car M3-W+" if COMPILE_TEST
>>>>>>> e2c59836
	select SYSC_RCAR

config SYSC_R8A7792
	bool "System Controller support for R-Car V2H" if COMPILE_TEST
	select SYSC_RCAR

<<<<<<< HEAD
config SYSC_R8A7794
	bool "System Controller support for R-Car E2" if COMPILE_TEST
	select SYSC_RCAR

config SYSC_R8A7795
	bool "System Controller support for R-Car H3" if COMPILE_TEST
	select SYSC_RCAR

config SYSC_R8A77960
	bool "System Controller support for R-Car M3-W" if COMPILE_TEST
	select SYSC_RCAR

config SYSC_R8A77961
	bool "System Controller support for R-Car M3-W+" if COMPILE_TEST
	select SYSC_RCAR

config SYSC_R8A77965
	bool "System Controller support for R-Car M3-N" if COMPILE_TEST
	select SYSC_RCAR

config SYSC_R8A77970
	bool "System Controller support for R-Car V3M" if COMPILE_TEST
	select SYSC_RCAR

config SYSC_R8A77980
	bool "System Controller support for R-Car V3H" if COMPILE_TEST
	select SYSC_RCAR

config SYSC_R8A77990
	bool "System Controller support for R-Car E3" if COMPILE_TEST
	select SYSC_RCAR

config SYSC_R8A77995
	bool "System Controller support for R-Car D3" if COMPILE_TEST
	select SYSC_RCAR

# Family
config RST_RCAR
	bool "Reset Controller support for R-Car" if COMPILE_TEST

config SYSC_RCAR
	bool "System Controller support for R-Car" if COMPILE_TEST

config SYSC_RMOBILE
	bool "System Controller support for R-Mobile" if COMPILE_TEST
=======
config SYSC_R8A77980
	bool "System Controller support for R-Car V3H" if COMPILE_TEST
	select SYSC_RCAR

config SYSC_R8A77970
	bool "System Controller support for R-Car V3M" if COMPILE_TEST
	select SYSC_RCAR

config SYSC_R8A779A0
	bool "System Controller support for R-Car V3U" if COMPILE_TEST

config SYSC_RMOBILE
	bool "System Controller support for R-Mobile" if COMPILE_TEST

config SYSC_R8A77470
	bool "System Controller support for RZ/G1C" if COMPILE_TEST
	select SYSC_RCAR

config SYSC_R8A7745
	bool "System Controller support for RZ/G1E" if COMPILE_TEST
	select SYSC_RCAR

config SYSC_R8A7742
	bool "System Controller support for RZ/G1H" if COMPILE_TEST
	select SYSC_RCAR

config SYSC_R8A7743
	bool "System Controller support for RZ/G1M" if COMPILE_TEST
	select SYSC_RCAR

config SYSC_R8A774C0
	bool "System Controller support for RZ/G2E" if COMPILE_TEST
	select SYSC_RCAR

config SYSC_R8A774E1
	bool "System Controller support for RZ/G2H" if COMPILE_TEST
	select SYSC_RCAR

config SYSC_R8A774A1
	bool "System Controller support for RZ/G2M" if COMPILE_TEST
	select SYSC_RCAR

config SYSC_R8A774B1
	bool "System Controller support for RZ/G2N" if COMPILE_TEST
	select SYSC_RCAR
>>>>>>> e2c59836

endif # SOC_RENESAS<|MERGE_RESOLUTION|>--- conflicted
+++ resolved
@@ -49,31 +49,6 @@
 #comment "Renesas ARM SoCs System Type"
 
 config ARCH_EMEV2
-<<<<<<< HEAD
-	bool "SoC Platform support for Emma Mobile EV2"
-	select HAVE_ARM_SCU if SMP
-	select SYS_SUPPORTS_EM_STI
-
-config ARCH_R7S72100
-	bool "SoC Platform support for RZ/A1H"
-	select ARM_ERRATA_754322
-	select PM
-	select PM_GENERIC_DOMAINS
-	select RENESAS_OSTM
-	select RENESAS_RZA1_IRQC
-	select SYS_SUPPORTS_SH_MTU2
-
-config ARCH_R7S9210
-	bool "SoC Platform support for RZ/A2"
-	select PM
-	select PM_GENERIC_DOMAINS
-	select RENESAS_OSTM
-	select RENESAS_RZA1_IRQC
-
-config ARCH_R8A73A4
-	bool "SoC Platform support for R-Mobile APE6"
-	select ARCH_RMOBILE
-=======
 	bool "ARM32 Platform support for Emma Mobile EV2"
 	select HAVE_ARM_SCU if SMP
 	select SYS_SUPPORTS_EM_STI
@@ -96,69 +71,36 @@
 config ARCH_R8A7790
 	bool "ARM32 Platform support for R-Car H2"
 	select ARCH_RCAR_GEN2
->>>>>>> e2c59836
 	select ARM_ERRATA_798181 if SMP
 	select ARM_ERRATA_814220
 	select I2C
 	select SYSC_R8A7790
 
-<<<<<<< HEAD
-config ARCH_R8A7740
-	bool "SoC Platform support for R-Mobile A1"
-	select ARCH_RMOBILE
-=======
 config ARCH_R8A7778
 	bool "ARM32 Platform support for R-Car M1A"
 	select ARCH_RCAR_GEN1
->>>>>>> e2c59836
-	select ARM_ERRATA_754322
-
-<<<<<<< HEAD
-config ARCH_R8A7742
-	bool "SoC Platform support for RZ/G1H"
-=======
+	select ARM_ERRATA_754322
+
 config ARCH_R8A7793
 	bool "ARM32 Platform support for R-Car M2-N"
->>>>>>> e2c59836
 	select ARCH_RCAR_GEN2
 	select ARM_ERRATA_798181 if SMP
 	select I2C
 	select SYSC_R8A7791
 
-<<<<<<< HEAD
-config ARCH_R8A7743
-	bool "SoC Platform support for RZ/G1M"
-=======
 config ARCH_R8A7791
 	bool "ARM32 Platform support for R-Car M2-W"
->>>>>>> e2c59836
 	select ARCH_RCAR_GEN2
 	select ARM_ERRATA_798181 if SMP
 	select I2C
 	select SYSC_R8A7791
 
-<<<<<<< HEAD
-config ARCH_R8A7744
-	bool "SoC Platform support for RZ/G1N"
-=======
 config ARCH_R8A7792
 	bool "ARM32 Platform support for R-Car V2H"
->>>>>>> e2c59836
 	select ARCH_RCAR_GEN2
 	select ARM_ERRATA_798181 if SMP
 	select SYSC_R8A7792
 
-<<<<<<< HEAD
-config ARCH_R8A7745
-	bool "SoC Platform support for RZ/G1E"
-	select ARCH_RCAR_GEN2
-	select ARM_ERRATA_814220
-	select SYSC_R8A7745
-
-config ARCH_R8A77470
-	bool "SoC Platform support for RZ/G1C"
-	select ARCH_RCAR_GEN2
-=======
 config ARCH_R8A7740
 	bool "ARM32 Platform support for R-Mobile A1"
 	select ARCH_RMOBILE
@@ -169,19 +111,12 @@
 	bool "ARM32 Platform support for R-Mobile APE6"
 	select ARCH_RMOBILE
 	select ARM_ERRATA_798181 if SMP
->>>>>>> e2c59836
 	select ARM_ERRATA_814220
 	select HAVE_ARM_ARCH_TIMER
 	select RENESAS_IRQC
 
-<<<<<<< HEAD
-config ARCH_R8A7778
-	bool "SoC Platform support for R-Car M1A"
-	select ARCH_RCAR_GEN1
-=======
 config ARCH_R7S72100
 	bool "ARM32 Platform support for RZ/A1H"
->>>>>>> e2c59836
 	select ARM_ERRATA_754322
 	select PM
 	select PM_GENERIC_DOMAINS
@@ -189,19 +124,6 @@
 	select RENESAS_RZA1_IRQC
 	select SYS_SUPPORTS_SH_MTU2
 
-<<<<<<< HEAD
-config ARCH_R8A7779
-	bool "SoC Platform support for R-Car H1"
-	select ARCH_RCAR_GEN1
-	select ARM_ERRATA_754322
-	select ARM_GLOBAL_TIMER
-	select HAVE_ARM_SCU if SMP
-	select HAVE_ARM_TWD if SMP
-	select SYSC_R8A7779
-
-config ARCH_R8A7790
-	bool "SoC Platform support for R-Car H2"
-=======
 config ARCH_R7S9210
 	bool "ARM32 Platform support for RZ/A2"
 	select PM
@@ -211,71 +133,42 @@
 
 config ARCH_R8A77470
 	bool "ARM32 Platform support for RZ/G1C"
->>>>>>> e2c59836
 	select ARCH_RCAR_GEN2
 	select ARM_ERRATA_814220
 	select SYSC_R8A77470
 
-<<<<<<< HEAD
-config ARCH_R8A7791
-	bool "SoC Platform support for R-Car M2-W"
-=======
 config ARCH_R8A7745
 	bool "ARM32 Platform support for RZ/G1E"
->>>>>>> e2c59836
 	select ARCH_RCAR_GEN2
 	select ARM_ERRATA_814220
 	select SYSC_R8A7745
 
-<<<<<<< HEAD
-config ARCH_R8A7792
-	bool "SoC Platform support for R-Car V2H"
-=======
 config ARCH_R8A7742
 	bool "ARM32 Platform support for RZ/G1H"
->>>>>>> e2c59836
 	select ARCH_RCAR_GEN2
 	select ARM_ERRATA_798181 if SMP
 	select ARM_ERRATA_814220
 	select SYSC_R8A7742
 
-<<<<<<< HEAD
-config ARCH_R8A7793
-	bool "SoC Platform support for R-Car M2-N"
-=======
 config ARCH_R8A7743
 	bool "ARM32 Platform support for RZ/G1M"
->>>>>>> e2c59836
 	select ARCH_RCAR_GEN2
 	select ARM_ERRATA_798181 if SMP
 	select SYSC_R8A7743
 
-<<<<<<< HEAD
-config ARCH_R8A7794
-	bool "SoC Platform support for R-Car E2"
-=======
 config ARCH_R8A7744
 	bool "ARM32 Platform support for RZ/G1N"
->>>>>>> e2c59836
 	select ARCH_RCAR_GEN2
 	select ARM_ERRATA_798181 if SMP
 	select SYSC_R8A7743
 
 config ARCH_R9A06G032
-<<<<<<< HEAD
-	bool "SoC Platform support for RZ/N1D"
-=======
 	bool "ARM32 Platform support for RZ/N1D"
->>>>>>> e2c59836
 	select ARCH_RZN1
 	select ARM_ERRATA_814220
 
 config ARCH_SH73A0
-<<<<<<< HEAD
-	bool "SoC Platform support for SH-Mobile AG5"
-=======
 	bool "ARM32 Platform support for SH-Mobile AG5"
->>>>>>> e2c59836
 	select ARCH_RMOBILE
 	select ARM_ERRATA_754322
 	select ARM_GLOBAL_TIMER
@@ -287,61 +180,29 @@
 
 if ARM64
 
-<<<<<<< HEAD
-config ARCH_R8A774A1
-	bool "SoC Platform support for RZ/G2M"
-	select ARCH_RCAR_GEN3
-	select SYSC_R8A774A1
-	help
-	  This enables support for the Renesas RZ/G2M SoC.
-
-config ARCH_R8A774B1
-	bool "SoC Platform support for RZ/G2N"
-	select ARCH_RCAR_GEN3
-	select SYSC_R8A774B1
-	help
-	  This enables support for the Renesas RZ/G2N SoC.
-
-config ARCH_R8A774C0
-	bool "SoC Platform support for RZ/G2E"
-=======
 config ARCH_R8A77995
 	bool "ARM64 Platform support for R-Car D3"
->>>>>>> e2c59836
 	select ARCH_RCAR_GEN3
 	select SYSC_R8A77995
 	help
 	  This enables support for the Renesas R-Car D3 SoC.
 
-<<<<<<< HEAD
-config ARCH_R8A774E1
-	bool "SoC Platform support for RZ/G2H"
-=======
 config ARCH_R8A77990
 	bool "ARM64 Platform support for R-Car E3"
->>>>>>> e2c59836
 	select ARCH_RCAR_GEN3
 	select SYSC_R8A77990
 	help
 	  This enables support for the Renesas R-Car E3 SoC.
 
 config ARCH_R8A77950
-<<<<<<< HEAD
-	bool "SoC Platform support for R-Car H3 ES1.x"
-=======
 	bool "ARM64 Platform support for R-Car H3 ES1.x"
->>>>>>> e2c59836
 	select ARCH_RCAR_GEN3
 	select SYSC_R8A7795
 	help
 	  This enables support for the Renesas R-Car H3 SoC (revision 1.x).
 
 config ARCH_R8A77951
-<<<<<<< HEAD
-	bool "SoC Platform support for R-Car H3 ES2.0+"
-=======
 	bool "ARM64 Platform support for R-Car H3 ES2.0+"
->>>>>>> e2c59836
 	select ARCH_RCAR_GEN3
 	select SYSC_R8A7795
 	help
@@ -356,81 +217,49 @@
 	  This enables support for the Renesas R-Car M3-N SoC.
 
 config ARCH_R8A77960
-<<<<<<< HEAD
-	bool "SoC Platform support for R-Car M3-W"
-=======
 	bool "ARM64 Platform support for R-Car M3-W"
->>>>>>> e2c59836
 	select ARCH_RCAR_GEN3
 	select SYSC_R8A77960
 	help
 	  This enables support for the Renesas R-Car M3-W SoC.
 
 config ARCH_R8A77961
-<<<<<<< HEAD
-	bool "SoC Platform support for R-Car M3-W+"
-=======
 	bool "ARM64 Platform support for R-Car M3-W+"
->>>>>>> e2c59836
 	select ARCH_RCAR_GEN3
 	select SYSC_R8A77961
 	help
 	  This enables support for the Renesas R-Car M3-W+ SoC.
 
-<<<<<<< HEAD
-config ARCH_R8A77965
-	bool "SoC Platform support for R-Car M3-N"
-=======
 config ARCH_R8A77980
 	bool "ARM64 Platform support for R-Car V3H"
->>>>>>> e2c59836
 	select ARCH_RCAR_GEN3
 	select SYSC_R8A77980
 	help
 	  This enables support for the Renesas R-Car V3H SoC.
 
 config ARCH_R8A77970
-<<<<<<< HEAD
-	bool "SoC Platform support for R-Car V3M"
-=======
 	bool "ARM64 Platform support for R-Car V3M"
->>>>>>> e2c59836
 	select ARCH_RCAR_GEN3
 	select SYSC_R8A77970
 	help
 	  This enables support for the Renesas R-Car V3M SoC.
 
-<<<<<<< HEAD
-config ARCH_R8A77980
-	bool "SoC Platform support for R-Car V3H"
-=======
 config ARCH_R8A779A0
 	bool "ARM64 Platform support for R-Car V3U"
->>>>>>> e2c59836
 	select ARCH_RCAR_GEN3
 	select SYSC_R8A779A0
 	help
 	  This enables support for the Renesas R-Car V3U SoC.
 
-<<<<<<< HEAD
-config ARCH_R8A77990
-	bool "SoC Platform support for R-Car E3"
-=======
 config ARCH_R8A774C0
 	bool "ARM64 Platform support for RZ/G2E"
->>>>>>> e2c59836
 	select ARCH_RCAR_GEN3
 	select SYSC_R8A774C0
 	help
 	  This enables support for the Renesas RZ/G2E SoC.
 
-<<<<<<< HEAD
-config ARCH_R8A77995
-	bool "SoC Platform support for R-Car D3"
-=======
 config ARCH_R8A774E1
 	bool "ARM64 Platform support for RZ/G2H"
->>>>>>> e2c59836
 	select ARCH_RCAR_GEN3
 	select SYSC_R8A774E1
 	help
@@ -452,8 +281,78 @@
 
 endif # ARM64
 
-<<<<<<< HEAD
-# SoC
+config RST_RCAR
+	bool "Reset Controller support for R-Car" if COMPILE_TEST
+
+config SYSC_RCAR
+	bool "System Controller support for R-Car" if COMPILE_TEST
+
+config SYSC_R8A77995
+	bool "System Controller support for R-Car D3" if COMPILE_TEST
+	select SYSC_RCAR
+
+config SYSC_R8A7794
+	bool "System Controller support for R-Car E2" if COMPILE_TEST
+	select SYSC_RCAR
+
+config SYSC_R8A77990
+	bool "System Controller support for R-Car E3" if COMPILE_TEST
+	select SYSC_RCAR
+
+config SYSC_R8A7779
+	bool "System Controller support for R-Car H1" if COMPILE_TEST
+	select SYSC_RCAR
+
+config SYSC_R8A7790
+	bool "System Controller support for R-Car H2" if COMPILE_TEST
+	select SYSC_RCAR
+
+config SYSC_R8A7795
+	bool "System Controller support for R-Car H3" if COMPILE_TEST
+	select SYSC_RCAR
+
+config SYSC_R8A7791
+	bool "System Controller support for R-Car M2-W/N" if COMPILE_TEST
+	select SYSC_RCAR
+
+config SYSC_R8A77965
+	bool "System Controller support for R-Car M3-N" if COMPILE_TEST
+	select SYSC_RCAR
+
+config SYSC_R8A77960
+	bool "System Controller support for R-Car M3-W" if COMPILE_TEST
+	select SYSC_RCAR
+
+config SYSC_R8A77961
+	bool "System Controller support for R-Car M3-W+" if COMPILE_TEST
+	select SYSC_RCAR
+
+config SYSC_R8A7792
+	bool "System Controller support for R-Car V2H" if COMPILE_TEST
+	select SYSC_RCAR
+
+config SYSC_R8A77980
+	bool "System Controller support for R-Car V3H" if COMPILE_TEST
+	select SYSC_RCAR
+
+config SYSC_R8A77970
+	bool "System Controller support for R-Car V3M" if COMPILE_TEST
+	select SYSC_RCAR
+
+config SYSC_R8A779A0
+	bool "System Controller support for R-Car V3U" if COMPILE_TEST
+
+config SYSC_RMOBILE
+	bool "System Controller support for R-Mobile" if COMPILE_TEST
+
+config SYSC_R8A77470
+	bool "System Controller support for RZ/G1C" if COMPILE_TEST
+	select SYSC_RCAR
+
+config SYSC_R8A7745
+	bool "System Controller support for RZ/G1E" if COMPILE_TEST
+	select SYSC_RCAR
+
 config SYSC_R8A7742
 	bool "System Controller support for RZ/G1H" if COMPILE_TEST
 	select SYSC_RCAR
@@ -462,12 +361,12 @@
 	bool "System Controller support for RZ/G1M" if COMPILE_TEST
 	select SYSC_RCAR
 
-config SYSC_R8A7745
-	bool "System Controller support for RZ/G1E" if COMPILE_TEST
-	select SYSC_RCAR
-
-config SYSC_R8A77470
-	bool "System Controller support for RZ/G1C" if COMPILE_TEST
+config SYSC_R8A774C0
+	bool "System Controller support for RZ/G2E" if COMPILE_TEST
+	select SYSC_RCAR
+
+config SYSC_R8A774E1
+	bool "System Controller support for RZ/G2H" if COMPILE_TEST
 	select SYSC_RCAR
 
 config SYSC_R8A774A1
@@ -478,168 +377,4 @@
 	bool "System Controller support for RZ/G2N" if COMPILE_TEST
 	select SYSC_RCAR
 
-config SYSC_R8A774C0
-	bool "System Controller support for RZ/G2E" if COMPILE_TEST
-	select SYSC_RCAR
-
-config SYSC_R8A774E1
-	bool "System Controller support for RZ/G2H" if COMPILE_TEST
-	select SYSC_RCAR
-
-config SYSC_R8A7779
-	bool "System Controller support for R-Car H1" if COMPILE_TEST
-	select SYSC_RCAR
-
-config SYSC_R8A7790
-	bool "System Controller support for R-Car H2" if COMPILE_TEST
-	select SYSC_RCAR
-
-config SYSC_R8A7791
-	bool "System Controller support for R-Car M2-W/N" if COMPILE_TEST
-=======
-config RST_RCAR
-	bool "Reset Controller support for R-Car" if COMPILE_TEST
-
-config SYSC_RCAR
-	bool "System Controller support for R-Car" if COMPILE_TEST
-
-config SYSC_R8A77995
-	bool "System Controller support for R-Car D3" if COMPILE_TEST
-	select SYSC_RCAR
-
-config SYSC_R8A7794
-	bool "System Controller support for R-Car E2" if COMPILE_TEST
-	select SYSC_RCAR
-
-config SYSC_R8A77990
-	bool "System Controller support for R-Car E3" if COMPILE_TEST
-	select SYSC_RCAR
-
-config SYSC_R8A7779
-	bool "System Controller support for R-Car H1" if COMPILE_TEST
-	select SYSC_RCAR
-
-config SYSC_R8A7790
-	bool "System Controller support for R-Car H2" if COMPILE_TEST
-	select SYSC_RCAR
-
-config SYSC_R8A7795
-	bool "System Controller support for R-Car H3" if COMPILE_TEST
-	select SYSC_RCAR
-
-config SYSC_R8A7791
-	bool "System Controller support for R-Car M2-W/N" if COMPILE_TEST
-	select SYSC_RCAR
-
-config SYSC_R8A77965
-	bool "System Controller support for R-Car M3-N" if COMPILE_TEST
-	select SYSC_RCAR
-
-config SYSC_R8A77960
-	bool "System Controller support for R-Car M3-W" if COMPILE_TEST
-	select SYSC_RCAR
-
-config SYSC_R8A77961
-	bool "System Controller support for R-Car M3-W+" if COMPILE_TEST
->>>>>>> e2c59836
-	select SYSC_RCAR
-
-config SYSC_R8A7792
-	bool "System Controller support for R-Car V2H" if COMPILE_TEST
-	select SYSC_RCAR
-
-<<<<<<< HEAD
-config SYSC_R8A7794
-	bool "System Controller support for R-Car E2" if COMPILE_TEST
-	select SYSC_RCAR
-
-config SYSC_R8A7795
-	bool "System Controller support for R-Car H3" if COMPILE_TEST
-	select SYSC_RCAR
-
-config SYSC_R8A77960
-	bool "System Controller support for R-Car M3-W" if COMPILE_TEST
-	select SYSC_RCAR
-
-config SYSC_R8A77961
-	bool "System Controller support for R-Car M3-W+" if COMPILE_TEST
-	select SYSC_RCAR
-
-config SYSC_R8A77965
-	bool "System Controller support for R-Car M3-N" if COMPILE_TEST
-	select SYSC_RCAR
-
-config SYSC_R8A77970
-	bool "System Controller support for R-Car V3M" if COMPILE_TEST
-	select SYSC_RCAR
-
-config SYSC_R8A77980
-	bool "System Controller support for R-Car V3H" if COMPILE_TEST
-	select SYSC_RCAR
-
-config SYSC_R8A77990
-	bool "System Controller support for R-Car E3" if COMPILE_TEST
-	select SYSC_RCAR
-
-config SYSC_R8A77995
-	bool "System Controller support for R-Car D3" if COMPILE_TEST
-	select SYSC_RCAR
-
-# Family
-config RST_RCAR
-	bool "Reset Controller support for R-Car" if COMPILE_TEST
-
-config SYSC_RCAR
-	bool "System Controller support for R-Car" if COMPILE_TEST
-
-config SYSC_RMOBILE
-	bool "System Controller support for R-Mobile" if COMPILE_TEST
-=======
-config SYSC_R8A77980
-	bool "System Controller support for R-Car V3H" if COMPILE_TEST
-	select SYSC_RCAR
-
-config SYSC_R8A77970
-	bool "System Controller support for R-Car V3M" if COMPILE_TEST
-	select SYSC_RCAR
-
-config SYSC_R8A779A0
-	bool "System Controller support for R-Car V3U" if COMPILE_TEST
-
-config SYSC_RMOBILE
-	bool "System Controller support for R-Mobile" if COMPILE_TEST
-
-config SYSC_R8A77470
-	bool "System Controller support for RZ/G1C" if COMPILE_TEST
-	select SYSC_RCAR
-
-config SYSC_R8A7745
-	bool "System Controller support for RZ/G1E" if COMPILE_TEST
-	select SYSC_RCAR
-
-config SYSC_R8A7742
-	bool "System Controller support for RZ/G1H" if COMPILE_TEST
-	select SYSC_RCAR
-
-config SYSC_R8A7743
-	bool "System Controller support for RZ/G1M" if COMPILE_TEST
-	select SYSC_RCAR
-
-config SYSC_R8A774C0
-	bool "System Controller support for RZ/G2E" if COMPILE_TEST
-	select SYSC_RCAR
-
-config SYSC_R8A774E1
-	bool "System Controller support for RZ/G2H" if COMPILE_TEST
-	select SYSC_RCAR
-
-config SYSC_R8A774A1
-	bool "System Controller support for RZ/G2M" if COMPILE_TEST
-	select SYSC_RCAR
-
-config SYSC_R8A774B1
-	bool "System Controller support for RZ/G2N" if COMPILE_TEST
-	select SYSC_RCAR
->>>>>>> e2c59836
-
 endif # SOC_RENESAS