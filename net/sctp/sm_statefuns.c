--- conflicted
+++ resolved
@@ -508,10 +508,6 @@
 {
 	struct sctp_init_chunk *initchunk;
 	struct sctp_chunk *chunk = arg;
-<<<<<<< HEAD
-	struct sctp_init_chunk *initchunk;
-=======
->>>>>>> bb176f67
 	struct sctp_chunk *err_chunk;
 	struct sctp_packet *packet;
 
@@ -660,13 +656,6 @@
 					 void *arg,
 					 struct sctp_cmd_seq *commands)
 {
-<<<<<<< HEAD
-	struct sctp_chunk *chunk = arg;
-	struct sctp_association *new_asoc;
-	struct sctp_init_chunk *peer_init;
-	struct sctp_chunk *repl;
-=======
->>>>>>> bb176f67
 	struct sctp_ulpevent *ev, *ai_ev = NULL;
 	struct sctp_association *new_asoc;
 	struct sctp_init_chunk *peer_init;
@@ -1117,11 +1106,7 @@
 	 * respond with a HEARTBEAT ACK that contains the Heartbeat
 	 * Information field copied from the received HEARTBEAT chunk.
 	 */
-<<<<<<< HEAD
-	chunk->subh.hb_hdr = (sctp_heartbeathdr_t *)chunk->skb->data;
-=======
 	chunk->subh.hb_hdr = (struct sctp_heartbeathdr *)chunk->skb->data;
->>>>>>> bb176f67
 	param_hdr = (struct sctp_paramhdr *)chunk->subh.hb_hdr;
 	paylen = ntohs(chunk->chunk_hdr->length) - sizeof(struct sctp_chunkhdr);
 
@@ -1189,11 +1174,7 @@
 
 	/* Make sure that the HEARTBEAT-ACK chunk has a valid length.  */
 	if (!sctp_chunk_length_valid(chunk, sizeof(struct sctp_chunkhdr) +
-<<<<<<< HEAD
-					    sizeof(sctp_sender_hb_info_t)))
-=======
 					    sizeof(*hbinfo)))
->>>>>>> bb176f67
 		return sctp_sf_violation_chunklen(net, ep, asoc, type, arg,
 						  commands);
 
@@ -1760,10 +1741,7 @@
 					struct sctp_association *new_asoc)
 {
 	struct sctp_init_chunk *peer_init;
-<<<<<<< HEAD
-=======
 	enum sctp_disposition disposition;
->>>>>>> bb176f67
 	struct sctp_ulpevent *ev;
 	struct sctp_chunk *repl;
 	struct sctp_chunk *err;
@@ -3485,13 +3463,7 @@
 	struct sctp_chunk *chunk = arg;
 	struct sk_buff *skb = chunk->skb;
 	struct sctp_chunkhdr *ch;
-<<<<<<< HEAD
-	sctp_errhdr_t *err;
-	__u8 *ch_end;
-	int ootb_shut_ack = 0;
-=======
 	struct sctp_errhdr *err;
->>>>>>> bb176f67
 	int ootb_cookie_ack = 0;
 	int ootb_shut_ack = 0;
 	__u8 *ch_end;
@@ -6265,15 +6237,6 @@
 			 struct sctp_chunk *chunk,
 			 struct sctp_cmd_seq *commands)
 {
-<<<<<<< HEAD
-	struct sctp_datahdr *data_hdr;
-	struct sctp_chunk *err;
-	size_t datalen;
-	sctp_verb_t deliver;
-	int tmp;
-	__u32 tsn;
-=======
->>>>>>> bb176f67
 	struct sctp_tsnmap *map = (struct sctp_tsnmap *)&asoc->peer.tsn_map;
 	struct sock *sk = asoc->base.sk;
 	struct net *net = sock_net(sk);
