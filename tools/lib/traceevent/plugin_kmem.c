/*
 * Copyright (C) 2009 Red Hat Inc, Steven Rostedt <srostedt@redhat.com>
 *
 * ~~~~~~~~~~~~~~~~~~~~~~~~~~~~~~~~~~~~~~~~~~~~~~~~~~~~~~~~~~~~~~~~~~~~~~~~~~
 * This program is free software; you can redistribute it and/or
 * modify it under the terms of the GNU Lesser General Public
 * License as published by the Free Software Foundation;
 * version 2.1 of the License (not later!)
 *
 * This program is distributed in the hope that it will be useful,
 * but WITHOUT ANY WARRANTY; without even the implied warranty of
 * MERCHANTABILITY or FITNESS FOR A PARTICULAR PURPOSE.  See the
 * GNU Lesser General Public License for more details.
 *
 * You should have received a copy of the GNU Lesser General Public
 * License along with this program; if not,  see <http://www.gnu.org/licenses>
 *
 * ~~~~~~~~~~~~~~~~~~~~~~~~~~~~~~~~~~~~~~~~~~~~~~~~~~~~~~~~~~~~~~~~~~~~~~~~~~
 */
#include <stdio.h>
#include <stdlib.h>
#include <string.h>

#include "event-parse.h"
#include "trace-seq.h"

static int call_site_handler(struct trace_seq *s, struct tep_record *record,
<<<<<<< HEAD
			     struct event_format *event, void *context)
=======
			     struct tep_event_format *event, void *context)
>>>>>>> 0fd79184
{
	struct tep_format_field *field;
	unsigned long long val, addr;
	void *data = record->data;
	const char *func;

	field = tep_find_field(event, "call_site");
	if (!field)
		return 1;

	if (tep_read_number_field(field, data, &val))
		return 1;

	func = tep_find_function(event->pevent, val);
	if (!func)
		return 1;

	addr = tep_find_function_address(event->pevent, val);

	trace_seq_printf(s, "(%s+0x%x) ", func, (int)(val - addr));
	return 1;
}

int TEP_PLUGIN_LOADER(struct tep_handle *pevent)
{
	tep_register_event_handler(pevent, -1, "kmem", "kfree",
				   call_site_handler, NULL);

	tep_register_event_handler(pevent, -1, "kmem", "kmalloc",
				   call_site_handler, NULL);

	tep_register_event_handler(pevent, -1, "kmem", "kmalloc_node",
				   call_site_handler, NULL);

	tep_register_event_handler(pevent, -1, "kmem", "kmem_cache_alloc",
				   call_site_handler, NULL);

	tep_register_event_handler(pevent, -1, "kmem",
				   "kmem_cache_alloc_node",
				   call_site_handler, NULL);

	tep_register_event_handler(pevent, -1, "kmem", "kmem_cache_free",
				   call_site_handler, NULL);
	return 0;
}

void TEP_PLUGIN_UNLOADER(struct tep_handle *pevent)
{
	tep_unregister_event_handler(pevent, -1, "kmem", "kfree",
				     call_site_handler, NULL);

	tep_unregister_event_handler(pevent, -1, "kmem", "kmalloc",
				     call_site_handler, NULL);

	tep_unregister_event_handler(pevent, -1, "kmem", "kmalloc_node",
				     call_site_handler, NULL);

	tep_unregister_event_handler(pevent, -1, "kmem", "kmem_cache_alloc",
				     call_site_handler, NULL);

	tep_unregister_event_handler(pevent, -1, "kmem",
				     "kmem_cache_alloc_node",
				     call_site_handler, NULL);

	tep_unregister_event_handler(pevent, -1, "kmem", "kmem_cache_free",
				     call_site_handler, NULL);
}<|MERGE_RESOLUTION|>--- conflicted
+++ resolved
@@ -25,11 +25,7 @@
 #include "trace-seq.h"
 
 static int call_site_handler(struct trace_seq *s, struct tep_record *record,
-<<<<<<< HEAD
-			     struct event_format *event, void *context)
-=======
 			     struct tep_event_format *event, void *context)
->>>>>>> 0fd79184
 {
 	struct tep_format_field *field;
 	unsigned long long val, addr;
