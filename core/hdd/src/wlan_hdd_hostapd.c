--- conflicted
+++ resolved
@@ -303,33 +303,13 @@
 	hdd_adapter_t *adapter = WLAN_HDD_GET_PRIV_PTR(dev);
 	hdd_context_t *hdd_ctx = WLAN_HDD_GET_CTX(adapter);
 	ptSapContext sap_ctx = adapter->sessionCtx.ap.sapContext;
-<<<<<<< HEAD
-=======
 	int ret;
->>>>>>> 9d6801cf
 
 	ENTER_DEV(dev);
 	ret = wlan_hdd_validate_context(hdd_ctx);
 	if (ret)
 		return ret;
 
-	if (!sap_ctx) {
-		hdd_err("invalid sap ctx : %p", sap_ctx);
-		return -ENODEV;
-	}
-
-	hdd_stop_adapter(hdd_ctx, adapter, true);
-
-	if (NULL == hdd_ctx) {
-		hdd_info("%pS HDD context is Null", (void *)_RET_IP_);
-		return -ENODEV;
-	}
-
-	if (!test_bit(DEVICE_IFACE_OPENED, &adapter->event_flags)) {
-		hdd_info("iface is not in open state, flags: %lu",
-			adapter->event_flags);
-		return 0;
-	}
 	if (!sap_ctx) {
 		hdd_err("invalid sap ctx : %p", sap_ctx);
 		return -ENODEV;
