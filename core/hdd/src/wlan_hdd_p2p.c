/*
 * Copyright (c) 2012-2017 The Linux Foundation. All rights reserved.
 *
 * Previously licensed under the ISC license by Qualcomm Atheros, Inc.
 *
 *
 * Permission to use, copy, modify, and/or distribute this software for
 * any purpose with or without fee is hereby granted, provided that the
 * above copyright notice and this permission notice appear in all
 * copies.
 *
 * THE SOFTWARE IS PROVIDED "AS IS" AND THE AUTHOR DISCLAIMS ALL
 * WARRANTIES WITH REGARD TO THIS SOFTWARE INCLUDING ALL IMPLIED
 * WARRANTIES OF MERCHANTABILITY AND FITNESS. IN NO EVENT SHALL THE
 * AUTHOR BE LIABLE FOR ANY SPECIAL, DIRECT, INDIRECT, OR CONSEQUENTIAL
 * DAMAGES OR ANY DAMAGES WHATSOEVER RESULTING FROM LOSS OF USE, DATA OR
 * PROFITS, WHETHER IN AN ACTION OF CONTRACT, NEGLIGENCE OR OTHER
 * TORTIOUS ACTION, ARISING OUT OF OR IN CONNECTION WITH THE USE OR
 * PERFORMANCE OF THIS SOFTWARE.
 */

/*
 * This file was originally distributed by Qualcomm Atheros, Inc.
 * under proprietary terms before Copyright ownership was assigned
 * to the Linux Foundation.
 */

/**
 *
 * @file  wlan_hdd_p2p.c
 *
 * @brief WLAN Host Device Driver implementation for P2P commands interface
 *
 */

#include <wlan_hdd_includes.h>
#include <wlan_hdd_hostapd.h>
#include <net/cfg80211.h>
#include "sme_api.h"
#include "sme_qos_api.h"
#include "wlan_hdd_p2p.h"
#include "sap_api.h"
#include "wlan_hdd_main.h"
#include "qdf_trace.h"
#include <linux/netdevice.h>
#include <linux/skbuff.h>
#include <linux/etherdevice.h>
#include <net/ieee80211_radiotap.h>
#include "wlan_hdd_tdls.h"
#include "wlan_hdd_trace.h"
#include "qdf_types.h"
#include "qdf_trace.h"
#include "cds_sched.h"
#include "cds_concurrency.h"
#include "cds_utils.h"

/* Ms to Time Unit Micro Sec */
#define MS_TO_TU_MUS(x)   ((x) * 1024)
#define MAX_MUS_VAL       (INT_MAX / 1024)

static uint8_t *hdd_get_action_string(uint16_t MsgType)
{
	switch (MsgType) {
		CASE_RETURN_STRING(SIR_MAC_ACTION_SPECTRUM_MGMT);
		CASE_RETURN_STRING(SIR_MAC_ACTION_QOS_MGMT);
		CASE_RETURN_STRING(SIR_MAC_ACTION_DLP);
		CASE_RETURN_STRING(SIR_MAC_ACTION_PUBLIC_USAGE);
		CASE_RETURN_STRING(SIR_MAC_ACTION_RRM);
		CASE_RETURN_STRING(SIR_MAC_ACTION_FAST_BSS_TRNST);
		CASE_RETURN_STRING(SIR_MAC_ACTION_HT);
		CASE_RETURN_STRING(SIR_MAC_ACTION_SA_QUERY);
		CASE_RETURN_STRING(SIR_MAC_ACTION_PROT_DUAL_PUB);
		CASE_RETURN_STRING(SIR_MAC_ACTION_WNM);
		CASE_RETURN_STRING(SIR_MAC_ACTION_UNPROT_WNM);
		CASE_RETURN_STRING(SIR_MAC_ACTION_TDLS);
		CASE_RETURN_STRING(SIR_MAC_ACITON_MESH);
		CASE_RETURN_STRING(SIR_MAC_ACTION_MHF);
		CASE_RETURN_STRING(SIR_MAC_SELF_PROTECTED);
		CASE_RETURN_STRING(SIR_MAC_ACTION_WME);
		CASE_RETURN_STRING(SIR_MAC_ACTION_VHT);
	default:
		return "UNKNOWN";
	}
}

#ifdef WLAN_FEATURE_P2P_DEBUG
#define MAX_P2P_ACTION_FRAME_TYPE 9
const char *p2p_action_frame_type[] = { "GO Negotiation Request",
					"GO Negotiation Response",
					"GO Negotiation Confirmation",
					"P2P Invitation Request",
					"P2P Invitation Response",
					"Device Discoverability Request",
					"Device Discoverability Response",
					"Provision Discovery Request",
					"Provision Discovery Response"};

/* We no need to protect this variable since
 * there is no chance of race to condition
 * and also not make any complicating the code
 * just for debugging log
 */
tP2PConnectionStatus global_p2p_connection_status = P2P_NOT_ACTIVE;

#endif
#define MAX_TDLS_ACTION_FRAME_TYPE 11
const char *tdls_action_frame_type[] = { "TDLS Setup Request",
					 "TDLS Setup Response",
					 "TDLS Setup Confirm",
					 "TDLS Teardown",
					 "TDLS Peer Traffic Indication",
					 "TDLS Channel Switch Request",
					 "TDLS Channel Switch Response",
					 "TDLS Peer PSM Request",
					 "TDLS Peer PSM Response",
					 "TDLS Peer Traffic Response",
					 "TDLS Discovery Request"};

static bool wlan_hdd_is_type_p2p_action(const u8 *buf)
{
	const u8 *ouiPtr;

	if (buf[WLAN_HDD_PUBLIC_ACTION_FRAME_CATEGORY_OFFSET] !=
	    WLAN_HDD_PUBLIC_ACTION_FRAME) {
		return false;
	}

	if (buf[WLAN_HDD_PUBLIC_ACTION_FRAME_ACTION_OFFSET] !=
	    WLAN_HDD_VENDOR_SPECIFIC_ACTION) {
		return false;
	}

	ouiPtr = &buf[WLAN_HDD_PUBLIC_ACTION_FRAME_OUI_OFFSET];

	if (WPA_GET_BE24(ouiPtr) != WLAN_HDD_WFA_OUI) {
		return false;
	}

	if (buf[WLAN_HDD_PUBLIC_ACTION_FRAME_OUI_TYPE_OFFSET] !=
	    WLAN_HDD_WFA_P2P_OUI_TYPE) {
		return false;
	}

	return true;
}

static bool hdd_p2p_is_action_type_rsp(const u8 *buf)
{
	tActionFrmType actionFrmType;

	if (wlan_hdd_is_type_p2p_action(buf)) {
		actionFrmType =
			buf[WLAN_HDD_PUBLIC_ACTION_FRAME_SUB_TYPE_OFFSET];
		if (actionFrmType != WLAN_HDD_INVITATION_REQ
		    && actionFrmType != WLAN_HDD_GO_NEG_REQ
		    && actionFrmType != WLAN_HDD_DEV_DIS_REQ
		    && actionFrmType != WLAN_HDD_PROV_DIS_REQ)
			return true;
	}

	return false;
}

static
QDF_STATUS wlan_hdd_remain_on_channel_callback(tHalHandle hHal, void *pCtx,
			QDF_STATUS status, uint32_t scan_id)
{
	hdd_adapter_t *pAdapter = (hdd_adapter_t *) pCtx;
	hdd_cfg80211_state_t *cfgState = WLAN_HDD_GET_CFG_STATE_PTR(pAdapter);
	hdd_remain_on_chan_ctx_t *pRemainChanCtx;
	hdd_context_t *hdd_ctx = WLAN_HDD_GET_CTX(pAdapter);
	rem_on_channel_request_type_t req_type;

	if (!hdd_ctx) {
		hdd_err("Invalid HDD context");
		return QDF_STATUS_E_FAILURE;
	}

	mutex_lock(&cfgState->remain_on_chan_ctx_lock);
	pRemainChanCtx = cfgState->remain_on_chan_ctx;

	if (pRemainChanCtx == NULL) {
		mutex_unlock(&cfgState->remain_on_chan_ctx_lock);
		hdd_warn("No Rem on channel pending for which Rsp is received");
		return QDF_STATUS_SUCCESS;
	}

	hdd_notice("Received remain on channel rsp");
	if (qdf_mc_timer_stop(&pRemainChanCtx->hdd_remain_on_chan_timer)
			!= QDF_STATUS_SUCCESS)
		hdd_warn("Failed to stop hdd_remain_on_chan_timer");
	if (qdf_mc_timer_destroy(&pRemainChanCtx->hdd_remain_on_chan_timer)
			!= QDF_STATUS_SUCCESS)
		hdd_warn("Failed to destroy hdd_remain_on_chan_timer");
	cfgState->remain_on_chan_ctx = NULL;
	/*
	 * Resetting the roc in progress early ensures that the subsequent
	 * roc requests are immediately processed without being queued
	 */
	pAdapter->is_roc_inprogress = false;
	qdf_runtime_pm_allow_suspend(&hdd_ctx->runtime_context.roc);
	/*
	 * If the allow suspend is done later, the scheduled roc wil prevent
	 * the system from going into suspend and immediately this logic
	 * will allow the system to go to suspend breaking the exising logic.
	 * Basically, the system must not go into suspend while roc is in
	 * progress.
	 */
	hdd_allow_suspend(WIFI_POWER_EVENT_WAKELOCK_ROC);

	if (REMAIN_ON_CHANNEL_REQUEST == pRemainChanCtx->rem_on_chan_request) {
		if (cfgState->buf) {
			hdd_info("We need to receive yet an ack from one of tx packet");
		}
		cfg80211_remain_on_channel_expired(
			pRemainChanCtx->dev->
			ieee80211_ptr,
			pRemainChanCtx->
			cookie,
			&pRemainChanCtx->chan,
			GFP_KERNEL);
		pAdapter->last_roc_ts =
			(uint64_t)qdf_mc_timer_get_system_time();
	}
	req_type = pRemainChanCtx->rem_on_chan_request;
	mutex_unlock(&cfgState->remain_on_chan_ctx_lock);
<<<<<<< HEAD

	/* Schedule any pending RoC: Any new roc request during this time
	 * would have got queued in 'wlan_hdd_request_remain_on_channel'
	 * since the queue is not empty. So, the roc at the head of the
	 * queue will only get the priority. Scheduling the work queue
	 * after sending any cancel remain on channel event will also
	 * ensure that the cancel roc is sent without any delays.
	 */
	schedule_delayed_work(&hdd_ctx->roc_req_work, 0);
=======
>>>>>>> 9d6801cf

	if ((QDF_STA_MODE == pAdapter->device_mode) ||
	    (QDF_P2P_CLIENT_MODE == pAdapter->device_mode) ||
	    (QDF_P2P_DEVICE_MODE == pAdapter->device_mode)
	    ) {
		uint8_t sessionId = pAdapter->sessionId;
		if (REMAIN_ON_CHANNEL_REQUEST == req_type) {
			sme_deregister_mgmt_frame(hHal, sessionId,
						  (SIR_MAC_MGMT_FRAME << 2) |
						  (SIR_MAC_MGMT_PROBE_REQ << 4),
						  NULL, 0);
		}
	} else if ((QDF_SAP_MODE == pAdapter->device_mode) ||
		   (QDF_P2P_GO_MODE == pAdapter->device_mode)
		   ) {
		wlansap_de_register_mgmt_frame(
			WLAN_HDD_GET_SAP_CTX_PTR(pAdapter),
			(SIR_MAC_MGMT_FRAME << 2) |
			(SIR_MAC_MGMT_PROBE_REQ << 4),
			 NULL, 0);

	}

	mutex_lock(&cfgState->remain_on_chan_ctx_lock);
	if (pRemainChanCtx) {
		if (pRemainChanCtx->action_pkt_buff.frame_ptr != NULL
		    && pRemainChanCtx->action_pkt_buff.frame_length != 0) {
			qdf_mem_free(pRemainChanCtx->action_pkt_buff.frame_ptr);
			pRemainChanCtx->action_pkt_buff.frame_ptr = NULL;
			pRemainChanCtx->action_pkt_buff.frame_length = 0;
		}
	}
	qdf_mem_free(pRemainChanCtx);
	mutex_unlock(&cfgState->remain_on_chan_ctx_lock);
	complete(&pAdapter->cancel_rem_on_chan_var);
	if (QDF_STATUS_SUCCESS != status)
		complete(&pAdapter->rem_on_chan_ready_event);

	/* If we schedule work queue to start new RoC before completing
	 * cancel_rem_on_chan_var then the work queue may immediately get
	 * scheduled and update cfgState->remain_on_chan_ctx which is referred
	 * in mgmt_tx. Due to this update the the mgmt_tx may extend the roc
	 * which was already completed. This will lead to mgmt tx failure.
	 * Always schedule below work queue only after completing the
	 * cancel_rem_on_chan_var event.
	 */
	schedule_delayed_work(&hdd_ctx->roc_req_work, 0);

	return QDF_STATUS_SUCCESS;
}

void wlan_hdd_cancel_existing_remain_on_channel(hdd_adapter_t *pAdapter)
{
	hdd_cfg80211_state_t *cfgState = WLAN_HDD_GET_CFG_STATE_PTR(pAdapter);
	hdd_remain_on_chan_ctx_t *pRemainChanCtx;
	hdd_context_t *hdd_ctx = WLAN_HDD_GET_CTX(pAdapter);
	unsigned long rc;

	mutex_lock(&cfgState->remain_on_chan_ctx_lock);
	if (cfgState->remain_on_chan_ctx != NULL) {
		hdd_notice("Cancel Existing Remain on Channel");

		if (QDF_TIMER_STATE_RUNNING == qdf_mc_timer_get_current_state(
		    &cfgState->remain_on_chan_ctx->hdd_remain_on_chan_timer)) {
			if (qdf_mc_timer_stop(&cfgState->remain_on_chan_ctx->
				hdd_remain_on_chan_timer) != QDF_STATUS_SUCCESS)
				hdd_warn("Failed to stop hdd_remain_on_chan_timer");
		}

		pRemainChanCtx = cfgState->remain_on_chan_ctx;
		if (pRemainChanCtx->hdd_remain_on_chan_cancel_in_progress ==
			true) {
			mutex_unlock(&cfgState->remain_on_chan_ctx_lock);
			hdd_warn("ROC timer cancellation in progress wait for completion");
			rc = wait_for_completion_timeout(&pAdapter->
							 cancel_rem_on_chan_var,
							 msecs_to_jiffies
								 (WAIT_CANCEL_REM_CHAN));
			if (!rc) {
				hdd_err("wait on cancel_rem_on_chan_var timed out");
			}
			return;
		}
		pRemainChanCtx->hdd_remain_on_chan_cancel_in_progress = true;
		mutex_unlock(&cfgState->remain_on_chan_ctx_lock);
		/* Wait till remain on channel ready indication before issuing cancel
		 * remain on channel request, otherwise if remain on channel not
		 * received and if the driver issues cancel remain on channel then lim
		 * will be in unknown state.
		 */
		rc = wait_for_completion_timeout(&pAdapter->
						 rem_on_chan_ready_event,
						 msecs_to_jiffies
							 (WAIT_REM_CHAN_READY));
		if (!rc) {
			hdd_err("timeout waiting for remain on channel ready indication");
			cds_flush_logs(WLAN_LOG_TYPE_FATAL,
				WLAN_LOG_INDICATOR_HOST_DRIVER,
				WLAN_LOG_REASON_HDD_TIME_OUT,
				true, false);
		}

		INIT_COMPLETION(pAdapter->cancel_rem_on_chan_var);

		/* Issue abort remain on chan request to sme.
		 * The remain on channel callback will make sure the remain_on_chan
		 * expired event is sent.
		 */
		if ((QDF_STA_MODE == pAdapter->device_mode) ||
		    (QDF_P2P_CLIENT_MODE == pAdapter->device_mode) ||
		    (QDF_P2P_DEVICE_MODE == pAdapter->device_mode)
		    ) {
			sme_cancel_remain_on_channel(WLAN_HDD_GET_HAL_CTX
							     (pAdapter),
				pAdapter->sessionId,
				pRemainChanCtx->scan_id);
		} else if ((QDF_SAP_MODE == pAdapter->device_mode)
			   || (QDF_P2P_GO_MODE == pAdapter->device_mode)
			   ) {
			wlansap_cancel_remain_on_channel(
				WLAN_HDD_GET_SAP_CTX_PTR(pAdapter),
				pRemainChanCtx->scan_id);
		}

		rc = wait_for_completion_timeout(&pAdapter->
						 cancel_rem_on_chan_var,
						 msecs_to_jiffies
							 (WAIT_CANCEL_REM_CHAN));

		if (!rc) {
			hdd_err("timeout waiting for cancel remain on channel ready indication");
		}
		qdf_runtime_pm_allow_suspend(&hdd_ctx->runtime_context.roc);
		hdd_allow_suspend(WIFI_POWER_EVENT_WAKELOCK_ROC);
	} else
		mutex_unlock(&cfgState->remain_on_chan_ctx_lock);
}

int wlan_hdd_check_remain_on_channel(hdd_adapter_t *pAdapter)
{
	int status = 0;
	hdd_cfg80211_state_t *cfgState = WLAN_HDD_GET_CFG_STATE_PTR(pAdapter);

	if (QDF_P2P_GO_MODE != pAdapter->device_mode) {
		/* Cancel Existing Remain On Channel */
		/* If no action frame is pending */
		if (cfgState->remain_on_chan_ctx != NULL) {
			/* Check whether Action Frame is pending or not */
			if (cfgState->buf == NULL) {
				wlan_hdd_cancel_existing_remain_on_channel
					(pAdapter);
			} else {
				hdd_notice("Cannot Cancel Existing Remain on Channel");
				status = -EBUSY;
			}
		}
	}
	return status;
}

/**
 * wlan_hdd_cancel_pending_roc() - Cancel pending roc
 * @adapter: HDD adapter
 *
 * Cancels any pending remain on channel request
 *
 * Return: None
 */
static void wlan_hdd_cancel_pending_roc(hdd_adapter_t *adapter)
{
	hdd_remain_on_chan_ctx_t *roc_ctx;
	unsigned long rc;
	hdd_cfg80211_state_t *cfg_state = WLAN_HDD_GET_CFG_STATE_PTR(adapter);

	hdd_notice("ROC completion is not received !!!");

	mutex_lock(&cfg_state->remain_on_chan_ctx_lock);
	roc_ctx = cfg_state->remain_on_chan_ctx;

	if (roc_ctx->hdd_remain_on_chan_cancel_in_progress) {
		mutex_unlock(&cfg_state->remain_on_chan_ctx_lock);
		hdd_debug("roc cancel already in progress");
		/*
		 * Since a cancel roc is already issued and is
		 * in progress, we need not send another
		 * cancel roc again. Instead we can just wait
		 * for cancel roc completion
		 */
		goto wait;
	}
	mutex_unlock(&cfg_state->remain_on_chan_ctx_lock);

	if (adapter->device_mode == QDF_P2P_GO_MODE) {
		wlansap_cancel_remain_on_channel((WLAN_HDD_GET_CTX
					(adapter))->pcds_context,
					cfg_state->remain_on_chan_ctx->scan_id);
	} else if (adapter->device_mode == QDF_P2P_CLIENT_MODE
			|| adapter->device_mode ==
			QDF_P2P_DEVICE_MODE) {
		sme_cancel_remain_on_channel(WLAN_HDD_GET_HAL_CTX
				(adapter),
				adapter->sessionId,
				cfg_state->remain_on_chan_ctx->scan_id);
	}

wait:
	rc = wait_for_completion_timeout(&adapter->cancel_rem_on_chan_var,
			msecs_to_jiffies
			(WAIT_CANCEL_REM_CHAN));
	if (!rc) {
		hdd_err("Timeout occurred while waiting for RoC Cancellation");
		mutex_lock(&cfg_state->remain_on_chan_ctx_lock);
		roc_ctx = cfg_state->remain_on_chan_ctx;
		if (roc_ctx != NULL) {
			cfg_state->remain_on_chan_ctx = NULL;
			if (qdf_mc_timer_stop(&roc_ctx->
				hdd_remain_on_chan_timer)
				!= QDF_STATUS_SUCCESS)
				hdd_err("Failed to stop hdd_remain_on_chan_timer");
			if (qdf_mc_timer_destroy(
				&roc_ctx->hdd_remain_on_chan_timer)
				!= QDF_STATUS_SUCCESS)
				hdd_err("Failed to destroy hdd_remain_on_chan_timer");
			if (roc_ctx->action_pkt_buff.frame_ptr != NULL
				&& roc_ctx->action_pkt_buff.frame_length != 0) {
				qdf_mem_free(
					roc_ctx->action_pkt_buff.frame_ptr);
				roc_ctx->action_pkt_buff.frame_ptr = NULL;
				roc_ctx->action_pkt_buff.frame_length = 0;
			}
			qdf_mem_free(roc_ctx);
			adapter->is_roc_inprogress = false;
		}
		mutex_unlock(&cfg_state->remain_on_chan_ctx_lock);
	}
}

/* Clean up RoC context at hdd_stop_adapter*/
void wlan_hdd_cleanup_remain_on_channel_ctx(hdd_adapter_t *pAdapter)
{
	uint8_t retry = 0;
	hdd_cfg80211_state_t *cfgState = WLAN_HDD_GET_CFG_STATE_PTR(pAdapter);

	mutex_lock(&cfgState->remain_on_chan_ctx_lock);
	while (pAdapter->is_roc_inprogress) {
		mutex_unlock(&cfgState->remain_on_chan_ctx_lock);
		hdd_notice("ROC in progress for session %d!!!",
			pAdapter->sessionId);
		msleep(500);
		if (retry++ > 3) {
			wlan_hdd_cancel_pending_roc(pAdapter);
			/* hold the lock before break from the loop */
			mutex_lock(&cfgState->remain_on_chan_ctx_lock);
			break;
		}
		mutex_lock(&cfgState->remain_on_chan_ctx_lock);
	} /* end of while */
	mutex_unlock(&cfgState->remain_on_chan_ctx_lock);

}

static void wlan_hdd_remain_on_chan_timeout(void *data)
{
	hdd_adapter_t *pAdapter = (hdd_adapter_t *) data;
	hdd_remain_on_chan_ctx_t *pRemainChanCtx;
	hdd_cfg80211_state_t *cfgState;
	hdd_context_t *hdd_ctx;
	uint32_t roc_scan_id;

	if ((NULL == pAdapter) ||
	    (WLAN_HDD_ADAPTER_MAGIC != pAdapter->magic)) {
		hdd_err("pAdapter is invalid %p !!!", pAdapter);
		return;
	}

	hdd_ctx = WLAN_HDD_GET_CTX(pAdapter);
	cfgState = WLAN_HDD_GET_CFG_STATE_PTR(pAdapter);
	mutex_lock(&cfgState->remain_on_chan_ctx_lock);
	pRemainChanCtx = cfgState->remain_on_chan_ctx;

	if (NULL == pRemainChanCtx) {
		mutex_unlock(&cfgState->remain_on_chan_ctx_lock);
		hdd_err("No Remain on channel is pending");
		return;
	}

	if (true == pRemainChanCtx->hdd_remain_on_chan_cancel_in_progress) {
		mutex_unlock(&cfgState->remain_on_chan_ctx_lock);
		hdd_err("Cancellation already in progress");
		return;
	}

	pRemainChanCtx->hdd_remain_on_chan_cancel_in_progress = true;
	roc_scan_id = pRemainChanCtx->scan_id;
	mutex_unlock(&cfgState->remain_on_chan_ctx_lock);
	hdd_notice("Cancel Remain on Channel on timeout");

	if ((QDF_STA_MODE == pAdapter->device_mode) ||
	    (QDF_P2P_CLIENT_MODE == pAdapter->device_mode) ||
	    (QDF_P2P_DEVICE_MODE == pAdapter->device_mode)
	    ) {
		sme_cancel_remain_on_channel(WLAN_HDD_GET_HAL_CTX(pAdapter),
			pAdapter->sessionId, roc_scan_id);
	} else if ((QDF_SAP_MODE == pAdapter->device_mode) ||
		   (QDF_P2P_GO_MODE == pAdapter->device_mode)
		   ) {
		wlansap_cancel_remain_on_channel(
			(WLAN_HDD_GET_CTX(pAdapter))->pcds_context,
			roc_scan_id);
	}

	hdd_restart_tdls_source_timer(hdd_ctx, hdd_ctx->tdls_mode_last);
	qdf_runtime_pm_allow_suspend(&hdd_ctx->runtime_context.roc);

	hdd_allow_suspend(WIFI_POWER_EVENT_WAKELOCK_ROC);
}

static int wlan_hdd_execute_remain_on_channel(hdd_adapter_t *pAdapter,
		      hdd_remain_on_chan_ctx_t *pRemainChanCtx)
{
	hdd_cfg80211_state_t *cfgState = WLAN_HDD_GET_CFG_STATE_PTR(pAdapter);
	QDF_STATUS qdf_status = QDF_STATUS_E_FAILURE;
	hdd_context_t *pHddCtx = WLAN_HDD_GET_CTX(pAdapter);
	hdd_adapter_list_node_t *pAdapterNode = NULL, *pNext = NULL;
	hdd_adapter_t *pAdapter_temp;
	QDF_STATUS status;
	bool isGoPresent = false;
	unsigned int duration;


	mutex_lock(&cfgState->remain_on_chan_ctx_lock);
	if (pAdapter->is_roc_inprogress == true) {
		mutex_unlock(&cfgState->remain_on_chan_ctx_lock);
		hdd_err("remain on channel request is in execution");
		return -EBUSY;
	}

	cfgState->remain_on_chan_ctx = pRemainChanCtx;
	cfgState->current_freq = pRemainChanCtx->chan.center_freq;
	pAdapter->is_roc_inprogress = true;
	mutex_unlock(&cfgState->remain_on_chan_ctx_lock);

	/* Initialize Remain on chan timer */
	qdf_status =
		qdf_mc_timer_init(&pRemainChanCtx->hdd_remain_on_chan_timer,
				  QDF_TIMER_TYPE_SW,
				  wlan_hdd_remain_on_chan_timeout, pAdapter);
	if (qdf_status != QDF_STATUS_SUCCESS) {
		hdd_err("Not able to initialize remain_on_chan timer");
		mutex_lock(&cfgState->remain_on_chan_ctx_lock);
		cfgState->remain_on_chan_ctx = NULL;
		pAdapter->is_roc_inprogress = false;
		mutex_unlock(&cfgState->remain_on_chan_ctx_lock);
		qdf_mem_free(pRemainChanCtx);
		return -EINVAL;
	}

	status = hdd_get_front_adapter(pHddCtx, &pAdapterNode);
	while (NULL != pAdapterNode && QDF_STATUS_SUCCESS == status) {
		pAdapter_temp = pAdapterNode->pAdapter;
		if (pAdapter_temp->device_mode == QDF_P2P_GO_MODE)
			isGoPresent = true;
		status = hdd_get_next_adapter(pHddCtx, pAdapterNode, &pNext);
		pAdapterNode = pNext;
	}

	/* Extending duration for proactive extension logic for RoC */
	duration = pRemainChanCtx->duration;
	if (duration < HDD_P2P_MAX_ROC_DURATION) {
		if (isGoPresent == true)
			duration *= P2P_ROC_DURATION_MULTIPLIER_GO_PRESENT;
		else
			duration *= P2P_ROC_DURATION_MULTIPLIER_GO_ABSENT;
	}

	hdd_prevent_suspend(WIFI_POWER_EVENT_WAKELOCK_ROC);
	qdf_runtime_pm_prevent_suspend(&pHddCtx->runtime_context.roc);
	INIT_COMPLETION(pAdapter->rem_on_chan_ready_event);

	/* call sme API to start remain on channel. */
	if ((QDF_STA_MODE == pAdapter->device_mode) ||
	    (QDF_P2P_CLIENT_MODE == pAdapter->device_mode) ||
	    (QDF_P2P_DEVICE_MODE == pAdapter->device_mode)
	    ) {
		uint8_t sessionId = pAdapter->sessionId;
		/* call sme API to start remain on channel. */

		if (QDF_STATUS_SUCCESS != sme_remain_on_channel(
				WLAN_HDD_GET_HAL_CTX(pAdapter),
				sessionId,
				pRemainChanCtx->chan.hw_value, duration,
				wlan_hdd_remain_on_channel_callback,
				pAdapter,
				(pRemainChanCtx->rem_on_chan_request ==
				 REMAIN_ON_CHANNEL_REQUEST) ? true : false,
				 &pRemainChanCtx->scan_id)) {
			hdd_err("sme_remain_on_channel failed");
			mutex_lock(&cfgState->remain_on_chan_ctx_lock);
			pAdapter->is_roc_inprogress = false;
			pRemainChanCtx = cfgState->remain_on_chan_ctx;
			hdd_info("Freeing ROC ctx cfgState->remain_on_chan_ctx=%p",
				 cfgState->remain_on_chan_ctx);
			if (pRemainChanCtx) {
				if (qdf_mc_timer_destroy(
					&pRemainChanCtx->
						hdd_remain_on_chan_timer)
						!= QDF_STATUS_SUCCESS)
					hdd_err("Failed to destroy hdd_remain_on_chan_timer");
				qdf_mem_free(pRemainChanCtx);
				cfgState->remain_on_chan_ctx = NULL;
			}
			mutex_unlock(&cfgState->remain_on_chan_ctx_lock);
			qdf_runtime_pm_allow_suspend(&pHddCtx->runtime_context.
						     roc);
			hdd_allow_suspend(WIFI_POWER_EVENT_WAKELOCK_ROC);
			return -EINVAL;
		}

		if (REMAIN_ON_CHANNEL_REQUEST ==
		    pRemainChanCtx->rem_on_chan_request) {
			if (QDF_STATUS_SUCCESS != sme_register_mgmt_frame(
						WLAN_HDD_GET_HAL_CTX(pAdapter),
						sessionId,
						(SIR_MAC_MGMT_FRAME << 2) |
						(SIR_MAC_MGMT_PROBE_REQ << 4),
						NULL, 0))
				hdd_err("sme_register_mgmt_frame failed");
		}

	} else if ((QDF_SAP_MODE == pAdapter->device_mode) ||
		   (QDF_P2P_GO_MODE == pAdapter->device_mode)) {
		/* call sme API to start remain on channel. */
		if (QDF_STATUS_SUCCESS != wlansap_remain_on_channel(
			    WLAN_HDD_GET_SAP_CTX_PTR(pAdapter),
			    pRemainChanCtx->chan.hw_value,
			    duration, wlan_hdd_remain_on_channel_callback,
			    pAdapter, &pRemainChanCtx->scan_id)) {
			hdd_err("wlansap_remain_on_channel failed");
			mutex_lock(&cfgState->remain_on_chan_ctx_lock);
			pAdapter->is_roc_inprogress = false;
			pRemainChanCtx = cfgState->remain_on_chan_ctx;
			hdd_info("Freeing ROC ctx cfgState->remain_on_chan_ctx=%p",
				 cfgState->remain_on_chan_ctx);
			if (pRemainChanCtx) {
				if (qdf_mc_timer_destroy(
					&pRemainChanCtx->
					hdd_remain_on_chan_timer)
					!= QDF_STATUS_SUCCESS)
					hdd_err("Failed to destroy hdd_remain_on_chan_timer");
				qdf_mem_free(pRemainChanCtx);
				cfgState->remain_on_chan_ctx = NULL;
			}
			mutex_unlock(&cfgState->remain_on_chan_ctx_lock);
			qdf_runtime_pm_allow_suspend(&pHddCtx->runtime_context.
						     roc);
			hdd_allow_suspend(WIFI_POWER_EVENT_WAKELOCK_ROC);
			return -EINVAL;
		}

		if (QDF_STATUS_SUCCESS != wlansap_register_mgmt_frame(
			WLAN_HDD_GET_SAP_CTX_PTR(pAdapter),
			(SIR_MAC_MGMT_FRAME << 2) |
			(SIR_MAC_MGMT_PROBE_REQ << 4), NULL, 0)) {
			hdd_err("wlansap_register_mgmt_frame return fail");
			wlansap_cancel_remain_on_channel(
				WLAN_HDD_GET_SAP_CTX_PTR(pAdapter),
				pRemainChanCtx->scan_id);
			qdf_runtime_pm_allow_suspend(&pHddCtx->runtime_context.
						     roc);
			hdd_allow_suspend(WIFI_POWER_EVENT_WAKELOCK_ROC);
			return -EINVAL;
		}

	}
	hdd_restart_tdls_source_timer(pHddCtx, eTDLS_SUPPORT_DISABLED);
	return 0;
}

/**
 * wlan_hdd_roc_request_enqueue() - enqueue remain on channel request
 * @adapter: Pointer to the adapter
 * @remain_chan_ctx: Pointer to the remain on channel context
 *
 * Return: 0 on success, error number otherwise
 */
static int wlan_hdd_roc_request_enqueue(hdd_adapter_t *adapter,
			hdd_remain_on_chan_ctx_t *remain_chan_ctx)
{
	hdd_context_t *hdd_ctx = WLAN_HDD_GET_CTX(adapter);
	hdd_roc_req_t *hdd_roc_req;
	QDF_STATUS status;

	/*
	 * "Driver is busy" OR "there is already RoC request inside the queue"
	 * so enqueue this RoC Request and execute sequentially later.
	 */

	hdd_roc_req = qdf_mem_malloc(sizeof(*hdd_roc_req));

	if (NULL == hdd_roc_req) {
		hdd_alert("malloc failed for roc req context");
		return -ENOMEM;
	}

	hdd_roc_req->pAdapter = adapter;
	hdd_roc_req->pRemainChanCtx = remain_chan_ctx;

	/* Enqueue this RoC request */
	qdf_spin_lock(&hdd_ctx->hdd_roc_req_q_lock);
	status = qdf_list_insert_back(&hdd_ctx->hdd_roc_req_q,
					&hdd_roc_req->node);
	qdf_spin_unlock(&hdd_ctx->hdd_roc_req_q_lock);

	if (QDF_STATUS_SUCCESS != status) {
		hdd_alert("Not able to enqueue RoC Req context");
		qdf_mem_free(hdd_roc_req);
		return -EINVAL;
	}

	return 0;
}

/**
 * wlan_hdd_indicate_roc_drop() - Indicate roc drop to userspace
 * @adapter: HDD adapter
 * @ctx: Remain on channel context
 *
 * Send remain on channel ready and cancel event for the queued
 * roc that is being dropped. This will ensure that the userspace
 * will send more roc requests. If this drop is not indicated to
 * userspace, subsequent roc will not be sent to the driver since
 * the userspace times out waiting for the remain on channel ready
 * event.
 *
 * Return: None
 */
static void wlan_hdd_indicate_roc_drop(hdd_adapter_t *adapter,
				       hdd_remain_on_chan_ctx_t *ctx)
{
	hdd_debug("indicate roc drop to userspace");
	cfg80211_ready_on_channel(
			adapter->dev->ieee80211_ptr,
			(uintptr_t)ctx,
			&ctx->chan,
			ctx->duration, GFP_KERNEL);

	cfg80211_remain_on_channel_expired(
			ctx->dev->ieee80211_ptr,
			ctx->cookie,
			&ctx->chan,
			GFP_KERNEL);
}

/**
 * wlan_hdd_roc_request_dequeue() - dequeue remain on channel request
 * @work: Pointer to work queue struct
 *
 * Return: none
 */
void wlan_hdd_roc_request_dequeue(struct work_struct *work)
{
	QDF_STATUS status;
	int ret = 0;
	hdd_roc_req_t *hdd_roc_req;
	hdd_context_t *hdd_ctx =
			container_of(work, hdd_context_t, roc_req_work.work);

	hdd_debug("going to dequeue roc");

	if (0 != (wlan_hdd_validate_context(hdd_ctx)))
		return;

	/*
	 * The queued roc requests is dequeued and processed one at a time.
	 * Callback 'wlan_hdd_remain_on_channel_callback' ensures
	 * that any pending roc in the queue will be scheduled
	 * on the current roc completion by scheduling the work queue.
	 */
	qdf_spin_lock(&hdd_ctx->hdd_roc_req_q_lock);
	if (list_empty(&hdd_ctx->hdd_roc_req_q.anchor)) {
		qdf_spin_unlock(&hdd_ctx->hdd_roc_req_q_lock);
		return;
	}
	status = qdf_list_remove_front(&hdd_ctx->hdd_roc_req_q,
			(qdf_list_node_t **) &hdd_roc_req);
	qdf_spin_unlock(&hdd_ctx->hdd_roc_req_q_lock);
	if (QDF_STATUS_SUCCESS != status) {
		hdd_debug("unable to remove roc element from list");
		return;
	}
	ret = wlan_hdd_execute_remain_on_channel(
			hdd_roc_req->pAdapter,
			hdd_roc_req->pRemainChanCtx);
	if (ret == -EBUSY) {
		hdd_err("dropping RoC request");
		wlan_hdd_indicate_roc_drop(hdd_roc_req->pAdapter,
					   hdd_roc_req->pRemainChanCtx);
		qdf_mem_free(hdd_roc_req->pRemainChanCtx);
	}
	qdf_mem_free(hdd_roc_req);
}

static int wlan_hdd_request_remain_on_channel(struct wiphy *wiphy,
					      struct net_device *dev,
					      struct ieee80211_channel *chan,
					      unsigned int duration,
					      u64 *cookie,
					      rem_on_channel_request_type_t
					      request_type)
{
	hdd_adapter_t *pAdapter = WLAN_HDD_GET_PRIV_PTR(dev);
	hdd_context_t *pHddCtx;
	hdd_remain_on_chan_ctx_t *pRemainChanCtx;
	bool isBusy = false;
	uint32_t size = 0;
	hdd_adapter_t *sta_adapter;
	int ret;
	int status = 0;

	hdd_notice("Device_mode %s(%d)",
		   hdd_device_mode_to_string(pAdapter->device_mode),
		   pAdapter->device_mode);
	hdd_info("chan(hw_val)0x%x chan(centerfreq) %d, duration %d",
		 chan->hw_value, chan->center_freq, duration);

	pHddCtx = WLAN_HDD_GET_CTX(pAdapter);
	ret = wlan_hdd_validate_context(pHddCtx);
	if (0 != ret)
		return ret;
	if (cds_is_connection_in_progress(NULL, NULL)) {
		hdd_notice("Connection is in progress");
		isBusy = true;
	}
	pRemainChanCtx = qdf_mem_malloc(sizeof(hdd_remain_on_chan_ctx_t));
	if (NULL == pRemainChanCtx) {
		hdd_alert("Not able to allocate memory for Channel context");
		return -ENOMEM;
	}

	qdf_mem_copy(&pRemainChanCtx->chan, chan,
		     sizeof(struct ieee80211_channel));
	pRemainChanCtx->duration = duration;
	pRemainChanCtx->dev = dev;
	*cookie = (uintptr_t) pRemainChanCtx;
	pRemainChanCtx->cookie = *cookie;
	pRemainChanCtx->rem_on_chan_request = request_type;
	pRemainChanCtx->action_pkt_buff.freq = 0;
	pRemainChanCtx->action_pkt_buff.frame_ptr = NULL;
	pRemainChanCtx->action_pkt_buff.frame_length = 0;
	pRemainChanCtx->hdd_remain_on_chan_cancel_in_progress = false;
	if (REMAIN_ON_CHANNEL_REQUEST == request_type) {
		sta_adapter = hdd_get_adapter(pHddCtx, QDF_STA_MODE);
		if ((NULL != sta_adapter) &&
			hdd_conn_is_connected(
				WLAN_HDD_GET_STATION_CTX_PTR(sta_adapter))) {
			if (pAdapter->last_roc_ts != 0 &&
				(((uint64_t)qdf_mc_timer_get_system_time() -
					 pAdapter->last_roc_ts) <
				pHddCtx->config->p2p_listen_defer_interval)) {
			if (pRemainChanCtx->duration > HDD_P2P_MAX_ROC_DURATION)
				pRemainChanCtx->duration =
						HDD_P2P_MAX_ROC_DURATION;

			wlan_hdd_roc_request_enqueue(pAdapter, pRemainChanCtx);
			schedule_delayed_work(&pHddCtx->roc_req_work,
			msecs_to_jiffies(
				pHddCtx->config->p2p_listen_defer_interval));
			hdd_info("Defer interval is %hu, pAdapter %p",
				pHddCtx->config->p2p_listen_defer_interval,
				pAdapter);
			return 0;
			}
		}
	}

	qdf_spin_lock(&pHddCtx->hdd_roc_req_q_lock);
	size = qdf_list_size(&(pHddCtx->hdd_roc_req_q));
	qdf_spin_unlock(&pHddCtx->hdd_roc_req_q_lock);
	if ((isBusy == false) && (!size)) {
		status = wlan_hdd_execute_remain_on_channel(pAdapter,
							    pRemainChanCtx);
		if (status == -EBUSY) {
			if (wlan_hdd_roc_request_enqueue(pAdapter,
							 pRemainChanCtx)) {
				qdf_mem_free(pRemainChanCtx);
				return -EAGAIN;
			}
		}
		return 0;
	} else {
		if (wlan_hdd_roc_request_enqueue(pAdapter, pRemainChanCtx)) {
			qdf_mem_free(pRemainChanCtx);
			return -EAGAIN;
		}
	}

	/*
	 * If a connection is not in progress (isBusy), before scheduling
	 * the work queue it is necessary to check if a roc in in progress
	 * or not because: if an roc is in progress, the dequeued roc
	 * that will be processed will be dropped. To ensure that this new
	 * roc request is not dropped, it is suggested to check if an roc
	 * is in progress or not. The existing roc completion will provide
	 * the trigger to dequeue the next roc request.
	 */
	if (isBusy == false && pAdapter->is_roc_inprogress == false) {
		hdd_debug("scheduling delayed work: no connection/roc active");
		schedule_delayed_work(&pHddCtx->roc_req_work, 0);
	}
	return 0;
}

static int __wlan_hdd_cfg80211_remain_on_channel(struct wiphy *wiphy,
						 struct wireless_dev *wdev,
						 struct ieee80211_channel *chan,
						 unsigned int duration,
						 u64 *cookie)
{
	struct net_device *dev = wdev->netdev;
	hdd_adapter_t *pAdapter = WLAN_HDD_GET_PRIV_PTR(dev);
	hdd_context_t *hdd_ctx;
	int ret;

	ENTER();

	hdd_ctx = WLAN_HDD_GET_CTX(pAdapter);
	ret = wlan_hdd_validate_context(hdd_ctx);
	if (0 != ret)
		return ret;

	if (QDF_GLOBAL_FTM_MODE == hdd_get_conparam()) {
		hdd_err("Command not allowed in FTM mode");
		return -EINVAL;
	}

	if (wlan_hdd_validate_session_id(pAdapter->sessionId)) {
		hdd_err("invalid session id: %d", pAdapter->sessionId);
		return -EINVAL;
	}

	MTRACE(qdf_trace(QDF_MODULE_ID_HDD,
			 TRACE_CODE_HDD_REMAIN_ON_CHANNEL,
			 pAdapter->sessionId, REMAIN_ON_CHANNEL_REQUEST));

	ret = wlan_hdd_request_remain_on_channel(wiphy, dev, chan,
						  duration, cookie,
						  REMAIN_ON_CHANNEL_REQUEST);
	EXIT();
	return ret;
}

int wlan_hdd_cfg80211_remain_on_channel(struct wiphy *wiphy,
					struct wireless_dev *wdev,
					struct ieee80211_channel *chan,
					unsigned int duration, u64 *cookie)
{
	int ret;

	cds_ssr_protect(__func__);
	ret = __wlan_hdd_cfg80211_remain_on_channel(wiphy,
						    wdev,
						    chan,
						    duration, cookie);
	cds_ssr_unprotect(__func__);

	return ret;
}

void hdd_remain_chan_ready_handler(hdd_adapter_t *pAdapter,
	uint32_t scan_id)
{
	hdd_cfg80211_state_t *cfgState = NULL;
	hdd_remain_on_chan_ctx_t *pRemainChanCtx = NULL;
	QDF_STATUS status;

	if (NULL == pAdapter) {
		hdd_err("pAdapter is NULL");
		return;
	}
	cfgState = WLAN_HDD_GET_CFG_STATE_PTR(pAdapter);
	hdd_notice("Ready on chan ind %d", scan_id);

	pAdapter->start_roc_ts = (uint64_t)qdf_mc_timer_get_system_time();
	mutex_lock(&cfgState->remain_on_chan_ctx_lock);
	pRemainChanCtx = cfgState->remain_on_chan_ctx;
	if (pRemainChanCtx != NULL) {
		MTRACE(qdf_trace(QDF_MODULE_ID_HDD,
				 TRACE_CODE_HDD_REMAINCHANREADYHANDLER,
				 pAdapter->sessionId,
				 pRemainChanCtx->duration));
		/* start timer for actual duration */
		if (QDF_TIMER_STATE_RUNNING ==
			qdf_mc_timer_get_current_state(
				&pRemainChanCtx->hdd_remain_on_chan_timer)) {
			hdd_notice("Timer Started before ready event!!!");
			if (qdf_mc_timer_stop(&pRemainChanCtx->
						hdd_remain_on_chan_timer)
					!= QDF_STATUS_SUCCESS)
				hdd_err("Failed to stop hdd_remain_on_chan_timer");
		}
		status =
			qdf_mc_timer_start(&pRemainChanCtx->
					   hdd_remain_on_chan_timer,
					   (pRemainChanCtx->duration +
					    COMPLETE_EVENT_PROPOGATE_TIME));
		if (status != QDF_STATUS_SUCCESS) {
			hdd_err("Remain on Channel timer start failed");
		}

		if (REMAIN_ON_CHANNEL_REQUEST ==
		    pRemainChanCtx->rem_on_chan_request) {
			cfg80211_ready_on_channel(
				pAdapter->dev->
				ieee80211_ptr,
				(uintptr_t)
				pRemainChanCtx,
				&pRemainChanCtx->chan,
				pRemainChanCtx->
				duration, GFP_KERNEL);
		} else if (OFF_CHANNEL_ACTION_TX ==
			   pRemainChanCtx->rem_on_chan_request) {
			complete(&pAdapter->offchannel_tx_event);
		}
		/* Check for cached action frame */
		if (pRemainChanCtx->action_pkt_buff.frame_length != 0) {
			hdd_notice("Sent cached action frame to supplicant");
#if (LINUX_VERSION_CODE >= KERNEL_VERSION(3, 18, 0))
			cfg80211_rx_mgmt(pAdapter->dev->ieee80211_ptr,
				pRemainChanCtx->action_pkt_buff.freq, 0,
				pRemainChanCtx->action_pkt_buff.frame_ptr,
				pRemainChanCtx->action_pkt_buff.frame_length,
				NL80211_RXMGMT_FLAG_ANSWERED);
#elif (LINUX_VERSION_CODE >= KERNEL_VERSION(3, 12, 0))
			cfg80211_rx_mgmt(pAdapter->dev->ieee80211_ptr,
				pRemainChanCtx->action_pkt_buff.freq, 0,
				pRemainChanCtx->action_pkt_buff.frame_ptr,
				pRemainChanCtx->action_pkt_buff.frame_length,
				NL80211_RXMGMT_FLAG_ANSWERED, GFP_ATOMIC);
#else
			cfg80211_rx_mgmt(pAdapter->dev->ieee80211_ptr,
					 pRemainChanCtx->action_pkt_buff.freq,
					 0,
					 pRemainChanCtx->action_pkt_buff.
					 frame_ptr,
					 pRemainChanCtx->action_pkt_buff.
					 frame_length, GFP_ATOMIC);
#endif /* LINUX_VERSION_CODE */

			qdf_mem_free(pRemainChanCtx->action_pkt_buff.frame_ptr);
			pRemainChanCtx->action_pkt_buff.frame_length = 0;
			pRemainChanCtx->action_pkt_buff.freq = 0;
			pRemainChanCtx->action_pkt_buff.frame_ptr = NULL;
		}
		complete(&pAdapter->rem_on_chan_ready_event);
	} else {
		hdd_warn("No Pending Remain on channel Request");
	}
	mutex_unlock(&cfgState->remain_on_chan_ctx_lock);
	return;
}

static int
__wlan_hdd_cfg80211_cancel_remain_on_channel(struct wiphy *wiphy,
					     struct wireless_dev *wdev,
					     u64 cookie)
{
	struct net_device *dev = wdev->netdev;
	hdd_adapter_t *pAdapter = WLAN_HDD_GET_PRIV_PTR(dev);
	hdd_cfg80211_state_t *cfgState = WLAN_HDD_GET_CFG_STATE_PTR(pAdapter);
	hdd_remain_on_chan_ctx_t *pRemainChanCtx;
	hdd_context_t *pHddCtx = WLAN_HDD_GET_CTX(pAdapter);
	int status;
	int qdf_status;
	unsigned long rc;
	qdf_list_node_t *tmp, *q;
	hdd_roc_req_t *curr_roc_req;
	uint32_t roc_scan_id;

	ENTER();

	if (QDF_GLOBAL_FTM_MODE == hdd_get_conparam()) {
		hdd_err("Command not allowed in FTM mode");
		return -EINVAL;
	}

	if (wlan_hdd_validate_session_id(pAdapter->sessionId)) {
		hdd_err("invalid session id: %d", pAdapter->sessionId);
		return -EINVAL;
	}

	status = wlan_hdd_validate_context(pHddCtx);

	if (0 != status)
		return status;
	qdf_spin_lock(&pHddCtx->hdd_roc_req_q_lock);
	list_for_each_safe(tmp, q, &pHddCtx->hdd_roc_req_q.anchor) {
		curr_roc_req = list_entry(tmp, hdd_roc_req_t, node);
		if ((uintptr_t) curr_roc_req->pRemainChanCtx == cookie) {
			qdf_status = qdf_list_remove_node(&pHddCtx->hdd_roc_req_q,
						      (qdf_list_node_t *)
						      curr_roc_req);
			qdf_spin_unlock(&pHddCtx->hdd_roc_req_q_lock);
			if (qdf_status == QDF_STATUS_SUCCESS) {
				qdf_mem_free(curr_roc_req->pRemainChanCtx);
				qdf_mem_free(curr_roc_req);
			}
			return 0;
		}
	}
	qdf_spin_unlock(&pHddCtx->hdd_roc_req_q_lock);
	/* FIXME cancel currently running remain on chan.
	 * Need to check cookie and cancel accordingly
	 */
	mutex_lock(&cfgState->remain_on_chan_ctx_lock);
	pRemainChanCtx = cfgState->remain_on_chan_ctx;
	if ((cfgState->remain_on_chan_ctx == NULL) ||
	    (cfgState->remain_on_chan_ctx->cookie != cookie)) {
		mutex_unlock(&cfgState->remain_on_chan_ctx_lock);
		hdd_err("No Remain on channel pending with specified cookie value");
		return -EINVAL;
	}

	if (NULL != cfgState->remain_on_chan_ctx) {
		if (qdf_mc_timer_stop(&cfgState->remain_on_chan_ctx->
					hdd_remain_on_chan_timer)
				!= QDF_STATUS_SUCCESS)
			hdd_err("Failed to stop hdd_remain_on_chan_timer");
		if (true ==
		    pRemainChanCtx->hdd_remain_on_chan_cancel_in_progress) {
			mutex_unlock(&cfgState->remain_on_chan_ctx_lock);
			hdd_notice("ROC timer cancellation in progress, wait for completion");
			rc = wait_for_completion_timeout(&pAdapter->
							 cancel_rem_on_chan_var,
							 msecs_to_jiffies
								 (WAIT_CANCEL_REM_CHAN));
			if (!rc) {
				hdd_err("wait on cancel_rem_on_chan_var timed out");
			}
			return 0;
		} else
			pRemainChanCtx->hdd_remain_on_chan_cancel_in_progress =
				true;
	}
	roc_scan_id = pRemainChanCtx->scan_id;
	mutex_unlock(&cfgState->remain_on_chan_ctx_lock);

	/* wait until remain on channel ready event received
	 * for already issued remain on channel request */
	rc = wait_for_completion_timeout(&pAdapter->rem_on_chan_ready_event,
					 msecs_to_jiffies(WAIT_REM_CHAN_READY));
	if (!rc) {
		hdd_err("timeout waiting for remain on channel ready indication");

		if (cds_is_driver_recovering()) {
			hdd_err("Recovery in Progress. State: 0x%x Ignore!!!",
				 cds_get_driver_state());
			return -EAGAIN;
		}
		cds_flush_logs(WLAN_LOG_TYPE_FATAL,
			WLAN_LOG_INDICATOR_HOST_DRIVER,
			WLAN_LOG_REASON_HDD_TIME_OUT,
			true, false);
	}
	INIT_COMPLETION(pAdapter->cancel_rem_on_chan_var);
	/* Issue abort remain on chan request to sme.
	 * The remain on channel callback will make sure the remain_on_chan
	 * expired event is sent.
	 */
	if ((QDF_STA_MODE == pAdapter->device_mode) ||
	    (QDF_P2P_CLIENT_MODE == pAdapter->device_mode) ||
	    (QDF_P2P_DEVICE_MODE == pAdapter->device_mode)
	    ) {

		uint8_t sessionId = pAdapter->sessionId;
		sme_cancel_remain_on_channel(WLAN_HDD_GET_HAL_CTX(pAdapter),
			sessionId, roc_scan_id);
	} else if ((QDF_SAP_MODE == pAdapter->device_mode) ||
		   (QDF_P2P_GO_MODE == pAdapter->device_mode)
		   ) {
		wlansap_cancel_remain_on_channel(
			WLAN_HDD_GET_SAP_CTX_PTR(pAdapter), roc_scan_id);

	} else {
		hdd_err("Invalid device_mode %s(%d)",
			hdd_device_mode_to_string(pAdapter->device_mode),
			pAdapter->device_mode);
		return -EIO;
	}
	rc = wait_for_completion_timeout(&pAdapter->cancel_rem_on_chan_var,
					 msecs_to_jiffies
						 (WAIT_CANCEL_REM_CHAN));
	if (!rc) {
		hdd_err("wait on cancel_rem_on_chan_var timed out");
	}
	hdd_allow_suspend(WIFI_POWER_EVENT_WAKELOCK_ROC);
	EXIT();
	return 0;
}

int wlan_hdd_cfg80211_cancel_remain_on_channel(struct wiphy *wiphy,
					       struct wireless_dev *wdev,
					       u64 cookie)
{
	int ret;

	cds_ssr_protect(__func__);
	ret = __wlan_hdd_cfg80211_cancel_remain_on_channel(wiphy,
							   wdev,
							   cookie);
	cds_ssr_unprotect(__func__);

	return ret;
}

static int __wlan_hdd_mgmt_tx(struct wiphy *wiphy, struct wireless_dev *wdev,
			      struct ieee80211_channel *chan, bool offchan,
			      unsigned int wait,
			      const u8 *buf, size_t len, bool no_cck,
			      bool dont_wait_for_ack, u64 *cookie)
{
	struct net_device *dev = wdev->netdev;
	hdd_adapter_t *pAdapter = WLAN_HDD_GET_PRIV_PTR(dev);
	hdd_cfg80211_state_t *cfgState = WLAN_HDD_GET_CFG_STATE_PTR(pAdapter);
	hdd_remain_on_chan_ctx_t *pRemainChanCtx;
	hdd_context_t *pHddCtx = WLAN_HDD_GET_CTX(pAdapter);
	uint16_t extendedWait = 0;
	uint8_t type = WLAN_HDD_GET_TYPE_FRM_FC(buf[0]);
	uint8_t subType = WLAN_HDD_GET_SUBTYPE_FRM_FC(buf[0]);
	tActionFrmType actionFrmType;
	bool noack = 0;
	int status;
	unsigned long rc;
	hdd_adapter_t *goAdapter;
	uint16_t current_freq;
	uint8_t home_ch = 0;

	ENTER();

	if (QDF_GLOBAL_FTM_MODE == hdd_get_conparam()) {
		hdd_err("Command not allowed in FTM mode");
		return -EINVAL;
	}

	if (wlan_hdd_validate_session_id(pAdapter->sessionId)) {
		hdd_err("invalid session id: %d", pAdapter->sessionId);
		return -EINVAL;
	}

	MTRACE(qdf_trace(QDF_MODULE_ID_HDD,
			 TRACE_CODE_HDD_ACTION, pAdapter->sessionId,
			 pAdapter->device_mode));
	status = wlan_hdd_validate_context(pHddCtx);

	if (0 != status)
		return status;

	hdd_notice("Device_mode %s(%d) type: %d, wait: %d, offchan: %d, category: %d, actionId: %d",
		   hdd_device_mode_to_string(pAdapter->device_mode),
		   pAdapter->device_mode, type, wait, offchan,
		   buf[WLAN_HDD_PUBLIC_ACTION_FRAME_BODY_OFFSET +
		   WLAN_HDD_PUBLIC_ACTION_FRAME_CATEGORY_OFFSET],
		   buf[WLAN_HDD_PUBLIC_ACTION_FRAME_BODY_OFFSET +
		   WLAN_HDD_PUBLIC_ACTION_FRAME_ACTION_OFFSET]);

#ifdef WLAN_FEATURE_P2P_DEBUG
	if ((type == SIR_MAC_MGMT_FRAME) &&
	    (subType == SIR_MAC_MGMT_ACTION) &&
	    wlan_hdd_is_type_p2p_action(&buf
				[WLAN_HDD_PUBLIC_ACTION_FRAME_BODY_OFFSET])) {
		actionFrmType = buf[WLAN_HDD_PUBLIC_ACTION_FRAME_TYPE_OFFSET];
		if (actionFrmType >= MAX_P2P_ACTION_FRAME_TYPE) {
			hdd_notice("[P2P] unknown[%d] ---> OTA to " MAC_ADDRESS_STR,
				actionFrmType,
				MAC_ADDR_ARRAY(&buf
					       [WLAN_HDD_80211_FRM_DA_OFFSET]));
		} else {
			hdd_notice("[P2P] %s ---> OTA to "
			       MAC_ADDRESS_STR,
			       p2p_action_frame_type[actionFrmType],
			       MAC_ADDR_ARRAY(&buf
					      [WLAN_HDD_80211_FRM_DA_OFFSET]));
			if ((actionFrmType == WLAN_HDD_PROV_DIS_REQ)
			    && (global_p2p_connection_status == P2P_NOT_ACTIVE)) {
				global_p2p_connection_status = P2P_GO_NEG_PROCESS;
				hdd_notice("[P2P State]Inactive state to GO negotiation progress state");
			} else if ((actionFrmType == WLAN_HDD_GO_NEG_CNF) &&
				   (global_p2p_connection_status ==
				    P2P_GO_NEG_PROCESS)) {
				global_p2p_connection_status =
					P2P_GO_NEG_COMPLETED;
				hdd_notice("[P2P State]GO nego progress to GO nego completed state");
			}
		}
	}
#endif

	noack = dont_wait_for_ack;

	/* If the wait is coming as 0 with off channel set */
	/* then set the wait to 200 ms */
	if (offchan && !wait) {
		wait = ACTION_FRAME_DEFAULT_WAIT;
		mutex_lock(&cfgState->remain_on_chan_ctx_lock);
		if (cfgState->remain_on_chan_ctx) {

			uint64_t current_time =
				(uint64_t)qdf_mc_timer_get_system_time();
			int remaining_roc_time =
				((int) cfgState->remain_on_chan_ctx->duration -
				(current_time - pAdapter->start_roc_ts));

			if (remaining_roc_time > ACTION_FRAME_DEFAULT_WAIT)
				wait = remaining_roc_time;
		}
		mutex_unlock(&cfgState->remain_on_chan_ctx_lock);
	}

	if ((QDF_STA_MODE == pAdapter->device_mode) &&
		(type == SIR_MAC_MGMT_FRAME &&
		subType == SIR_MAC_MGMT_PROBE_RSP)) {
			/* Drop Probe response received
			 * from supplicant in sta mode
			 */
			goto err_rem_channel;
	}

	/* Call sme API to send out a action frame. */
	/* OR can we send it directly through data path?? */
	/* After tx completion send tx status back. */
	if ((QDF_SAP_MODE == pAdapter->device_mode) ||
	    (QDF_P2P_GO_MODE == pAdapter->device_mode)
	    ) {
		if (type == SIR_MAC_MGMT_FRAME) {
			if (subType == SIR_MAC_MGMT_PROBE_RSP) {
				/* Drop Probe response recieved from supplicant, as for GO and
				   SAP PE itself sends probe response
				 */
				goto err_rem_channel;
			} else if ((subType == SIR_MAC_MGMT_DISASSOC) ||
				   (subType == SIR_MAC_MGMT_DEAUTH)) {
				/* During EAP failure or P2P Group Remove supplicant
				 * is sending del_station command to driver. From
				 * del_station function, Driver will send deauth frame to
				 * p2p client. No need to send disassoc frame from here.
				 * so Drop the frame here and send tx indication back to
				 * supplicant.
				 */
				uint8_t dstMac[ETH_ALEN] = { 0 };
				memcpy(&dstMac,
				       &buf[WLAN_HDD_80211_FRM_DA_OFFSET],
				       ETH_ALEN);
				hdd_info("Deauth/Disassoc received for STA:"
					 MAC_ADDRESS_STR,
					 MAC_ADDR_ARRAY(dstMac));
				goto err_rem_channel;
			}
		}
	}

	if (NULL != cfgState->buf) {
		if (!noack) {
			hdd_warn("Previous P2P Action frame packet pending");
			hdd_cleanup_actionframe(pAdapter->pHddCtx, pAdapter);
		} else {
			hdd_err("Pending Action frame packet return EBUSY");
			return -EBUSY;
		}
	}

	if (subType == SIR_MAC_MGMT_ACTION) {
		hdd_notice("Action frame tx request : %s",
			   hdd_get_action_string(buf
						 [WLAN_HDD_PUBLIC_ACTION_FRAME_OFFSET]));
	}

	if ((pAdapter->device_mode == QDF_SAP_MODE) &&
	    (test_bit(SOFTAP_BSS_STARTED, &pAdapter->event_flags))) {
		home_ch = pAdapter->sessionCtx.ap.operatingChannel;
	} else if ((pAdapter->device_mode == QDF_STA_MODE) &&
		   (pAdapter->sessionCtx.station.conn_info.connState ==
				eConnectionState_Associated)) {
		home_ch =
			pAdapter->sessionCtx.station.conn_info.operationChannel;
	} else {
		goAdapter = hdd_get_adapter(pAdapter->pHddCtx, QDF_P2P_GO_MODE);
		if (goAdapter &&
		    (test_bit(SOFTAP_BSS_STARTED, &goAdapter->event_flags)))
			home_ch = goAdapter->sessionCtx.ap.operatingChannel;
	}

	if (chan &&
	    (ieee80211_frequency_to_channel(chan->center_freq) ==
	     home_ch)) {
		/* if adapter is already on requested ch, no need for ROC */
		wait = 0;
		hdd_notice("Adapter already on requested ch. No ROC needed");
		goto send_frame;
	}

	if (offchan && wait && chan) {
		int status;
		rem_on_channel_request_type_t req_type = OFF_CHANNEL_ACTION_TX;
		/* In case of P2P Client mode if we are already */
		/* on the same channel then send the frame directly */

		mutex_lock(&cfgState->remain_on_chan_ctx_lock);
		pRemainChanCtx = cfgState->remain_on_chan_ctx;
		if ((type == SIR_MAC_MGMT_FRAME) &&
		    (subType == SIR_MAC_MGMT_ACTION) &&
		    hdd_p2p_is_action_type_rsp(&buf
					       [WLAN_HDD_PUBLIC_ACTION_FRAME_BODY_OFFSET])
		    && cfgState->remain_on_chan_ctx
		    && cfgState->current_freq == chan->center_freq) {
			if (QDF_TIMER_STATE_RUNNING ==
			    qdf_mc_timer_get_current_state(&cfgState->
						   remain_on_chan_ctx->
						   hdd_remain_on_chan_timer)) {

				/* In the latest wpa_supplicant, the wait time
				 * for go negotiation response is set to 100ms,
				 * due to which, there could be a possibility
				 * that, if the go negotaition confirmation
				 * frame is not received within 100 msec, ROC
				 * would be timeout and resulting in connection
				 * failures as the device will not be on the
				 * listen channel anymore to receive the conf
				 * frame. Also wpa_supplicant has set the wait
				 * to 50msec for go negotiation confirmation,
				 * invitation response and prov discovery rsp
				 * frames. So increase the wait time for all
				 * these frames.
				 */
				actionFrmType = buf
				[WLAN_HDD_PUBLIC_ACTION_FRAME_TYPE_OFFSET];
				if (actionFrmType == WLAN_HDD_GO_NEG_RESP ||
				    actionFrmType == WLAN_HDD_PROV_DIS_RESP)
					wait = wait + ACTION_FRAME_RSP_WAIT;
				else if (actionFrmType ==
					 WLAN_HDD_GO_NEG_CNF ||
					 actionFrmType ==
					 WLAN_HDD_INVITATION_RESP)
					wait = wait + ACTION_FRAME_ACK_WAIT;

				hdd_info("Extending the wait time %d for actionFrmType=%d",
					 wait, actionFrmType);

				if (qdf_mc_timer_stop(&cfgState->
						remain_on_chan_ctx->
						hdd_remain_on_chan_timer)
						!= QDF_STATUS_SUCCESS)
					hdd_warn("Failed to stop hdd_remain_on_chan_timer");
				status =
					qdf_mc_timer_start(&cfgState->
							   remain_on_chan_ctx->
							   hdd_remain_on_chan_timer,
							   wait);
				if (status != QDF_STATUS_SUCCESS) {
					hdd_warn("Remain on Channel timer start failed");
				}
				mutex_unlock(&cfgState->
					     remain_on_chan_ctx_lock);
				goto send_frame;
			} else {
				if (pRemainChanCtx->
				    hdd_remain_on_chan_cancel_in_progress ==
				    true) {
					mutex_unlock(&cfgState->
						     remain_on_chan_ctx_lock);
					hdd_info("action frame tx: waiting for completion of ROC ");

					rc = wait_for_completion_timeout
						     (&pAdapter->cancel_rem_on_chan_var,
						     msecs_to_jiffies
							     (WAIT_CANCEL_REM_CHAN));
					if (!rc) {
						hdd_warn("wait on cancel_rem_on_chan_var timed out");
					}

				} else
					mutex_unlock(&cfgState->
						     remain_on_chan_ctx_lock);
			}
		} else
			mutex_unlock(&cfgState->remain_on_chan_ctx_lock);

		mutex_lock(&cfgState->remain_on_chan_ctx_lock);
		pRemainChanCtx = cfgState->remain_on_chan_ctx;

		/* At this point if remain_on_chan_ctx exists but timer not
		 * running means that roc workqueue requested a new RoC and it
		 * is in progress. So wait for Ready on channel indication */
		if ((pRemainChanCtx) &&
			(QDF_TIMER_STATE_RUNNING !=
			 qdf_mc_timer_get_current_state(
				 &pRemainChanCtx->hdd_remain_on_chan_timer))) {
			hdd_notice("remain_on_chan_ctx exists but RoC timer not running. wait for ready on channel");
			rc = wait_for_completion_timeout(&pAdapter->
					rem_on_chan_ready_event,
					msecs_to_jiffies
					(WAIT_REM_CHAN_READY));
			if (!rc)
				hdd_err("timeout waiting for remain on channel ready indication");
		}

		if ((pRemainChanCtx != NULL) &&
			(cfgState->current_freq == chan->center_freq)) {
			mutex_unlock(&cfgState->remain_on_chan_ctx_lock);
			hdd_notice("action frame: extending the wait time");
			extendedWait = (uint16_t) wait;
			goto send_frame;
		}

		mutex_unlock(&cfgState->remain_on_chan_ctx_lock);
		INIT_COMPLETION(pAdapter->offchannel_tx_event);

		status = wlan_hdd_request_remain_on_channel(wiphy, dev, chan,
							    wait, cookie,
							    req_type);
		if (0 != status) {
			if ((-EBUSY == status) &&
			    (cfgState->current_freq == chan->center_freq)) {
				goto send_frame;
			}
			goto err_rem_channel;
		}
		/* This will extend timer in LIM when sending Any action frame
		 * It will cover remain on channel timer till next action frame
		 * in rx direction.
		 */
		extendedWait = (uint16_t) wait;
		/* Wait for driver to be ready on the requested channel */
		rc = wait_for_completion_timeout(&pAdapter->offchannel_tx_event,
						 msecs_to_jiffies
							 (WAIT_CHANGE_CHANNEL_FOR_OFFCHANNEL_TX));
		if (!rc) {
			hdd_err("wait on offchannel_tx_event timed out");
			goto err_rem_channel;
		}
	} else if (offchan) {
		/* Check before sending action frame
		   whether we already remain on channel */
		if (NULL == cfgState->remain_on_chan_ctx) {
			goto err_rem_channel;
		}
	}
send_frame:

	if (!noack) {
		cfgState->buf = qdf_mem_malloc(len);    /* buf; */
		if (cfgState->buf == NULL)
			return -ENOMEM;

		cfgState->len = len;

		qdf_mem_copy(cfgState->buf, buf, len);

		mutex_lock(&cfgState->remain_on_chan_ctx_lock);

		if (cfgState->remain_on_chan_ctx) {
			cfgState->action_cookie =
				cfgState->remain_on_chan_ctx->cookie;
			*cookie = cfgState->action_cookie;
		} else {
			*cookie = (uintptr_t) cfgState->buf;
			cfgState->action_cookie = *cookie;
		}

		mutex_unlock(&cfgState->remain_on_chan_ctx_lock);
	}

	/*
	 * Firmware needs channel information for action frames
	 * which are not sent on the current operating channel of VDEV
	 */
	if ((QDF_P2P_DEVICE_MODE == pAdapter->device_mode) ||
		(QDF_P2P_CLIENT_MODE == pAdapter->device_mode) ||
		(QDF_P2P_GO_MODE == pAdapter->device_mode)) {
		if (chan && (chan->center_freq != 0))
			current_freq = chan->center_freq;
		else
			current_freq = cfgState->current_freq;
	} else {
		current_freq = 0;
	}

	INIT_COMPLETION(pAdapter->tx_action_cnf_event);

	if ((QDF_STA_MODE == pAdapter->device_mode) ||
	    (QDF_P2P_CLIENT_MODE == pAdapter->device_mode) ||
	    (QDF_P2P_DEVICE_MODE == pAdapter->device_mode)) {
		uint8_t sessionId = pAdapter->sessionId;

		if ((type == SIR_MAC_MGMT_FRAME) &&
		    (subType == SIR_MAC_MGMT_ACTION) &&
		     wlan_hdd_is_type_p2p_action(&buf
				[WLAN_HDD_PUBLIC_ACTION_FRAME_BODY_OFFSET])) {
			actionFrmType =
				buf[WLAN_HDD_PUBLIC_ACTION_FRAME_TYPE_OFFSET];
			hdd_notice("Tx Action Frame %u", actionFrmType);
			if (actionFrmType == WLAN_HDD_PROV_DIS_REQ) {
				cfgState->actionFrmState =
					HDD_PD_REQ_ACK_PENDING;
				hdd_notice("HDD_PD_REQ_ACK_PENDING");
			} else if (actionFrmType == WLAN_HDD_GO_NEG_REQ) {
				cfgState->actionFrmState =
					HDD_GO_NEG_REQ_ACK_PENDING;
				hdd_notice("HDD_GO_NEG_REQ_ACK_PENDING");
			}
		}

		if (QDF_STATUS_SUCCESS !=
		    sme_send_action(WLAN_HDD_GET_HAL_CTX(pAdapter),
				    sessionId, buf, len, extendedWait, noack,
				    current_freq)) {
			hdd_err("sme_send_action returned fail");
			goto err;
		}
	} else if (QDF_SAP_MODE == pAdapter->device_mode ||
		   QDF_P2P_GO_MODE == pAdapter->device_mode) {
		if (QDF_STATUS_SUCCESS !=
		    wlansap_send_action(WLAN_HDD_GET_SAP_CTX_PTR(pAdapter),
					buf, len, 0, current_freq)) {
			hdd_err("wlansap_send_action returned fail");
			goto err;
		}
	}

	return 0;
err:
	if (!noack) {
		hdd_send_action_cnf(pAdapter, false);
	}
	return 0;
err_rem_channel:
	*cookie = (uintptr_t) cfgState;
	cfg80211_mgmt_tx_status(
		pAdapter->dev->ieee80211_ptr,
		*cookie, buf, len, false, GFP_KERNEL);
	EXIT();
	return 0;
}

#if (LINUX_VERSION_CODE >= KERNEL_VERSION(3, 14, 0))
int wlan_hdd_mgmt_tx(struct wiphy *wiphy, struct wireless_dev *wdev,
		     struct cfg80211_mgmt_tx_params *params, u64 *cookie)
#else
int wlan_hdd_mgmt_tx(struct wiphy *wiphy, struct wireless_dev *wdev,
		     struct ieee80211_channel *chan, bool offchan,
		     unsigned int wait,
		     const u8 *buf, size_t len, bool no_cck,
		     bool dont_wait_for_ack, u64 *cookie)
#endif /* LINUX_VERSION_CODE */
{
	int ret;

	cds_ssr_protect(__func__);

#if (LINUX_VERSION_CODE >= KERNEL_VERSION(3, 14, 0))
	ret = __wlan_hdd_mgmt_tx(wiphy, wdev, params->chan, params->offchan,
				 params->wait, params->buf, params->len,
				 params->no_cck, params->dont_wait_for_ack,
				 cookie);
#else
	ret = __wlan_hdd_mgmt_tx(wiphy, wdev, chan, offchan,
				 wait, buf, len, no_cck,
				 dont_wait_for_ack, cookie);
#endif /* LINUX_VERSION_CODE */
	cds_ssr_unprotect(__func__);

	return ret;
}

static int __wlan_hdd_cfg80211_mgmt_tx_cancel_wait(struct wiphy *wiphy,
						   struct wireless_dev *wdev,
						   u64 cookie)
{
	return wlan_hdd_cfg80211_cancel_remain_on_channel(wiphy, wdev, cookie);
}

int wlan_hdd_cfg80211_mgmt_tx_cancel_wait(struct wiphy *wiphy,
					  struct wireless_dev *wdev, u64 cookie)
{
	int ret;

	cds_ssr_protect(__func__);
	ret = __wlan_hdd_cfg80211_mgmt_tx_cancel_wait(wiphy, wdev, cookie);
	cds_ssr_unprotect(__func__);

	return ret;
}

void hdd_send_action_cnf(hdd_adapter_t *pAdapter, bool actionSendSuccess)
{
	hdd_cfg80211_state_t *cfgState = WLAN_HDD_GET_CFG_STATE_PTR(pAdapter);

	cfgState->actionFrmState = HDD_IDLE;


	if (NULL == cfgState->buf) {
		return;
	}

	if (cfgState->is_go_neg_ack_received) {

		cfgState->is_go_neg_ack_received = 0;
		/* Sometimes its possible that host may receive the ack for GO
		 * negotiation req after sending go negotaition confirmation,
		 * in such case drop the ack received for the go negotiation
		 * request, so that supplicant waits for the confirmation ack
		 * from firmware.
		 */
		hdd_info("Drop the pending ack received in cfgState->actionFrmState %d",
				cfgState->actionFrmState);
		return;
	}

	hdd_info("Send Action cnf, actionSendSuccess %d",
		actionSendSuccess);
	/*
	 * buf is the same pointer it passed us to send. Since we are sending
	 * it through control path, we use different buffers.
	 * In case of mac80211, they just push it to the skb and pass the same
	 * data while sending tx ack status.
	 * */
	cfg80211_mgmt_tx_status(
		pAdapter->dev->ieee80211_ptr,
		cfgState->action_cookie,
		cfgState->buf, cfgState->len,
		actionSendSuccess, GFP_KERNEL);

	qdf_mem_free(cfgState->buf);
	cfgState->buf = NULL;

	complete(&pAdapter->tx_action_cnf_event);
}

/**
 * hdd_send_action_cnf_cb - action confirmation callback
 * @session_id: SME session ID
 * @tx_completed: ack status
 *
 * This function invokes hdd_sendActionCnf to update ack status to
 * supplicant.
 */
void hdd_send_action_cnf_cb(uint32_t session_id, bool tx_completed)
{
	hdd_context_t *hdd_ctx;
	hdd_adapter_t *adapter;

	ENTER();

	/* Get the HDD context.*/
	hdd_ctx = cds_get_context(QDF_MODULE_ID_HDD);
	if (0 != wlan_hdd_validate_context(hdd_ctx))
		return;

	adapter = hdd_get_adapter_by_sme_session_id(hdd_ctx, session_id);
	if (NULL == adapter) {
		hdd_err("adapter not found");
		return;
	}

	if (WLAN_HDD_ADAPTER_MAGIC != adapter->magic) {
		hdd_err("adapter has invalid magic");
		return;
	}

	hdd_send_action_cnf(adapter, tx_completed);
}

/**
 * hdd_set_p2p_noa
 *
 ***FUNCTION:
 * This function is called from hdd_hostapd_ioctl function when Driver
 * get P2P_SET_NOA comand from wpa_supplicant using private ioctl
 *
 ***LOGIC:
 * Fill NoA Struct According to P2P Power save Option and Pass it to SME layer
 *
 ***ASSUMPTIONS:
 *
 *
 ***NOTE:
 *
 * @param dev          Pointer to net device structure
 * @param command      Pointer to command
 *
 * @return Status
 */

int hdd_set_p2p_noa(struct net_device *dev, uint8_t *command)
{
	hdd_adapter_t *pAdapter = WLAN_HDD_GET_PRIV_PTR(dev);
	tHalHandle hHal = WLAN_HDD_GET_HAL_CTX(pAdapter);
	tP2pPsConfig NoA;
	int count, duration, interval;
	char *param;
	int ret;

	param = strnchr(command, strlen(command), ' ');
	if (param == NULL) {
		hdd_err("strnchr failed to find delimeter");
		return -EINVAL;
	}
	param++;
	ret = sscanf(param, "%d %d %d", &count, &interval, &duration);
	if (ret != 3) {
		hdd_err("P2P_SET GO NoA: fail to read params, ret=%d",
			ret);
		return -EINVAL;
	}
	if (count < 0 || interval < 0 || duration < 0 ||
	    interval > MAX_MUS_VAL || duration > MAX_MUS_VAL) {
		hdd_err("Invalid NOA parameters");
		return -EINVAL;
	}
	hdd_info("P2P_SET GO NoA: count=%d interval=%d duration=%d",
		count, interval, duration);
	duration = MS_TO_TU_MUS(duration);
	/* PS Selection
	 * Periodic NoA (2)
	 * Single NOA   (4)
	 */
	NoA.opp_ps = 0;
	NoA.ctWindow = 0;
	if (count == 1) {
		NoA.duration = 0;
		NoA.single_noa_duration = duration;
		NoA.psSelection = P2P_POWER_SAVE_TYPE_SINGLE_NOA;
	} else {
		NoA.duration = duration;
		NoA.single_noa_duration = 0;
		NoA.psSelection = P2P_POWER_SAVE_TYPE_PERIODIC_NOA;
	}
	NoA.interval = MS_TO_TU_MUS(interval);
	NoA.count = count;
	NoA.sessionid = pAdapter->sessionId;

	hdd_info("P2P_PS_ATTR:oppPS %d ctWindow %d duration %d "
		  "interval %d count %d single noa duration %d "
		  "PsSelection %x", NoA.opp_ps,
		  NoA.ctWindow, NoA.duration, NoA.interval,
		  NoA.count, NoA.single_noa_duration, NoA.psSelection);

	sme_p2p_set_ps(hHal, &NoA);
	return 0;
}

/**
 * hdd_set_p2p_opps
 *
 ***FUNCTION:
 * This function is called from hdd_hostapd_ioctl function when Driver
 * get P2P_SET_PS comand from wpa_supplicant using private ioctl
 *
 ***LOGIC:
 * Fill NoA Struct According to P2P Power save Option and Pass it to SME layer
 *
 ***ASSUMPTIONS:
 *
 *
 ***NOTE:
 *
 * @param  dev         Pointer to net device structure
 * @param  command     Pointer to command
 *
 * @return Status
 */

int hdd_set_p2p_opps(struct net_device *dev, uint8_t *command)
{
	hdd_adapter_t *adapter = WLAN_HDD_GET_PRIV_PTR(dev);
	tHalHandle handle = WLAN_HDD_GET_HAL_CTX(adapter);
	tP2pPsConfig noa;
	char *param;
	int legacy_ps, opp_ps, ctwindow;
	int ret;

	param = strnchr(command, strlen(command), ' ');
	if (param == NULL) {
		hdd_err("strnchr failed to find delimiter");
		return -EINVAL;
	}
	param++;
	ret = sscanf(param, "%d %d %d", &legacy_ps, &opp_ps, &ctwindow);
	if (ret != 3) {
		hdd_err("P2P_SET GO PS: fail to read params, ret=%d", ret);
		return -EINVAL;
	}

	if ((opp_ps != -1) && (opp_ps != 0) && (opp_ps != 1)) {
		hdd_err("Invalid opp_ps value:%d", opp_ps);
		return -EINVAL;
	}

	/* P2P spec: 3.3.2 Power Management and discovery:
	 *     CTWindow should be at least 10 TU.
	 * P2P spec: Table 27 - CTWindow and OppPS Parameters field format:
	 *     CTWindow and OppPS Parameters together is 8 bits.
	 *     CTWindow uses 7 bits (0-6, Bit 7 is for OppPS)
	 * 0 indicates that there shall be no CTWindow
	 */
	if ((ctwindow != -1) && (ctwindow != 0) &&
	    (!((ctwindow >= 10) && (ctwindow <= 127)))) {
		hdd_err("Invalid CT window value:%d", ctwindow);
		return -EINVAL;
	}

	hdd_info("P2P_SET GO PS: legacy_ps=%d opp_ps=%d ctwindow=%d",
		  legacy_ps, opp_ps, ctwindow);

	/* PS Selection
	 * Opportunistic Power Save (1)
	 */

	/* From wpa_cli user need to use separate command to set ctWindow and Opps
	 * When user want to set ctWindow during that time other parameters
	 * values are coming from wpa_supplicant as -1.
	 * Example : User want to set ctWindow with 30 then wpa_cli command :
	 * P2P_SET ctwindow 30
	 * Command Received at hdd_hostapd_ioctl is as below:
	 * P2P_SET_PS -1 -1 30 (legacy_ps = -1, opp_ps = -1, ctwindow = 30)
	 *
	 * e.g., 1: P2P_SET_PS 1 1 30
	 * Driver sets the Opps and CTwindow as 30 and send it to FW.
	 * e.g., 2: P2P_SET_PS 1 -1 15
	 * Driver caches the CTwindow value but not send the command to FW.
	 * e.g., 3: P2P_SET_PS 1 1 -1
	 * Driver sends the command to FW with Opps enabled and CT window as
	 * 15 (last cached CTWindow value).
	 * (or) : P2P_SET_PS 1 1 20
	 * Driver sends the command to FW with opps enabled and CT window
	 * as 20.
	 *
	 * legacy_ps param remains unused until required in the future.
	 */
	if (ctwindow != -1)
		adapter->ctw = ctwindow;

	/* Send command to FW when OppPS is either enabled(1)/disbaled(0) */
	if (opp_ps != -1) {
		adapter->ops = opp_ps;
		noa.opp_ps = adapter->ops;
		noa.ctWindow = adapter->ctw;
		noa.duration = 0;
		noa.single_noa_duration = 0;
		noa.interval = 0;
		noa.count = 0;
		noa.psSelection = P2P_POWER_SAVE_TYPE_OPPORTUNISTIC;
		noa.sessionid = adapter->sessionId;

		hdd_debug("P2P_PS_ATTR: oppPS %d ctWindow %d duration %d interval %d count %d single noa duration %d PsSelection %x",
			noa.opp_ps, noa.ctWindow,
			noa.duration, noa.interval, noa.count,
			noa.single_noa_duration,
			noa.psSelection);

		sme_p2p_set_ps(handle, &noa);
	}

	return 0;
}

int hdd_set_p2p_ps(struct net_device *dev, void *msgData)
{
	hdd_adapter_t *pAdapter = WLAN_HDD_GET_PRIV_PTR(dev);
	tHalHandle hHal = WLAN_HDD_GET_HAL_CTX(pAdapter);
	QDF_STATUS status = QDF_STATUS_SUCCESS;
	tP2pPsConfig NoA;
	p2p_app_setP2pPs_t *pappNoA = (p2p_app_setP2pPs_t *) msgData;

	NoA.opp_ps = pappNoA->opp_ps;
	NoA.ctWindow = pappNoA->ctWindow;
	NoA.duration = pappNoA->duration;
	NoA.interval = pappNoA->interval;
	NoA.count = pappNoA->count;
	NoA.single_noa_duration = pappNoA->single_noa_duration;
	NoA.psSelection = pappNoA->psSelection;
	NoA.sessionid = pAdapter->sessionId;

	sme_p2p_set_ps(hHal, &NoA);
	return status;
}

static uint8_t wlan_hdd_get_session_type(enum nl80211_iftype type)
{
	switch (type) {
	case NL80211_IFTYPE_AP:
		return QDF_SAP_MODE;
	case NL80211_IFTYPE_P2P_GO:
		return QDF_P2P_GO_MODE;
	case NL80211_IFTYPE_P2P_CLIENT:
		return QDF_P2P_CLIENT_MODE;
	case NL80211_IFTYPE_STATION:
		return QDF_STA_MODE;
	default:
		return QDF_STA_MODE;
	}
}

/**
 * __wlan_hdd_add_virtual_intf() - Add virtual interface
 * @wiphy: wiphy pointer
 * @name: User-visible name of the interface
 * @name_assign_type: the name of assign type of the netdev
 * @nl80211_iftype: (virtual) interface types
 * @flags: moniter configuraiton flags (not used)
 * @vif_params: virtual interface parameters (not used)
 *
 * Return: the pointer of wireless dev, otherwise ERR_PTR.
 */
static
struct wireless_dev *__wlan_hdd_add_virtual_intf(struct wiphy *wiphy,
						 const char *name,
						 unsigned char name_assign_type,
						 enum nl80211_iftype type,
						 u32 *flags,
						 struct vif_params *params)
{
	hdd_context_t *pHddCtx = (hdd_context_t *) wiphy_priv(wiphy);
	hdd_adapter_t *pAdapter = NULL;
	hdd_scaninfo_t *scan_info = NULL;
	int ret;
	uint8_t session_type;

	ENTER();

	if (QDF_GLOBAL_FTM_MODE == hdd_get_conparam()) {
		hdd_err("Command not allowed in FTM mode");
		return ERR_PTR(-EINVAL);
	}

	ret = wlan_hdd_validate_context(pHddCtx);
	if (0 != ret)
		return ERR_PTR(ret);

	MTRACE(qdf_trace(QDF_MODULE_ID_HDD,
			 TRACE_CODE_HDD_ADD_VIRTUAL_INTF, NO_SESSION, type));
	/*
	 * Allow addition multiple interfaces for QDF_P2P_GO_MODE,
	 * QDF_SAP_MODE, QDF_P2P_CLIENT_MODE and QDF_STA_MODE
	 * session type.
	 */
	session_type = wlan_hdd_get_session_type(type);
	if (hdd_get_adapter(pHddCtx, session_type) != NULL
	    && QDF_SAP_MODE != session_type
	    && QDF_P2P_GO_MODE != session_type
	    && QDF_P2P_CLIENT_MODE != session_type
	    && QDF_STA_MODE != session_type) {
		hdd_err("Interface type %d already exists. Two interfaces of same type are not supported currently.",
			type);
		return ERR_PTR(-EINVAL);
	}

	wlan_hdd_tdls_disable_offchan_and_teardown_links(pHddCtx);

	pAdapter = hdd_get_adapter(pHddCtx, QDF_STA_MODE);
	if ((pAdapter != NULL) &&
		!(wlan_hdd_validate_session_id(pAdapter->sessionId))) {
		scan_info = &pAdapter->scan_info;
		if (scan_info->mScanPending) {
			hdd_abort_mac_scan(pHddCtx, pAdapter->sessionId,
					   INVALID_SCAN_ID,
					   eCSR_SCAN_ABORT_DEFAULT);
			hdd_notice("Abort Scan while adding virtual interface");
		}
	}

	pAdapter = NULL;
	if (pHddCtx->config->isP2pDeviceAddrAdministrated &&
	    ((NL80211_IFTYPE_P2P_GO == type) ||
	     (NL80211_IFTYPE_P2P_CLIENT == type))) {
		/*
		 * Generate the P2P Interface Address. this address must be
		 * different from the P2P Device Address.
		 */
		struct qdf_mac_addr p2pDeviceAddress =
						pHddCtx->p2pDeviceAddress;
		p2pDeviceAddress.bytes[4] ^= 0x80;
		pAdapter = hdd_open_adapter(pHddCtx,
					    session_type,
					    name, p2pDeviceAddress.bytes,
					    name_assign_type,
					    true);
	} else {
		pAdapter = hdd_open_adapter(pHddCtx,
					    session_type,
					    name,
					    wlan_hdd_get_intf_addr(pHddCtx),
					    name_assign_type,
					    true);
	}

	if (NULL == pAdapter) {
		hdd_err("hdd_open_adapter failed");
		return ERR_PTR(-ENOSPC);
	}

	/*
	 * Add interface can be requested from the upper layer at any time
	 * check the statemachine for modules state and if they are closed
	 * open the modules.
	 */
	ret = hdd_wlan_start_modules(pHddCtx, pAdapter, false);
	if (ret) {
		hdd_err("Failed to start the wlan_modules");
		goto close_adapter;
	}

	/*
	 * Once the support for session creation/deletion from
	 * hdd_hostapd_open/hdd_host_stop is in place.
	 * The support for starting adapter from here can be removed.
	 */
	if (NL80211_IFTYPE_AP == type || (NL80211_IFTYPE_P2P_GO == type)) {
		ret = hdd_start_adapter(pAdapter);
		if (ret) {
			hdd_err("Failed to start %s", name);
			goto stop_modules;
		}
	}

	if (pHddCtx->rps)
		hdd_send_rps_ind(pAdapter);

	EXIT();
	return pAdapter->dev->ieee80211_ptr;

stop_modules:
	/*
	 * Find if any iface is up. If there is not iface which is up
	 * start the timer to close the modules
	 */
	if (hdd_check_for_opened_interfaces(pHddCtx)) {
		hdd_info("Closing all modules from the add_virt_iface");
		qdf_mc_timer_start(&pHddCtx->iface_change_timer,
				   pHddCtx->config->iface_change_wait_time
				   * 50000);
	} else
		hdd_info("Other interfaces are still up dont close modules!");

close_adapter:
	hdd_close_adapter(pHddCtx, pAdapter, false);

	return ERR_PTR(-EINVAL);
}

#if (LINUX_VERSION_CODE >= KERNEL_VERSION(4, 1, 0)) || defined(WITH_BACKPORTS)
/**
 * wlan_hdd_add_virtual_intf() - Add virtual interface wrapper
 * @wiphy: wiphy pointer
 * @name: User-visible name of the interface
 * @name_assign_type: the name of assign type of the netdev
 * @nl80211_iftype: (virtual) interface types
 * @flags: monitor mode configuration flags (not used)
 * @vif_params: virtual interface parameters (not used)
 *
 * Return: the pointer of wireless dev, otherwise ERR_PTR.
 */
struct wireless_dev *wlan_hdd_add_virtual_intf(struct wiphy *wiphy,
					       const char *name,
					       unsigned char name_assign_type,
					       enum nl80211_iftype type,
					       u32 *flags,
					       struct vif_params *params)
{
	struct wireless_dev *wdev;

	cds_ssr_protect(__func__);
	wdev = __wlan_hdd_add_virtual_intf(wiphy, name, name_assign_type,
					   type, flags, params);
	cds_ssr_unprotect(__func__);
	return wdev;

}
#else
/**
 * wlan_hdd_add_virtual_intf() - Add virtual interface wrapper
 * @wiphy: wiphy pointer
 * @name: User-visible name of the interface
 * @nl80211_iftype: (virtual) interface types
 * @flags: monitor mode configuration flags (not used)
 * @vif_params: virtual interface parameters (not used)
 *
 * Return: the pointer of wireless dev, otherwise ERR_PTR.
 */
struct wireless_dev *wlan_hdd_add_virtual_intf(struct wiphy *wiphy,
					       const char *name,
					       enum nl80211_iftype type,
					       u32 *flags,
					       struct vif_params *params)
{
	struct wireless_dev *wdev;
	unsigned char name_assign_type = 0;

	cds_ssr_protect(__func__);
	wdev = __wlan_hdd_add_virtual_intf(wiphy, name, name_assign_type,
					   type, flags, params);
	cds_ssr_unprotect(__func__);
	return wdev;

}
#endif

int __wlan_hdd_del_virtual_intf(struct wiphy *wiphy, struct wireless_dev *wdev)
{
	struct net_device *dev = wdev->netdev;
	hdd_context_t *pHddCtx = (hdd_context_t *) wiphy_priv(wiphy);
	hdd_adapter_t *pVirtAdapter = WLAN_HDD_GET_PRIV_PTR(dev);
	int status;
	ENTER();

	if (QDF_GLOBAL_FTM_MODE == hdd_get_conparam()) {
		hdd_err("Command not allowed in FTM mode");
		return -EINVAL;
	}

	MTRACE(qdf_trace(QDF_MODULE_ID_HDD,
			 TRACE_CODE_HDD_DEL_VIRTUAL_INTF,
			 pVirtAdapter->sessionId, pVirtAdapter->device_mode));
	hdd_notice("Device_mode %s(%d)",
		   hdd_device_mode_to_string(pVirtAdapter->device_mode),
		   pVirtAdapter->device_mode);

	status = wlan_hdd_validate_context(pHddCtx);

	if (0 != status)
		return status;

	/*
	 * check state machine state and kickstart modules if they are closed.
	 */
	status = hdd_wlan_start_modules(pHddCtx, pVirtAdapter, false);
	if (status)
		return status;

	wlan_hdd_release_intf_addr(pHddCtx,
				   pVirtAdapter->macAddressCurrent.bytes);

	if ((pVirtAdapter->device_mode == QDF_SAP_MODE) &&
		wlan_sap_is_pre_cac_active(pHddCtx->hHal)) {
		hdd_clean_up_pre_cac_interface(pHddCtx);
	}

	hdd_stop_adapter(pHddCtx, pVirtAdapter, true);
	hdd_close_adapter(pHddCtx, pVirtAdapter, true);
	EXIT();
	return 0;
}

int wlan_hdd_del_virtual_intf(struct wiphy *wiphy, struct wireless_dev *wdev)
{
	int ret;

	cds_ssr_protect(__func__);
	ret = __wlan_hdd_del_virtual_intf(wiphy, wdev);
	cds_ssr_unprotect(__func__);

	return ret;
}

#ifdef WLAN_FEATURE_P2P_DEBUG
/*
 * wlan_hdd_p2p_action_debug() - Log P2P state and update global status
 * @actionFrmType: action frame type
 * @macFrom: peer mac address
 *
 * return: void
 */
static void wlan_hdd_p2p_action_debug(tActionFrmType actionFrmType,
						uint8_t *macFrom)
{
	if (actionFrmType >= MAX_P2P_ACTION_FRAME_TYPE) {
		hdd_notice("[P2P] unknown[%d] <--- OTA from " MAC_ADDRESS_STR,
			actionFrmType, MAC_ADDR_ARRAY(macFrom));
	} else {
		hdd_notice("[P2P] %s <--- OTA from " MAC_ADDRESS_STR,
			p2p_action_frame_type[actionFrmType],
			MAC_ADDR_ARRAY(macFrom));
		if ((actionFrmType == WLAN_HDD_PROV_DIS_REQ)
		    && (global_p2p_connection_status == P2P_NOT_ACTIVE)) {
			global_p2p_connection_status = P2P_GO_NEG_PROCESS;
			hdd_notice("[P2P State]Inactive state to GO negotiation progress state");
		} else
		if ((actionFrmType == WLAN_HDD_GO_NEG_CNF)
		    && (global_p2p_connection_status == P2P_GO_NEG_PROCESS)) {
			global_p2p_connection_status = P2P_GO_NEG_COMPLETED;
			hdd_notice("[P2P State]GO negotiation progress to GO negotiation completed state");
		} else
		if ((actionFrmType == WLAN_HDD_INVITATION_REQ)
		    && (global_p2p_connection_status == P2P_NOT_ACTIVE)) {
			global_p2p_connection_status = P2P_GO_NEG_COMPLETED;
			hdd_notice("[P2P State]Inactive state to GO negotiation completed state Autonomous GO formation");
		}
	}
}
#else
/*
 * wlan_hdd_p2p_action_debug() - dummy
 * @actionFrmType: action frame type
 * @macFrom: peer mac address
 *
 * return: void
 */
static void wlan_hdd_p2p_action_debug(tActionFrmType actionFrmType,
						uint8_t *macFrom)
{

}
#endif

void __hdd_indicate_mgmt_frame(hdd_adapter_t *pAdapter,
			     uint32_t nFrameLength,
			     uint8_t *pbFrames,
			     uint8_t frameType, uint32_t rxChan, int8_t rxRssi)
{
	uint16_t freq;
	uint16_t extend_time;
	uint8_t type = 0;
	uint8_t subType = 0;
	tActionFrmType actionFrmType;
	hdd_cfg80211_state_t *cfgState = NULL;
	QDF_STATUS status;
	hdd_remain_on_chan_ctx_t *pRemainChanCtx = NULL;
	hdd_context_t *pHddCtx;
	uint8_t broadcast = 0;

	hdd_info("Frame Type = %d Frame Length = %d",
		frameType, nFrameLength);

	if (NULL == pAdapter) {
		hdd_err("pAdapter is NULL");
		return;
	}
	pHddCtx = WLAN_HDD_GET_CTX(pAdapter);

	if (0 == nFrameLength) {
		hdd_err("Frame Length is Invalid ZERO");
		return;
	}

	if (NULL == pbFrames) {
		hdd_err("pbFrames is NULL");
		return;
	}

	type = WLAN_HDD_GET_TYPE_FRM_FC(pbFrames[0]);
	subType = WLAN_HDD_GET_SUBTYPE_FRM_FC(pbFrames[0]);

	/* Get pAdapter from Destination mac address of the frame */
	if ((type == SIR_MAC_MGMT_FRAME) && (subType != SIR_MAC_MGMT_PROBE_REQ)) {
		pAdapter =
			hdd_get_adapter_by_macaddr(pHddCtx,
						   &pbFrames
						   [WLAN_HDD_80211_FRM_DA_OFFSET]);
		if (NULL == pAdapter) {
			/*
			 * Under assumtion that we don't receive any action
			 * frame with BCST as destination,
			 * we are dropping action frame
			 */
			hdd_alert("pAdapter for action frame is NULL Macaddr = "
				  MAC_ADDRESS_STR,
				  MAC_ADDR_ARRAY(&pbFrames
						 [WLAN_HDD_80211_FRM_DA_OFFSET]));
			hdd_alert("Frame Type = %d Frame Length = %d subType = %d",
				frameType, nFrameLength, subType);
			/* We will receive broadcast management frames
			* in OCB mode */
			pAdapter = hdd_get_adapter(pHddCtx, QDF_OCB_MODE);
			if (NULL == pAdapter || !qdf_is_macaddr_broadcast(
				(struct qdf_mac_addr *)&pbFrames
				[WLAN_HDD_80211_FRM_DA_OFFSET])) {
				/*
				* Under assumtion that we don't
				*receive any action
				* frame with BCST as destination,
				* we are dropping action frame
				*/
			return;
			}

		 broadcast = 1;

		}
	}

	if (NULL == pAdapter->dev) {
		hdd_err("pAdapter->dev is NULL");
		return;
	}

	if (WLAN_HDD_ADAPTER_MAGIC != pAdapter->magic) {
		hdd_err("pAdapter has invalid magic");
		return;
	}

	/* Channel indicated may be wrong. TODO */
	/* Indicate an action frame. */
	if (rxChan <= MAX_NO_OF_2_4_CHANNELS)
		freq = ieee80211_channel_to_frequency(rxChan,
						      NL80211_BAND_2GHZ);
	else
		freq = ieee80211_channel_to_frequency(rxChan,
						      NL80211_BAND_5GHZ);

	cfgState = WLAN_HDD_GET_CFG_STATE_PTR(pAdapter);

	if ((type == SIR_MAC_MGMT_FRAME) &&
		(subType == SIR_MAC_MGMT_ACTION) && !broadcast) {
		if (pbFrames[WLAN_HDD_PUBLIC_ACTION_FRAME_OFFSET] ==
		    WLAN_HDD_PUBLIC_ACTION_FRAME) {
			/* Public action frame */
			if ((pbFrames[WLAN_HDD_PUBLIC_ACTION_FRAME_OFFSET + 1]
			     == SIR_MAC_ACTION_VENDOR_SPECIFIC) &&
			    !qdf_mem_cmp(&pbFrames
					    [WLAN_HDD_PUBLIC_ACTION_FRAME_OFFSET
					     + 2], SIR_MAC_P2P_OUI,
					    SIR_MAC_P2P_OUI_SIZE)) {
			/* P2P action frames */
				uint8_t *macFrom = &pbFrames
					[WLAN_HDD_80211_PEER_ADDR_OFFSET];
				actionFrmType =
					pbFrames
					[WLAN_HDD_PUBLIC_ACTION_FRAME_TYPE_OFFSET];
				hdd_info("Rx Action Frame %u",
					 actionFrmType);

				wlan_hdd_p2p_action_debug(actionFrmType,
								macFrom);

				mutex_lock(&cfgState->remain_on_chan_ctx_lock);
				pRemainChanCtx = cfgState->remain_on_chan_ctx;
				if (pRemainChanCtx != NULL) {
					if (actionFrmType == WLAN_HDD_GO_NEG_REQ
					    || actionFrmType ==
					    WLAN_HDD_GO_NEG_RESP
					    || actionFrmType ==
					    WLAN_HDD_INVITATION_REQ
					    || actionFrmType ==
					    WLAN_HDD_DEV_DIS_REQ
					    || actionFrmType ==
					    WLAN_HDD_PROV_DIS_REQ) {
						hdd_notice("Extend RoC timer on reception of Action Frame");

						if ((actionFrmType ==
						     WLAN_HDD_GO_NEG_REQ)
						    || (actionFrmType ==
							WLAN_HDD_GO_NEG_RESP))
							extend_time =
								2 *
								ACTION_FRAME_DEFAULT_WAIT;
						else
							extend_time =
								ACTION_FRAME_DEFAULT_WAIT;

						if (completion_done
							    (&pAdapter->
							    rem_on_chan_ready_event)) {
							if (QDF_TIMER_STATE_RUNNING == qdf_mc_timer_get_current_state(&pRemainChanCtx->hdd_remain_on_chan_timer)) {
								qdf_mc_timer_stop
									(&pRemainChanCtx->
									hdd_remain_on_chan_timer);
								status =
									qdf_mc_timer_start
										(&pRemainChanCtx->
										hdd_remain_on_chan_timer,
										extend_time);
								if (status !=
								    QDF_STATUS_SUCCESS) {
									hdd_err("Remain on Channel timer start failed");
								}
							} else {
								hdd_notice("Rcvd action frame after timer expired");
							}
						} else {
							/* Buffer Packet */
							if (pRemainChanCtx->
							    action_pkt_buff.
							    frame_length == 0) {
								pRemainChanCtx->
								action_pkt_buff.
								frame_length
									=
										nFrameLength;
								pRemainChanCtx->
								action_pkt_buff.
								freq = freq;
								pRemainChanCtx->
								action_pkt_buff.
								frame_ptr =
									qdf_mem_malloc
										(nFrameLength);
								qdf_mem_copy
									(pRemainChanCtx->
									action_pkt_buff.
									frame_ptr,
									pbFrames,
									nFrameLength);
								hdd_notice("Action Pkt Cached successfully !!!");
							} else {
								hdd_warn("Frames are pending. dropping frame !!!");
							}
							mutex_unlock(&cfgState->
								     remain_on_chan_ctx_lock);
							return;
						}
					}
				}
				mutex_unlock(&cfgState->
					     remain_on_chan_ctx_lock);

				if (((actionFrmType == WLAN_HDD_PROV_DIS_RESP)
				     && (cfgState->actionFrmState ==
					 HDD_PD_REQ_ACK_PENDING))
				    || ((actionFrmType == WLAN_HDD_GO_NEG_RESP)
					&& (cfgState->actionFrmState ==
					    HDD_GO_NEG_REQ_ACK_PENDING))) {
					hdd_notice("ACK_PENDING and But received RESP for Action frame ");
					cfgState->is_go_neg_ack_received = 1;
					hdd_send_action_cnf(pAdapter, true);
				}
			}
#ifdef FEATURE_WLAN_TDLS
			else if (pbFrames
				 [WLAN_HDD_PUBLIC_ACTION_FRAME_OFFSET + 1] ==
				 WLAN_HDD_PUBLIC_ACTION_TDLS_DISC_RESP) {
				u8 *mac = &pbFrames
					[WLAN_HDD_80211_PEER_ADDR_OFFSET];

				hdd_notice("[TDLS] TDLS Discovery Response,"
				       MAC_ADDRESS_STR " RSSI[%d] <--- OTA",
				       MAC_ADDR_ARRAY(mac), rxRssi);

				wlan_hdd_tdls_set_rssi(pAdapter, mac, rxRssi);
				wlan_hdd_tdls_recv_discovery_resp(pAdapter,
								  mac);
				cds_tdls_tx_rx_mgmt_event(SIR_MAC_ACTION_TDLS,
				   SIR_MAC_ACTION_RX, SIR_MAC_MGMT_ACTION,
				   WLAN_HDD_PUBLIC_ACTION_TDLS_DISC_RESP,
				   &pbFrames[WLAN_HDD_80211_PEER_ADDR_OFFSET]);
			}
#endif
		}

		if (pbFrames[WLAN_HDD_PUBLIC_ACTION_FRAME_OFFSET] ==
		    WLAN_HDD_TDLS_ACTION_FRAME) {
			actionFrmType =
				pbFrames[WLAN_HDD_PUBLIC_ACTION_FRAME_OFFSET + 1];
			if (actionFrmType >= MAX_TDLS_ACTION_FRAME_TYPE) {
				hdd_notice("[TDLS] unknown[%d] <--- OTA",
					   actionFrmType);
			} else {
				hdd_notice("[TDLS] %s <--- OTA",
					   tdls_action_frame_type[actionFrmType]);
			}
			cds_tdls_tx_rx_mgmt_event(SIR_MAC_ACTION_TDLS,
				SIR_MAC_ACTION_RX, SIR_MAC_MGMT_ACTION,
				actionFrmType,
				&pbFrames[WLAN_HDD_80211_PEER_ADDR_OFFSET]);
		}

		if ((pbFrames[WLAN_HDD_PUBLIC_ACTION_FRAME_OFFSET] ==
		     WLAN_HDD_QOS_ACTION_FRAME)
		    && (pbFrames[WLAN_HDD_PUBLIC_ACTION_FRAME_OFFSET + 1] ==
			WLAN_HDD_QOS_MAP_CONFIGURE)) {
			sme_update_dsc_pto_up_mapping(pHddCtx->hHal,
						      pAdapter->hddWmmDscpToUpMap,
						      pAdapter->sessionId);
		}
	}
	/* Indicate Frame Over Normal Interface */
	hdd_notice("Indicate Frame over NL80211 sessionid : %d, idx :%d",
		   pAdapter->sessionId, pAdapter->dev->ifindex);

#if (LINUX_VERSION_CODE >= KERNEL_VERSION(3, 18, 0))
	cfg80211_rx_mgmt(pAdapter->dev->ieee80211_ptr,
		 freq, rxRssi * 100, pbFrames,
			 nFrameLength, NL80211_RXMGMT_FLAG_ANSWERED);
#elif (LINUX_VERSION_CODE >= KERNEL_VERSION(3, 12, 0))
	cfg80211_rx_mgmt(pAdapter->dev->ieee80211_ptr,
			freq, rxRssi * 100, pbFrames,
			 nFrameLength, NL80211_RXMGMT_FLAG_ANSWERED,
			 GFP_ATOMIC);
#else
	cfg80211_rx_mgmt(pAdapter->dev->ieee80211_ptr, freq,
			rxRssi * 100,
			pbFrames, nFrameLength, GFP_ATOMIC);
#endif /* LINUX_VERSION_CODE */
}
<|MERGE_RESOLUTION|>--- conflicted
+++ resolved
@@ -224,18 +224,6 @@
 	}
 	req_type = pRemainChanCtx->rem_on_chan_request;
 	mutex_unlock(&cfgState->remain_on_chan_ctx_lock);
-<<<<<<< HEAD
-
-	/* Schedule any pending RoC: Any new roc request during this time
-	 * would have got queued in 'wlan_hdd_request_remain_on_channel'
-	 * since the queue is not empty. So, the roc at the head of the
-	 * queue will only get the priority. Scheduling the work queue
-	 * after sending any cancel remain on channel event will also
-	 * ensure that the cancel roc is sent without any delays.
-	 */
-	schedule_delayed_work(&hdd_ctx->roc_req_work, 0);
-=======
->>>>>>> 9d6801cf
 
 	if ((QDF_STA_MODE == pAdapter->device_mode) ||
 	    (QDF_P2P_CLIENT_MODE == pAdapter->device_mode) ||
