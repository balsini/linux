// SPDX-License-Identifier: GPL-2.0-only
/*
 * SBI initialilization and all extension implementation.
 *
 * Copyright (c) 2020 Western Digital Corporation or its affiliates.
 */

#include <linux/init.h>
#include <linux/pm.h>
#include <asm/sbi.h>
#include <asm/smp.h>
<<<<<<< HEAD

/* default SBI version is 0.1 */
unsigned long sbi_spec_version = SBI_SPEC_VERSION_DEFAULT;
EXPORT_SYMBOL(sbi_spec_version);

static void (*__sbi_set_timer)(uint64_t stime);
static int (*__sbi_send_ipi)(const unsigned long *hart_mask);
static int (*__sbi_rfence)(int fid, const unsigned long *hart_mask,
			   unsigned long start, unsigned long size,
			   unsigned long arg4, unsigned long arg5);

struct sbiret sbi_ecall(int ext, int fid, unsigned long arg0,
			unsigned long arg1, unsigned long arg2,
			unsigned long arg3, unsigned long arg4,
			unsigned long arg5)
{
	struct sbiret ret;

	register uintptr_t a0 asm ("a0") = (uintptr_t)(arg0);
	register uintptr_t a1 asm ("a1") = (uintptr_t)(arg1);
	register uintptr_t a2 asm ("a2") = (uintptr_t)(arg2);
	register uintptr_t a3 asm ("a3") = (uintptr_t)(arg3);
	register uintptr_t a4 asm ("a4") = (uintptr_t)(arg4);
	register uintptr_t a5 asm ("a5") = (uintptr_t)(arg5);
	register uintptr_t a6 asm ("a6") = (uintptr_t)(fid);
	register uintptr_t a7 asm ("a7") = (uintptr_t)(ext);
	asm volatile ("ecall"
		      : "+r" (a0), "+r" (a1)
		      : "r" (a2), "r" (a3), "r" (a4), "r" (a5), "r" (a6), "r" (a7)
		      : "memory");
	ret.error = a0;
	ret.value = a1;

	return ret;
}
EXPORT_SYMBOL(sbi_ecall);

int sbi_err_map_linux_errno(int err)
{
	switch (err) {
	case SBI_SUCCESS:
		return 0;
	case SBI_ERR_DENIED:
		return -EPERM;
	case SBI_ERR_INVALID_PARAM:
		return -EINVAL;
	case SBI_ERR_INVALID_ADDRESS:
		return -EFAULT;
	case SBI_ERR_NOT_SUPPORTED:
	case SBI_ERR_FAILURE:
	default:
		return -ENOTSUPP;
	};
}
EXPORT_SYMBOL(sbi_err_map_linux_errno);

#ifdef CONFIG_RISCV_SBI_V01
/**
 * sbi_console_putchar() - Writes given character to the console device.
 * @ch: The data to be written to the console.
 *
 * Return: None
 */
void sbi_console_putchar(int ch)
{
	sbi_ecall(SBI_EXT_0_1_CONSOLE_PUTCHAR, 0, ch, 0, 0, 0, 0, 0);
}
EXPORT_SYMBOL(sbi_console_putchar);

/**
 * sbi_console_getchar() - Reads a byte from console device.
 *
 * Returns the value read from console.
 */
int sbi_console_getchar(void)
{
	struct sbiret ret;

	ret = sbi_ecall(SBI_EXT_0_1_CONSOLE_GETCHAR, 0, 0, 0, 0, 0, 0, 0);

	return ret.error;
}
EXPORT_SYMBOL(sbi_console_getchar);

/**
 * sbi_shutdown() - Remove all the harts from executing supervisor code.
 *
 * Return: None
 */
void sbi_shutdown(void)
{
	sbi_ecall(SBI_EXT_0_1_SHUTDOWN, 0, 0, 0, 0, 0, 0, 0);
}
EXPORT_SYMBOL(sbi_set_timer);

/**
 * sbi_clear_ipi() - Clear any pending IPIs for the calling hart.
 *
 * Return: None
 */
void sbi_clear_ipi(void)
{
	sbi_ecall(SBI_EXT_0_1_CLEAR_IPI, 0, 0, 0, 0, 0, 0, 0);
}
EXPORT_SYMBOL(sbi_shutdown);

/**
 * sbi_set_timer_v01() - Program the timer for next timer event.
 * @stime_value: The value after which next timer event should fire.
 *
 * Return: None
 */
static void __sbi_set_timer_v01(uint64_t stime_value)
{
#if __riscv_xlen == 32
	sbi_ecall(SBI_EXT_0_1_SET_TIMER, 0, stime_value,
		  stime_value >> 32, 0, 0, 0, 0);
#else
	sbi_ecall(SBI_EXT_0_1_SET_TIMER, 0, stime_value, 0, 0, 0, 0, 0);
#endif
}

static int __sbi_send_ipi_v01(const unsigned long *hart_mask)
{
	sbi_ecall(SBI_EXT_0_1_SEND_IPI, 0, (unsigned long)hart_mask,
		  0, 0, 0, 0, 0);
	return 0;
}

static int __sbi_rfence_v01(int fid, const unsigned long *hart_mask,
			    unsigned long start, unsigned long size,
			    unsigned long arg4, unsigned long arg5)
{
	int result = 0;

	/* v0.2 function IDs are equivalent to v0.1 extension IDs */
	switch (fid) {
	case SBI_EXT_RFENCE_REMOTE_FENCE_I:
		sbi_ecall(SBI_EXT_0_1_REMOTE_FENCE_I, 0,
			  (unsigned long)hart_mask, 0, 0, 0, 0, 0);
		break;
	case SBI_EXT_RFENCE_REMOTE_SFENCE_VMA:
		sbi_ecall(SBI_EXT_0_1_REMOTE_SFENCE_VMA, 0,
			  (unsigned long)hart_mask, start, size,
			  0, 0, 0);
		break;
	case SBI_EXT_RFENCE_REMOTE_SFENCE_VMA_ASID:
		sbi_ecall(SBI_EXT_0_1_REMOTE_SFENCE_VMA_ASID, 0,
			  (unsigned long)hart_mask, start, size,
			  arg4, 0, 0);
		break;
	default:
		pr_err("SBI call [%d]not supported in SBI v0.1\n", fid);
		result = -EINVAL;
	}

	return result;
}
#else
static void __sbi_set_timer_v01(uint64_t stime_value)
{
	pr_warn("Timer extension is not available in SBI v%lu.%lu\n",
		sbi_major_version(), sbi_minor_version());
}

static int __sbi_send_ipi_v01(const unsigned long *hart_mask)
{
	pr_warn("IPI extension is not available in SBI v%lu.%lu\n",
		sbi_major_version(), sbi_minor_version());

	return 0;
}

static int __sbi_rfence_v01(int fid, const unsigned long *hart_mask,
			    unsigned long start, unsigned long size,
			    unsigned long arg4, unsigned long arg5)
{
	pr_warn("remote fence extension is not available in SBI v%lu.%lu\n",
		sbi_major_version(), sbi_minor_version());

	return 0;
}
#endif /* CONFIG_RISCV_SBI_V01 */

static void __sbi_set_timer_v02(uint64_t stime_value)
{
#if __riscv_xlen == 32
	sbi_ecall(SBI_EXT_TIME, SBI_EXT_TIME_SET_TIMER, stime_value,
		  stime_value >> 32, 0, 0, 0, 0);
#else
	sbi_ecall(SBI_EXT_TIME, SBI_EXT_TIME_SET_TIMER, stime_value, 0,
		  0, 0, 0, 0);
#endif
}

static int __sbi_send_ipi_v02(const unsigned long *hart_mask)
{
	unsigned long hartid, hmask_val, hbase;
	struct cpumask tmask;
	struct sbiret ret = {0};
	int result;

	if (!hart_mask || !(*hart_mask)) {
		riscv_cpuid_to_hartid_mask(cpu_online_mask, &tmask);
		hart_mask = cpumask_bits(&tmask);
	}

	hmask_val = 0;
	hbase = 0;
	for_each_set_bit(hartid, hart_mask, NR_CPUS) {
		if (hmask_val && ((hbase + BITS_PER_LONG) <= hartid)) {
			ret = sbi_ecall(SBI_EXT_IPI, SBI_EXT_IPI_SEND_IPI,
					hmask_val, hbase, 0, 0, 0, 0);
			if (ret.error)
				goto ecall_failed;
			hmask_val = 0;
			hbase = 0;
		}
		if (!hmask_val)
			hbase = hartid;
		hmask_val |= 1UL << (hartid - hbase);
	}

	if (hmask_val) {
		ret = sbi_ecall(SBI_EXT_IPI, SBI_EXT_IPI_SEND_IPI,
				hmask_val, hbase, 0, 0, 0, 0);
		if (ret.error)
			goto ecall_failed;
	}

	return 0;

ecall_failed:
	result = sbi_err_map_linux_errno(ret.error);
	pr_err("%s: hbase = [%lu] hmask = [0x%lx] failed (error [%d])\n",
	       __func__, hbase, hmask_val, result);
	return result;
}

static int __sbi_rfence_v02_call(unsigned long fid, unsigned long hmask_val,
				 unsigned long hbase, unsigned long start,
				 unsigned long size, unsigned long arg4,
				 unsigned long arg5)
{
	struct sbiret ret = {0};
	int ext = SBI_EXT_RFENCE;
	int result = 0;

	switch (fid) {
	case SBI_EXT_RFENCE_REMOTE_FENCE_I:
		ret = sbi_ecall(ext, fid, hmask_val, hbase, 0, 0, 0, 0);
		break;
	case SBI_EXT_RFENCE_REMOTE_SFENCE_VMA:
		ret = sbi_ecall(ext, fid, hmask_val, hbase, start,
				size, 0, 0);
		break;
	case SBI_EXT_RFENCE_REMOTE_SFENCE_VMA_ASID:
		ret = sbi_ecall(ext, fid, hmask_val, hbase, start,
				size, arg4, 0);
		break;

	case SBI_EXT_RFENCE_REMOTE_HFENCE_GVMA:
		ret = sbi_ecall(ext, fid, hmask_val, hbase, start,
				size, 0, 0);
		break;
	case SBI_EXT_RFENCE_REMOTE_HFENCE_GVMA_VMID:
		ret = sbi_ecall(ext, fid, hmask_val, hbase, start,
				size, arg4, 0);
		break;
	case SBI_EXT_RFENCE_REMOTE_HFENCE_VVMA:
		ret = sbi_ecall(ext, fid, hmask_val, hbase, start,
				size, 0, 0);
		break;
	case SBI_EXT_RFENCE_REMOTE_HFENCE_VVMA_ASID:
		ret = sbi_ecall(ext, fid, hmask_val, hbase, start,
				size, arg4, 0);
		break;
	default:
		pr_err("unknown function ID [%lu] for SBI extension [%d]\n",
		       fid, ext);
		result = -EINVAL;
	}

	if (ret.error) {
		result = sbi_err_map_linux_errno(ret.error);
		pr_err("%s: hbase = [%lu] hmask = [0x%lx] failed (error [%d])\n",
		       __func__, hbase, hmask_val, result);
	}

	return result;
}

static int __sbi_rfence_v02(int fid, const unsigned long *hart_mask,
			    unsigned long start, unsigned long size,
			    unsigned long arg4, unsigned long arg5)
{
	unsigned long hmask_val, hartid, hbase;
	struct cpumask tmask;
	int result;

	if (!hart_mask || !(*hart_mask)) {
		riscv_cpuid_to_hartid_mask(cpu_online_mask, &tmask);
		hart_mask = cpumask_bits(&tmask);
	}

	hmask_val = 0;
	hbase = 0;
	for_each_set_bit(hartid, hart_mask, NR_CPUS) {
		if (hmask_val && ((hbase + BITS_PER_LONG) <= hartid)) {
			result = __sbi_rfence_v02_call(fid, hmask_val, hbase,
						       start, size, arg4, arg5);
			if (result)
				return result;
			hmask_val = 0;
			hbase = 0;
		}
		if (!hmask_val)
			hbase = hartid;
		hmask_val |= 1UL << (hartid - hbase);
	}

	if (hmask_val) {
		result = __sbi_rfence_v02_call(fid, hmask_val, hbase,
					       start, size, arg4, arg5);
		if (result)
			return result;
	}

	return 0;
}

/**
 * sbi_set_timer() - Program the timer for next timer event.
 * @stime_value: The value after which next timer event should fire.
 *
 * Return: None
 */
void sbi_set_timer(uint64_t stime_value)
{
	__sbi_set_timer(stime_value);
}

/**
 * sbi_send_ipi() - Send an IPI to any hart.
 * @hart_mask: A cpu mask containing all the target harts.
 *
 * Return: None
 */
void sbi_send_ipi(const unsigned long *hart_mask)
{
	__sbi_send_ipi(hart_mask);
}
EXPORT_SYMBOL(sbi_send_ipi);

/**
 * sbi_remote_fence_i() - Execute FENCE.I instruction on given remote harts.
 * @hart_mask: A cpu mask containing all the target harts.
 *
 * Return: None
 */
void sbi_remote_fence_i(const unsigned long *hart_mask)
{
	__sbi_rfence(SBI_EXT_RFENCE_REMOTE_FENCE_I,
		     hart_mask, 0, 0, 0, 0);
}
EXPORT_SYMBOL(sbi_remote_fence_i);

/**
 * sbi_remote_sfence_vma() - Execute SFENCE.VMA instructions on given remote
 *			     harts for the specified virtual address range.
 * @hart_mask: A cpu mask containing all the target harts.
 * @start: Start of the virtual address
 * @size: Total size of the virtual address range.
 *
 * Return: None
 */
void sbi_remote_sfence_vma(const unsigned long *hart_mask,
			   unsigned long start,
			   unsigned long size)
{
	__sbi_rfence(SBI_EXT_RFENCE_REMOTE_SFENCE_VMA,
		     hart_mask, start, size, 0, 0);
}
EXPORT_SYMBOL(sbi_remote_sfence_vma);

/**
 * sbi_remote_sfence_vma_asid() - Execute SFENCE.VMA instructions on given
 * remote harts for a virtual address range belonging to a specific ASID.
 *
 * @hart_mask: A cpu mask containing all the target harts.
 * @start: Start of the virtual address
 * @size: Total size of the virtual address range.
 * @asid: The value of address space identifier (ASID).
 *
 * Return: None
 */
void sbi_remote_sfence_vma_asid(const unsigned long *hart_mask,
				unsigned long start,
				unsigned long size,
				unsigned long asid)
{
	__sbi_rfence(SBI_EXT_RFENCE_REMOTE_SFENCE_VMA_ASID,
		     hart_mask, start, size, asid, 0);
}
EXPORT_SYMBOL(sbi_remote_sfence_vma_asid);

/**
 * sbi_remote_hfence_gvma() - Execute HFENCE.GVMA instructions on given remote
 *			   harts for the specified guest physical address range.
 * @hart_mask: A cpu mask containing all the target harts.
 * @start: Start of the guest physical address
 * @size: Total size of the guest physical address range.
 *
 * Return: None
 */
int sbi_remote_hfence_gvma(const unsigned long *hart_mask,
			   unsigned long start,
			   unsigned long size)
{
	return __sbi_rfence(SBI_EXT_RFENCE_REMOTE_HFENCE_GVMA,
			    hart_mask, start, size, 0, 0);
}
EXPORT_SYMBOL_GPL(sbi_remote_hfence_gvma);

/**
 * sbi_remote_hfence_gvma_vmid() - Execute HFENCE.GVMA instructions on given
 * remote harts for a guest physical address range belonging to a specific VMID.
 *
 * @hart_mask: A cpu mask containing all the target harts.
 * @start: Start of the guest physical address
 * @size: Total size of the guest physical address range.
 * @vmid: The value of guest ID (VMID).
 *
 * Return: 0 if success, Error otherwise.
 */
int sbi_remote_hfence_gvma_vmid(const unsigned long *hart_mask,
				unsigned long start,
				unsigned long size,
				unsigned long vmid)
{
	return __sbi_rfence(SBI_EXT_RFENCE_REMOTE_HFENCE_GVMA_VMID,
			    hart_mask, start, size, vmid, 0);
}
EXPORT_SYMBOL(sbi_remote_hfence_gvma_vmid);

/**
 * sbi_remote_hfence_vvma() - Execute HFENCE.VVMA instructions on given remote
 *			     harts for the current guest virtual address range.
 * @hart_mask: A cpu mask containing all the target harts.
 * @start: Start of the current guest virtual address
 * @size: Total size of the current guest virtual address range.
 *
 * Return: None
 */
int sbi_remote_hfence_vvma(const unsigned long *hart_mask,
			   unsigned long start,
			   unsigned long size)
{
	return __sbi_rfence(SBI_EXT_RFENCE_REMOTE_HFENCE_VVMA,
			    hart_mask, start, size, 0, 0);
}
EXPORT_SYMBOL(sbi_remote_hfence_vvma);

/**
 * sbi_remote_hfence_vvma_asid() - Execute HFENCE.VVMA instructions on given
 * remote harts for current guest virtual address range belonging to a specific
 * ASID.
 *
 * @hart_mask: A cpu mask containing all the target harts.
 * @start: Start of the current guest virtual address
 * @size: Total size of the current guest virtual address range.
 * @asid: The value of address space identifier (ASID).
 *
 * Return: None
 */
int sbi_remote_hfence_vvma_asid(const unsigned long *hart_mask,
				unsigned long start,
				unsigned long size,
				unsigned long asid)
{
	return __sbi_rfence(SBI_EXT_RFENCE_REMOTE_HFENCE_VVMA_ASID,
			    hart_mask, start, size, asid, 0);
}
EXPORT_SYMBOL(sbi_remote_hfence_vvma_asid);

/**
 * sbi_probe_extension() - Check if an SBI extension ID is supported or not.
 * @extid: The extension ID to be probed.
 *
 * Return: Extension specific nonzero value f yes, -ENOTSUPP otherwise.
 */
int sbi_probe_extension(int extid)
{
	struct sbiret ret;

	ret = sbi_ecall(SBI_EXT_BASE, SBI_EXT_BASE_PROBE_EXT, extid,
			0, 0, 0, 0, 0);
	if (!ret.error)
		if (ret.value)
			return ret.value;

	return -ENOTSUPP;
}
EXPORT_SYMBOL(sbi_probe_extension);

static long __sbi_base_ecall(int fid)
{
	struct sbiret ret;

	ret = sbi_ecall(SBI_EXT_BASE, fid, 0, 0, 0, 0, 0, 0);
	if (!ret.error)
		return ret.value;
	else
		return sbi_err_map_linux_errno(ret.error);
}

static inline long sbi_get_spec_version(void)
{
	return __sbi_base_ecall(SBI_EXT_BASE_GET_SPEC_VERSION);
}

static inline long sbi_get_firmware_id(void)
{
	return __sbi_base_ecall(SBI_EXT_BASE_GET_IMP_ID);
}

static inline long sbi_get_firmware_version(void)
{
	return __sbi_base_ecall(SBI_EXT_BASE_GET_IMP_VERSION);
}
=======
>>>>>>> 358c7c61

/* default SBI version is 0.1 */
unsigned long sbi_spec_version = SBI_SPEC_VERSION_DEFAULT;
EXPORT_SYMBOL(sbi_spec_version);

static void (*__sbi_set_timer)(uint64_t stime);
static int (*__sbi_send_ipi)(const unsigned long *hart_mask);
static int (*__sbi_rfence)(int fid, const unsigned long *hart_mask,
			   unsigned long start, unsigned long size,
			   unsigned long arg4, unsigned long arg5);

struct sbiret sbi_ecall(int ext, int fid, unsigned long arg0,
			unsigned long arg1, unsigned long arg2,
			unsigned long arg3, unsigned long arg4,
			unsigned long arg5)
{
	struct sbiret ret;

	register uintptr_t a0 asm ("a0") = (uintptr_t)(arg0);
	register uintptr_t a1 asm ("a1") = (uintptr_t)(arg1);
	register uintptr_t a2 asm ("a2") = (uintptr_t)(arg2);
	register uintptr_t a3 asm ("a3") = (uintptr_t)(arg3);
	register uintptr_t a4 asm ("a4") = (uintptr_t)(arg4);
	register uintptr_t a5 asm ("a5") = (uintptr_t)(arg5);
	register uintptr_t a6 asm ("a6") = (uintptr_t)(fid);
	register uintptr_t a7 asm ("a7") = (uintptr_t)(ext);
	asm volatile ("ecall"
		      : "+r" (a0), "+r" (a1)
		      : "r" (a2), "r" (a3), "r" (a4), "r" (a5), "r" (a6), "r" (a7)
		      : "memory");
	ret.error = a0;
	ret.value = a1;

	return ret;
}
EXPORT_SYMBOL(sbi_ecall);

int sbi_err_map_linux_errno(int err)
{
	switch (err) {
	case SBI_SUCCESS:
		return 0;
	case SBI_ERR_DENIED:
		return -EPERM;
	case SBI_ERR_INVALID_PARAM:
		return -EINVAL;
	case SBI_ERR_INVALID_ADDRESS:
		return -EFAULT;
	case SBI_ERR_NOT_SUPPORTED:
	case SBI_ERR_FAILURE:
	default:
		return -ENOTSUPP;
	};
}
EXPORT_SYMBOL(sbi_err_map_linux_errno);

#ifdef CONFIG_RISCV_SBI_V01
/**
 * sbi_console_putchar() - Writes given character to the console device.
 * @ch: The data to be written to the console.
 *
 * Return: None
 */
void sbi_console_putchar(int ch)
{
	sbi_ecall(SBI_EXT_0_1_CONSOLE_PUTCHAR, 0, ch, 0, 0, 0, 0, 0);
}
EXPORT_SYMBOL(sbi_console_putchar);

/**
 * sbi_console_getchar() - Reads a byte from console device.
 *
 * Returns the value read from console.
 */
int sbi_console_getchar(void)
{
	struct sbiret ret;

	ret = sbi_ecall(SBI_EXT_0_1_CONSOLE_GETCHAR, 0, 0, 0, 0, 0, 0, 0);

	return ret.error;
}
EXPORT_SYMBOL(sbi_console_getchar);

/**
 * sbi_shutdown() - Remove all the harts from executing supervisor code.
 *
 * Return: None
 */
void sbi_shutdown(void)
{
	sbi_ecall(SBI_EXT_0_1_SHUTDOWN, 0, 0, 0, 0, 0, 0, 0);
}
EXPORT_SYMBOL(sbi_shutdown);

/**
 * sbi_clear_ipi() - Clear any pending IPIs for the calling hart.
 *
 * Return: None
 */
void sbi_clear_ipi(void)
{
	sbi_ecall(SBI_EXT_0_1_CLEAR_IPI, 0, 0, 0, 0, 0, 0, 0);
}
EXPORT_SYMBOL(sbi_clear_ipi);

/**
 * sbi_set_timer_v01() - Program the timer for next timer event.
 * @stime_value: The value after which next timer event should fire.
 *
 * Return: None
 */
static void __sbi_set_timer_v01(uint64_t stime_value)
{
#if __riscv_xlen == 32
	sbi_ecall(SBI_EXT_0_1_SET_TIMER, 0, stime_value,
		  stime_value >> 32, 0, 0, 0, 0);
#else
	sbi_ecall(SBI_EXT_0_1_SET_TIMER, 0, stime_value, 0, 0, 0, 0, 0);
#endif
}

<<<<<<< HEAD
int __init sbi_init(void)
{
	int ret;

	pm_power_off = sbi_power_off;
	ret = sbi_get_spec_version();
	if (ret > 0)
		sbi_spec_version = ret;

	pr_info("SBI specification v%lu.%lu detected\n",
		sbi_major_version(), sbi_minor_version());

	if (!sbi_spec_is_0_1()) {
		pr_info("SBI implementation ID=0x%lx Version=0x%lx\n",
			sbi_get_firmware_id(), sbi_get_firmware_version());
		if (sbi_probe_extension(SBI_EXT_TIME) > 0) {
			__sbi_set_timer = __sbi_set_timer_v02;
			pr_info("SBI v0.2 TIME extension detected\n");
		} else {
			__sbi_set_timer = __sbi_set_timer_v01;
		}
		if (sbi_probe_extension(SBI_EXT_IPI) > 0) {
			__sbi_send_ipi	= __sbi_send_ipi_v02;
			pr_info("SBI v0.2 IPI extension detected\n");
		} else {
			__sbi_send_ipi	= __sbi_send_ipi_v01;
		}
		if (sbi_probe_extension(SBI_EXT_RFENCE) > 0) {
			__sbi_rfence	= __sbi_rfence_v02;
			pr_info("SBI v0.2 RFENCE extension detected\n");
		} else {
			__sbi_rfence	= __sbi_rfence_v01;
		}
	} else {
		__sbi_set_timer = __sbi_set_timer_v01;
		__sbi_send_ipi	= __sbi_send_ipi_v01;
		__sbi_rfence	= __sbi_rfence_v01;
	}

	return 0;
=======
static int __sbi_send_ipi_v01(const unsigned long *hart_mask)
{
	sbi_ecall(SBI_EXT_0_1_SEND_IPI, 0, (unsigned long)hart_mask,
		  0, 0, 0, 0, 0);
	return 0;
}

static int __sbi_rfence_v01(int fid, const unsigned long *hart_mask,
			    unsigned long start, unsigned long size,
			    unsigned long arg4, unsigned long arg5)
{
	int result = 0;

	/* v0.2 function IDs are equivalent to v0.1 extension IDs */
	switch (fid) {
	case SBI_EXT_RFENCE_REMOTE_FENCE_I:
		sbi_ecall(SBI_EXT_0_1_REMOTE_FENCE_I, 0,
			  (unsigned long)hart_mask, 0, 0, 0, 0, 0);
		break;
	case SBI_EXT_RFENCE_REMOTE_SFENCE_VMA:
		sbi_ecall(SBI_EXT_0_1_REMOTE_SFENCE_VMA, 0,
			  (unsigned long)hart_mask, start, size,
			  0, 0, 0);
		break;
	case SBI_EXT_RFENCE_REMOTE_SFENCE_VMA_ASID:
		sbi_ecall(SBI_EXT_0_1_REMOTE_SFENCE_VMA_ASID, 0,
			  (unsigned long)hart_mask, start, size,
			  arg4, 0, 0);
		break;
	default:
		pr_err("SBI call [%d]not supported in SBI v0.1\n", fid);
		result = -EINVAL;
	}

	return result;
}

static void sbi_set_power_off(void)
{
	pm_power_off = sbi_shutdown;
}
#else
static void __sbi_set_timer_v01(uint64_t stime_value)
{
	pr_warn("Timer extension is not available in SBI v%lu.%lu\n",
		sbi_major_version(), sbi_minor_version());
}

static int __sbi_send_ipi_v01(const unsigned long *hart_mask)
{
	pr_warn("IPI extension is not available in SBI v%lu.%lu\n",
		sbi_major_version(), sbi_minor_version());

	return 0;
}

static int __sbi_rfence_v01(int fid, const unsigned long *hart_mask,
			    unsigned long start, unsigned long size,
			    unsigned long arg4, unsigned long arg5)
{
	pr_warn("remote fence extension is not available in SBI v%lu.%lu\n",
		sbi_major_version(), sbi_minor_version());

	return 0;
}

static void sbi_set_power_off(void) {}
#endif /* CONFIG_RISCV_SBI_V01 */

static void __sbi_set_timer_v02(uint64_t stime_value)
{
#if __riscv_xlen == 32
	sbi_ecall(SBI_EXT_TIME, SBI_EXT_TIME_SET_TIMER, stime_value,
		  stime_value >> 32, 0, 0, 0, 0);
#else
	sbi_ecall(SBI_EXT_TIME, SBI_EXT_TIME_SET_TIMER, stime_value, 0,
		  0, 0, 0, 0);
#endif
}

static int __sbi_send_ipi_v02(const unsigned long *hart_mask)
{
	unsigned long hartid, hmask_val, hbase;
	struct cpumask tmask;
	struct sbiret ret = {0};
	int result;

	if (!hart_mask || !(*hart_mask)) {
		riscv_cpuid_to_hartid_mask(cpu_online_mask, &tmask);
		hart_mask = cpumask_bits(&tmask);
	}

	hmask_val = 0;
	hbase = 0;
	for_each_set_bit(hartid, hart_mask, NR_CPUS) {
		if (hmask_val && ((hbase + BITS_PER_LONG) <= hartid)) {
			ret = sbi_ecall(SBI_EXT_IPI, SBI_EXT_IPI_SEND_IPI,
					hmask_val, hbase, 0, 0, 0, 0);
			if (ret.error)
				goto ecall_failed;
			hmask_val = 0;
			hbase = 0;
		}
		if (!hmask_val)
			hbase = hartid;
		hmask_val |= 1UL << (hartid - hbase);
	}

	if (hmask_val) {
		ret = sbi_ecall(SBI_EXT_IPI, SBI_EXT_IPI_SEND_IPI,
				hmask_val, hbase, 0, 0, 0, 0);
		if (ret.error)
			goto ecall_failed;
	}

	return 0;

ecall_failed:
	result = sbi_err_map_linux_errno(ret.error);
	pr_err("%s: hbase = [%lu] hmask = [0x%lx] failed (error [%d])\n",
	       __func__, hbase, hmask_val, result);
	return result;
}

static int __sbi_rfence_v02_call(unsigned long fid, unsigned long hmask_val,
				 unsigned long hbase, unsigned long start,
				 unsigned long size, unsigned long arg4,
				 unsigned long arg5)
{
	struct sbiret ret = {0};
	int ext = SBI_EXT_RFENCE;
	int result = 0;

	switch (fid) {
	case SBI_EXT_RFENCE_REMOTE_FENCE_I:
		ret = sbi_ecall(ext, fid, hmask_val, hbase, 0, 0, 0, 0);
		break;
	case SBI_EXT_RFENCE_REMOTE_SFENCE_VMA:
		ret = sbi_ecall(ext, fid, hmask_val, hbase, start,
				size, 0, 0);
		break;
	case SBI_EXT_RFENCE_REMOTE_SFENCE_VMA_ASID:
		ret = sbi_ecall(ext, fid, hmask_val, hbase, start,
				size, arg4, 0);
		break;

	case SBI_EXT_RFENCE_REMOTE_HFENCE_GVMA:
		ret = sbi_ecall(ext, fid, hmask_val, hbase, start,
				size, 0, 0);
		break;
	case SBI_EXT_RFENCE_REMOTE_HFENCE_GVMA_VMID:
		ret = sbi_ecall(ext, fid, hmask_val, hbase, start,
				size, arg4, 0);
		break;
	case SBI_EXT_RFENCE_REMOTE_HFENCE_VVMA:
		ret = sbi_ecall(ext, fid, hmask_val, hbase, start,
				size, 0, 0);
		break;
	case SBI_EXT_RFENCE_REMOTE_HFENCE_VVMA_ASID:
		ret = sbi_ecall(ext, fid, hmask_val, hbase, start,
				size, arg4, 0);
		break;
	default:
		pr_err("unknown function ID [%lu] for SBI extension [%d]\n",
		       fid, ext);
		result = -EINVAL;
	}

	if (ret.error) {
		result = sbi_err_map_linux_errno(ret.error);
		pr_err("%s: hbase = [%lu] hmask = [0x%lx] failed (error [%d])\n",
		       __func__, hbase, hmask_val, result);
	}

	return result;
}

static int __sbi_rfence_v02(int fid, const unsigned long *hart_mask,
			    unsigned long start, unsigned long size,
			    unsigned long arg4, unsigned long arg5)
{
	unsigned long hmask_val, hartid, hbase;
	struct cpumask tmask;
	int result;

	if (!hart_mask || !(*hart_mask)) {
		riscv_cpuid_to_hartid_mask(cpu_online_mask, &tmask);
		hart_mask = cpumask_bits(&tmask);
	}

	hmask_val = 0;
	hbase = 0;
	for_each_set_bit(hartid, hart_mask, NR_CPUS) {
		if (hmask_val && ((hbase + BITS_PER_LONG) <= hartid)) {
			result = __sbi_rfence_v02_call(fid, hmask_val, hbase,
						       start, size, arg4, arg5);
			if (result)
				return result;
			hmask_val = 0;
			hbase = 0;
		}
		if (!hmask_val)
			hbase = hartid;
		hmask_val |= 1UL << (hartid - hbase);
	}

	if (hmask_val) {
		result = __sbi_rfence_v02_call(fid, hmask_val, hbase,
					       start, size, arg4, arg5);
		if (result)
			return result;
	}

	return 0;
}

/**
 * sbi_set_timer() - Program the timer for next timer event.
 * @stime_value: The value after which next timer event should fire.
 *
 * Return: None
 */
void sbi_set_timer(uint64_t stime_value)
{
	__sbi_set_timer(stime_value);
}

/**
 * sbi_send_ipi() - Send an IPI to any hart.
 * @hart_mask: A cpu mask containing all the target harts.
 *
 * Return: None
 */
void sbi_send_ipi(const unsigned long *hart_mask)
{
	__sbi_send_ipi(hart_mask);
}
EXPORT_SYMBOL(sbi_send_ipi);

/**
 * sbi_remote_fence_i() - Execute FENCE.I instruction on given remote harts.
 * @hart_mask: A cpu mask containing all the target harts.
 *
 * Return: None
 */
void sbi_remote_fence_i(const unsigned long *hart_mask)
{
	__sbi_rfence(SBI_EXT_RFENCE_REMOTE_FENCE_I,
		     hart_mask, 0, 0, 0, 0);
}
EXPORT_SYMBOL(sbi_remote_fence_i);

/**
 * sbi_remote_sfence_vma() - Execute SFENCE.VMA instructions on given remote
 *			     harts for the specified virtual address range.
 * @hart_mask: A cpu mask containing all the target harts.
 * @start: Start of the virtual address
 * @size: Total size of the virtual address range.
 *
 * Return: None
 */
void sbi_remote_sfence_vma(const unsigned long *hart_mask,
			   unsigned long start,
			   unsigned long size)
{
	__sbi_rfence(SBI_EXT_RFENCE_REMOTE_SFENCE_VMA,
		     hart_mask, start, size, 0, 0);
}
EXPORT_SYMBOL(sbi_remote_sfence_vma);

/**
 * sbi_remote_sfence_vma_asid() - Execute SFENCE.VMA instructions on given
 * remote harts for a virtual address range belonging to a specific ASID.
 *
 * @hart_mask: A cpu mask containing all the target harts.
 * @start: Start of the virtual address
 * @size: Total size of the virtual address range.
 * @asid: The value of address space identifier (ASID).
 *
 * Return: None
 */
void sbi_remote_sfence_vma_asid(const unsigned long *hart_mask,
				unsigned long start,
				unsigned long size,
				unsigned long asid)
{
	__sbi_rfence(SBI_EXT_RFENCE_REMOTE_SFENCE_VMA_ASID,
		     hart_mask, start, size, asid, 0);
}
EXPORT_SYMBOL(sbi_remote_sfence_vma_asid);

/**
 * sbi_remote_hfence_gvma() - Execute HFENCE.GVMA instructions on given remote
 *			   harts for the specified guest physical address range.
 * @hart_mask: A cpu mask containing all the target harts.
 * @start: Start of the guest physical address
 * @size: Total size of the guest physical address range.
 *
 * Return: None
 */
int sbi_remote_hfence_gvma(const unsigned long *hart_mask,
			   unsigned long start,
			   unsigned long size)
{
	return __sbi_rfence(SBI_EXT_RFENCE_REMOTE_HFENCE_GVMA,
			    hart_mask, start, size, 0, 0);
}
EXPORT_SYMBOL_GPL(sbi_remote_hfence_gvma);

/**
 * sbi_remote_hfence_gvma_vmid() - Execute HFENCE.GVMA instructions on given
 * remote harts for a guest physical address range belonging to a specific VMID.
 *
 * @hart_mask: A cpu mask containing all the target harts.
 * @start: Start of the guest physical address
 * @size: Total size of the guest physical address range.
 * @vmid: The value of guest ID (VMID).
 *
 * Return: 0 if success, Error otherwise.
 */
int sbi_remote_hfence_gvma_vmid(const unsigned long *hart_mask,
				unsigned long start,
				unsigned long size,
				unsigned long vmid)
{
	return __sbi_rfence(SBI_EXT_RFENCE_REMOTE_HFENCE_GVMA_VMID,
			    hart_mask, start, size, vmid, 0);
}
EXPORT_SYMBOL(sbi_remote_hfence_gvma_vmid);

/**
 * sbi_remote_hfence_vvma() - Execute HFENCE.VVMA instructions on given remote
 *			     harts for the current guest virtual address range.
 * @hart_mask: A cpu mask containing all the target harts.
 * @start: Start of the current guest virtual address
 * @size: Total size of the current guest virtual address range.
 *
 * Return: None
 */
int sbi_remote_hfence_vvma(const unsigned long *hart_mask,
			   unsigned long start,
			   unsigned long size)
{
	return __sbi_rfence(SBI_EXT_RFENCE_REMOTE_HFENCE_VVMA,
			    hart_mask, start, size, 0, 0);
}
EXPORT_SYMBOL(sbi_remote_hfence_vvma);

/**
 * sbi_remote_hfence_vvma_asid() - Execute HFENCE.VVMA instructions on given
 * remote harts for current guest virtual address range belonging to a specific
 * ASID.
 *
 * @hart_mask: A cpu mask containing all the target harts.
 * @start: Start of the current guest virtual address
 * @size: Total size of the current guest virtual address range.
 * @asid: The value of address space identifier (ASID).
 *
 * Return: None
 */
int sbi_remote_hfence_vvma_asid(const unsigned long *hart_mask,
				unsigned long start,
				unsigned long size,
				unsigned long asid)
{
	return __sbi_rfence(SBI_EXT_RFENCE_REMOTE_HFENCE_VVMA_ASID,
			    hart_mask, start, size, asid, 0);
}
EXPORT_SYMBOL(sbi_remote_hfence_vvma_asid);

/**
 * sbi_probe_extension() - Check if an SBI extension ID is supported or not.
 * @extid: The extension ID to be probed.
 *
 * Return: Extension specific nonzero value f yes, -ENOTSUPP otherwise.
 */
int sbi_probe_extension(int extid)
{
	struct sbiret ret;

	ret = sbi_ecall(SBI_EXT_BASE, SBI_EXT_BASE_PROBE_EXT, extid,
			0, 0, 0, 0, 0);
	if (!ret.error)
		if (ret.value)
			return ret.value;

	return -ENOTSUPP;
}
EXPORT_SYMBOL(sbi_probe_extension);

static long __sbi_base_ecall(int fid)
{
	struct sbiret ret;

	ret = sbi_ecall(SBI_EXT_BASE, fid, 0, 0, 0, 0, 0, 0);
	if (!ret.error)
		return ret.value;
	else
		return sbi_err_map_linux_errno(ret.error);
}

static inline long sbi_get_spec_version(void)
{
	return __sbi_base_ecall(SBI_EXT_BASE_GET_SPEC_VERSION);
}

static inline long sbi_get_firmware_id(void)
{
	return __sbi_base_ecall(SBI_EXT_BASE_GET_IMP_ID);
}

static inline long sbi_get_firmware_version(void)
{
	return __sbi_base_ecall(SBI_EXT_BASE_GET_IMP_VERSION);
}


int __init sbi_init(void)
{
	int ret;

	sbi_set_power_off();
	ret = sbi_get_spec_version();
	if (ret > 0)
		sbi_spec_version = ret;

	pr_info("SBI specification v%lu.%lu detected\n",
		sbi_major_version(), sbi_minor_version());

	if (!sbi_spec_is_0_1()) {
		pr_info("SBI implementation ID=0x%lx Version=0x%lx\n",
			sbi_get_firmware_id(), sbi_get_firmware_version());
		if (sbi_probe_extension(SBI_EXT_TIME) > 0) {
			__sbi_set_timer = __sbi_set_timer_v02;
			pr_info("SBI v0.2 TIME extension detected\n");
		} else {
			__sbi_set_timer = __sbi_set_timer_v01;
		}
		if (sbi_probe_extension(SBI_EXT_IPI) > 0) {
			__sbi_send_ipi	= __sbi_send_ipi_v02;
			pr_info("SBI v0.2 IPI extension detected\n");
		} else {
			__sbi_send_ipi	= __sbi_send_ipi_v01;
		}
		if (sbi_probe_extension(SBI_EXT_RFENCE) > 0) {
			__sbi_rfence	= __sbi_rfence_v02;
			pr_info("SBI v0.2 RFENCE extension detected\n");
		} else {
			__sbi_rfence	= __sbi_rfence_v01;
		}
	} else {
		__sbi_set_timer = __sbi_set_timer_v01;
		__sbi_send_ipi	= __sbi_send_ipi_v01;
		__sbi_rfence	= __sbi_rfence_v01;
	}

	return 0;
>>>>>>> 358c7c61
}<|MERGE_RESOLUTION|>--- conflicted
+++ resolved
@@ -9,7 +9,6 @@
 #include <linux/pm.h>
 #include <asm/sbi.h>
 #include <asm/smp.h>
-<<<<<<< HEAD
 
 /* default SBI version is 0.1 */
 unsigned long sbi_spec_version = SBI_SPEC_VERSION_DEFAULT;
@@ -103,7 +102,7 @@
 {
 	sbi_ecall(SBI_EXT_0_1_SHUTDOWN, 0, 0, 0, 0, 0, 0, 0);
 }
-EXPORT_SYMBOL(sbi_set_timer);
+EXPORT_SYMBOL(sbi_shutdown);
 
 /**
  * sbi_clear_ipi() - Clear any pending IPIs for the calling hart.
@@ -114,7 +113,7 @@
 {
 	sbi_ecall(SBI_EXT_0_1_CLEAR_IPI, 0, 0, 0, 0, 0, 0, 0);
 }
-EXPORT_SYMBOL(sbi_shutdown);
+EXPORT_SYMBOL(sbi_clear_ipi);
 
 /**
  * sbi_set_timer_v01() - Program the timer for next timer event.
@@ -168,6 +167,11 @@
 
 	return result;
 }
+
+static void sbi_set_power_off(void)
+{
+	pm_power_off = sbi_shutdown;
+}
 #else
 static void __sbi_set_timer_v01(uint64_t stime_value)
 {
@@ -192,6 +196,8 @@
 
 	return 0;
 }
+
+static void sbi_set_power_off(void) {}
 #endif /* CONFIG_RISCV_SBI_V01 */
 
 static void __sbi_set_timer_v02(uint64_t stime_value)
@@ -540,136 +546,13 @@
 {
 	return __sbi_base_ecall(SBI_EXT_BASE_GET_IMP_VERSION);
 }
-=======
->>>>>>> 358c7c61
-
-/* default SBI version is 0.1 */
-unsigned long sbi_spec_version = SBI_SPEC_VERSION_DEFAULT;
-EXPORT_SYMBOL(sbi_spec_version);
-
-static void (*__sbi_set_timer)(uint64_t stime);
-static int (*__sbi_send_ipi)(const unsigned long *hart_mask);
-static int (*__sbi_rfence)(int fid, const unsigned long *hart_mask,
-			   unsigned long start, unsigned long size,
-			   unsigned long arg4, unsigned long arg5);
-
-struct sbiret sbi_ecall(int ext, int fid, unsigned long arg0,
-			unsigned long arg1, unsigned long arg2,
-			unsigned long arg3, unsigned long arg4,
-			unsigned long arg5)
-{
-	struct sbiret ret;
-
-	register uintptr_t a0 asm ("a0") = (uintptr_t)(arg0);
-	register uintptr_t a1 asm ("a1") = (uintptr_t)(arg1);
-	register uintptr_t a2 asm ("a2") = (uintptr_t)(arg2);
-	register uintptr_t a3 asm ("a3") = (uintptr_t)(arg3);
-	register uintptr_t a4 asm ("a4") = (uintptr_t)(arg4);
-	register uintptr_t a5 asm ("a5") = (uintptr_t)(arg5);
-	register uintptr_t a6 asm ("a6") = (uintptr_t)(fid);
-	register uintptr_t a7 asm ("a7") = (uintptr_t)(ext);
-	asm volatile ("ecall"
-		      : "+r" (a0), "+r" (a1)
-		      : "r" (a2), "r" (a3), "r" (a4), "r" (a5), "r" (a6), "r" (a7)
-		      : "memory");
-	ret.error = a0;
-	ret.value = a1;
-
-	return ret;
-}
-EXPORT_SYMBOL(sbi_ecall);
-
-int sbi_err_map_linux_errno(int err)
-{
-	switch (err) {
-	case SBI_SUCCESS:
-		return 0;
-	case SBI_ERR_DENIED:
-		return -EPERM;
-	case SBI_ERR_INVALID_PARAM:
-		return -EINVAL;
-	case SBI_ERR_INVALID_ADDRESS:
-		return -EFAULT;
-	case SBI_ERR_NOT_SUPPORTED:
-	case SBI_ERR_FAILURE:
-	default:
-		return -ENOTSUPP;
-	};
-}
-EXPORT_SYMBOL(sbi_err_map_linux_errno);
-
-#ifdef CONFIG_RISCV_SBI_V01
-/**
- * sbi_console_putchar() - Writes given character to the console device.
- * @ch: The data to be written to the console.
- *
- * Return: None
- */
-void sbi_console_putchar(int ch)
-{
-	sbi_ecall(SBI_EXT_0_1_CONSOLE_PUTCHAR, 0, ch, 0, 0, 0, 0, 0);
-}
-EXPORT_SYMBOL(sbi_console_putchar);
-
-/**
- * sbi_console_getchar() - Reads a byte from console device.
- *
- * Returns the value read from console.
- */
-int sbi_console_getchar(void)
-{
-	struct sbiret ret;
-
-	ret = sbi_ecall(SBI_EXT_0_1_CONSOLE_GETCHAR, 0, 0, 0, 0, 0, 0, 0);
-
-	return ret.error;
-}
-EXPORT_SYMBOL(sbi_console_getchar);
-
-/**
- * sbi_shutdown() - Remove all the harts from executing supervisor code.
- *
- * Return: None
- */
-void sbi_shutdown(void)
-{
-	sbi_ecall(SBI_EXT_0_1_SHUTDOWN, 0, 0, 0, 0, 0, 0, 0);
-}
-EXPORT_SYMBOL(sbi_shutdown);
-
-/**
- * sbi_clear_ipi() - Clear any pending IPIs for the calling hart.
- *
- * Return: None
- */
-void sbi_clear_ipi(void)
-{
-	sbi_ecall(SBI_EXT_0_1_CLEAR_IPI, 0, 0, 0, 0, 0, 0, 0);
-}
-EXPORT_SYMBOL(sbi_clear_ipi);
-
-/**
- * sbi_set_timer_v01() - Program the timer for next timer event.
- * @stime_value: The value after which next timer event should fire.
- *
- * Return: None
- */
-static void __sbi_set_timer_v01(uint64_t stime_value)
-{
-#if __riscv_xlen == 32
-	sbi_ecall(SBI_EXT_0_1_SET_TIMER, 0, stime_value,
-		  stime_value >> 32, 0, 0, 0, 0);
-#else
-	sbi_ecall(SBI_EXT_0_1_SET_TIMER, 0, stime_value, 0, 0, 0, 0, 0);
-#endif
-}
-
-<<<<<<< HEAD
+
+
 int __init sbi_init(void)
 {
 	int ret;
 
-	pm_power_off = sbi_power_off;
+	sbi_set_power_off();
 	ret = sbi_get_spec_version();
 	if (ret > 0)
 		sbi_spec_version = ret;
@@ -705,463 +588,4 @@
 	}
 
 	return 0;
-=======
-static int __sbi_send_ipi_v01(const unsigned long *hart_mask)
-{
-	sbi_ecall(SBI_EXT_0_1_SEND_IPI, 0, (unsigned long)hart_mask,
-		  0, 0, 0, 0, 0);
-	return 0;
-}
-
-static int __sbi_rfence_v01(int fid, const unsigned long *hart_mask,
-			    unsigned long start, unsigned long size,
-			    unsigned long arg4, unsigned long arg5)
-{
-	int result = 0;
-
-	/* v0.2 function IDs are equivalent to v0.1 extension IDs */
-	switch (fid) {
-	case SBI_EXT_RFENCE_REMOTE_FENCE_I:
-		sbi_ecall(SBI_EXT_0_1_REMOTE_FENCE_I, 0,
-			  (unsigned long)hart_mask, 0, 0, 0, 0, 0);
-		break;
-	case SBI_EXT_RFENCE_REMOTE_SFENCE_VMA:
-		sbi_ecall(SBI_EXT_0_1_REMOTE_SFENCE_VMA, 0,
-			  (unsigned long)hart_mask, start, size,
-			  0, 0, 0);
-		break;
-	case SBI_EXT_RFENCE_REMOTE_SFENCE_VMA_ASID:
-		sbi_ecall(SBI_EXT_0_1_REMOTE_SFENCE_VMA_ASID, 0,
-			  (unsigned long)hart_mask, start, size,
-			  arg4, 0, 0);
-		break;
-	default:
-		pr_err("SBI call [%d]not supported in SBI v0.1\n", fid);
-		result = -EINVAL;
-	}
-
-	return result;
-}
-
-static void sbi_set_power_off(void)
-{
-	pm_power_off = sbi_shutdown;
-}
-#else
-static void __sbi_set_timer_v01(uint64_t stime_value)
-{
-	pr_warn("Timer extension is not available in SBI v%lu.%lu\n",
-		sbi_major_version(), sbi_minor_version());
-}
-
-static int __sbi_send_ipi_v01(const unsigned long *hart_mask)
-{
-	pr_warn("IPI extension is not available in SBI v%lu.%lu\n",
-		sbi_major_version(), sbi_minor_version());
-
-	return 0;
-}
-
-static int __sbi_rfence_v01(int fid, const unsigned long *hart_mask,
-			    unsigned long start, unsigned long size,
-			    unsigned long arg4, unsigned long arg5)
-{
-	pr_warn("remote fence extension is not available in SBI v%lu.%lu\n",
-		sbi_major_version(), sbi_minor_version());
-
-	return 0;
-}
-
-static void sbi_set_power_off(void) {}
-#endif /* CONFIG_RISCV_SBI_V01 */
-
-static void __sbi_set_timer_v02(uint64_t stime_value)
-{
-#if __riscv_xlen == 32
-	sbi_ecall(SBI_EXT_TIME, SBI_EXT_TIME_SET_TIMER, stime_value,
-		  stime_value >> 32, 0, 0, 0, 0);
-#else
-	sbi_ecall(SBI_EXT_TIME, SBI_EXT_TIME_SET_TIMER, stime_value, 0,
-		  0, 0, 0, 0);
-#endif
-}
-
-static int __sbi_send_ipi_v02(const unsigned long *hart_mask)
-{
-	unsigned long hartid, hmask_val, hbase;
-	struct cpumask tmask;
-	struct sbiret ret = {0};
-	int result;
-
-	if (!hart_mask || !(*hart_mask)) {
-		riscv_cpuid_to_hartid_mask(cpu_online_mask, &tmask);
-		hart_mask = cpumask_bits(&tmask);
-	}
-
-	hmask_val = 0;
-	hbase = 0;
-	for_each_set_bit(hartid, hart_mask, NR_CPUS) {
-		if (hmask_val && ((hbase + BITS_PER_LONG) <= hartid)) {
-			ret = sbi_ecall(SBI_EXT_IPI, SBI_EXT_IPI_SEND_IPI,
-					hmask_val, hbase, 0, 0, 0, 0);
-			if (ret.error)
-				goto ecall_failed;
-			hmask_val = 0;
-			hbase = 0;
-		}
-		if (!hmask_val)
-			hbase = hartid;
-		hmask_val |= 1UL << (hartid - hbase);
-	}
-
-	if (hmask_val) {
-		ret = sbi_ecall(SBI_EXT_IPI, SBI_EXT_IPI_SEND_IPI,
-				hmask_val, hbase, 0, 0, 0, 0);
-		if (ret.error)
-			goto ecall_failed;
-	}
-
-	return 0;
-
-ecall_failed:
-	result = sbi_err_map_linux_errno(ret.error);
-	pr_err("%s: hbase = [%lu] hmask = [0x%lx] failed (error [%d])\n",
-	       __func__, hbase, hmask_val, result);
-	return result;
-}
-
-static int __sbi_rfence_v02_call(unsigned long fid, unsigned long hmask_val,
-				 unsigned long hbase, unsigned long start,
-				 unsigned long size, unsigned long arg4,
-				 unsigned long arg5)
-{
-	struct sbiret ret = {0};
-	int ext = SBI_EXT_RFENCE;
-	int result = 0;
-
-	switch (fid) {
-	case SBI_EXT_RFENCE_REMOTE_FENCE_I:
-		ret = sbi_ecall(ext, fid, hmask_val, hbase, 0, 0, 0, 0);
-		break;
-	case SBI_EXT_RFENCE_REMOTE_SFENCE_VMA:
-		ret = sbi_ecall(ext, fid, hmask_val, hbase, start,
-				size, 0, 0);
-		break;
-	case SBI_EXT_RFENCE_REMOTE_SFENCE_VMA_ASID:
-		ret = sbi_ecall(ext, fid, hmask_val, hbase, start,
-				size, arg4, 0);
-		break;
-
-	case SBI_EXT_RFENCE_REMOTE_HFENCE_GVMA:
-		ret = sbi_ecall(ext, fid, hmask_val, hbase, start,
-				size, 0, 0);
-		break;
-	case SBI_EXT_RFENCE_REMOTE_HFENCE_GVMA_VMID:
-		ret = sbi_ecall(ext, fid, hmask_val, hbase, start,
-				size, arg4, 0);
-		break;
-	case SBI_EXT_RFENCE_REMOTE_HFENCE_VVMA:
-		ret = sbi_ecall(ext, fid, hmask_val, hbase, start,
-				size, 0, 0);
-		break;
-	case SBI_EXT_RFENCE_REMOTE_HFENCE_VVMA_ASID:
-		ret = sbi_ecall(ext, fid, hmask_val, hbase, start,
-				size, arg4, 0);
-		break;
-	default:
-		pr_err("unknown function ID [%lu] for SBI extension [%d]\n",
-		       fid, ext);
-		result = -EINVAL;
-	}
-
-	if (ret.error) {
-		result = sbi_err_map_linux_errno(ret.error);
-		pr_err("%s: hbase = [%lu] hmask = [0x%lx] failed (error [%d])\n",
-		       __func__, hbase, hmask_val, result);
-	}
-
-	return result;
-}
-
-static int __sbi_rfence_v02(int fid, const unsigned long *hart_mask,
-			    unsigned long start, unsigned long size,
-			    unsigned long arg4, unsigned long arg5)
-{
-	unsigned long hmask_val, hartid, hbase;
-	struct cpumask tmask;
-	int result;
-
-	if (!hart_mask || !(*hart_mask)) {
-		riscv_cpuid_to_hartid_mask(cpu_online_mask, &tmask);
-		hart_mask = cpumask_bits(&tmask);
-	}
-
-	hmask_val = 0;
-	hbase = 0;
-	for_each_set_bit(hartid, hart_mask, NR_CPUS) {
-		if (hmask_val && ((hbase + BITS_PER_LONG) <= hartid)) {
-			result = __sbi_rfence_v02_call(fid, hmask_val, hbase,
-						       start, size, arg4, arg5);
-			if (result)
-				return result;
-			hmask_val = 0;
-			hbase = 0;
-		}
-		if (!hmask_val)
-			hbase = hartid;
-		hmask_val |= 1UL << (hartid - hbase);
-	}
-
-	if (hmask_val) {
-		result = __sbi_rfence_v02_call(fid, hmask_val, hbase,
-					       start, size, arg4, arg5);
-		if (result)
-			return result;
-	}
-
-	return 0;
-}
-
-/**
- * sbi_set_timer() - Program the timer for next timer event.
- * @stime_value: The value after which next timer event should fire.
- *
- * Return: None
- */
-void sbi_set_timer(uint64_t stime_value)
-{
-	__sbi_set_timer(stime_value);
-}
-
-/**
- * sbi_send_ipi() - Send an IPI to any hart.
- * @hart_mask: A cpu mask containing all the target harts.
- *
- * Return: None
- */
-void sbi_send_ipi(const unsigned long *hart_mask)
-{
-	__sbi_send_ipi(hart_mask);
-}
-EXPORT_SYMBOL(sbi_send_ipi);
-
-/**
- * sbi_remote_fence_i() - Execute FENCE.I instruction on given remote harts.
- * @hart_mask: A cpu mask containing all the target harts.
- *
- * Return: None
- */
-void sbi_remote_fence_i(const unsigned long *hart_mask)
-{
-	__sbi_rfence(SBI_EXT_RFENCE_REMOTE_FENCE_I,
-		     hart_mask, 0, 0, 0, 0);
-}
-EXPORT_SYMBOL(sbi_remote_fence_i);
-
-/**
- * sbi_remote_sfence_vma() - Execute SFENCE.VMA instructions on given remote
- *			     harts for the specified virtual address range.
- * @hart_mask: A cpu mask containing all the target harts.
- * @start: Start of the virtual address
- * @size: Total size of the virtual address range.
- *
- * Return: None
- */
-void sbi_remote_sfence_vma(const unsigned long *hart_mask,
-			   unsigned long start,
-			   unsigned long size)
-{
-	__sbi_rfence(SBI_EXT_RFENCE_REMOTE_SFENCE_VMA,
-		     hart_mask, start, size, 0, 0);
-}
-EXPORT_SYMBOL(sbi_remote_sfence_vma);
-
-/**
- * sbi_remote_sfence_vma_asid() - Execute SFENCE.VMA instructions on given
- * remote harts for a virtual address range belonging to a specific ASID.
- *
- * @hart_mask: A cpu mask containing all the target harts.
- * @start: Start of the virtual address
- * @size: Total size of the virtual address range.
- * @asid: The value of address space identifier (ASID).
- *
- * Return: None
- */
-void sbi_remote_sfence_vma_asid(const unsigned long *hart_mask,
-				unsigned long start,
-				unsigned long size,
-				unsigned long asid)
-{
-	__sbi_rfence(SBI_EXT_RFENCE_REMOTE_SFENCE_VMA_ASID,
-		     hart_mask, start, size, asid, 0);
-}
-EXPORT_SYMBOL(sbi_remote_sfence_vma_asid);
-
-/**
- * sbi_remote_hfence_gvma() - Execute HFENCE.GVMA instructions on given remote
- *			   harts for the specified guest physical address range.
- * @hart_mask: A cpu mask containing all the target harts.
- * @start: Start of the guest physical address
- * @size: Total size of the guest physical address range.
- *
- * Return: None
- */
-int sbi_remote_hfence_gvma(const unsigned long *hart_mask,
-			   unsigned long start,
-			   unsigned long size)
-{
-	return __sbi_rfence(SBI_EXT_RFENCE_REMOTE_HFENCE_GVMA,
-			    hart_mask, start, size, 0, 0);
-}
-EXPORT_SYMBOL_GPL(sbi_remote_hfence_gvma);
-
-/**
- * sbi_remote_hfence_gvma_vmid() - Execute HFENCE.GVMA instructions on given
- * remote harts for a guest physical address range belonging to a specific VMID.
- *
- * @hart_mask: A cpu mask containing all the target harts.
- * @start: Start of the guest physical address
- * @size: Total size of the guest physical address range.
- * @vmid: The value of guest ID (VMID).
- *
- * Return: 0 if success, Error otherwise.
- */
-int sbi_remote_hfence_gvma_vmid(const unsigned long *hart_mask,
-				unsigned long start,
-				unsigned long size,
-				unsigned long vmid)
-{
-	return __sbi_rfence(SBI_EXT_RFENCE_REMOTE_HFENCE_GVMA_VMID,
-			    hart_mask, start, size, vmid, 0);
-}
-EXPORT_SYMBOL(sbi_remote_hfence_gvma_vmid);
-
-/**
- * sbi_remote_hfence_vvma() - Execute HFENCE.VVMA instructions on given remote
- *			     harts for the current guest virtual address range.
- * @hart_mask: A cpu mask containing all the target harts.
- * @start: Start of the current guest virtual address
- * @size: Total size of the current guest virtual address range.
- *
- * Return: None
- */
-int sbi_remote_hfence_vvma(const unsigned long *hart_mask,
-			   unsigned long start,
-			   unsigned long size)
-{
-	return __sbi_rfence(SBI_EXT_RFENCE_REMOTE_HFENCE_VVMA,
-			    hart_mask, start, size, 0, 0);
-}
-EXPORT_SYMBOL(sbi_remote_hfence_vvma);
-
-/**
- * sbi_remote_hfence_vvma_asid() - Execute HFENCE.VVMA instructions on given
- * remote harts for current guest virtual address range belonging to a specific
- * ASID.
- *
- * @hart_mask: A cpu mask containing all the target harts.
- * @start: Start of the current guest virtual address
- * @size: Total size of the current guest virtual address range.
- * @asid: The value of address space identifier (ASID).
- *
- * Return: None
- */
-int sbi_remote_hfence_vvma_asid(const unsigned long *hart_mask,
-				unsigned long start,
-				unsigned long size,
-				unsigned long asid)
-{
-	return __sbi_rfence(SBI_EXT_RFENCE_REMOTE_HFENCE_VVMA_ASID,
-			    hart_mask, start, size, asid, 0);
-}
-EXPORT_SYMBOL(sbi_remote_hfence_vvma_asid);
-
-/**
- * sbi_probe_extension() - Check if an SBI extension ID is supported or not.
- * @extid: The extension ID to be probed.
- *
- * Return: Extension specific nonzero value f yes, -ENOTSUPP otherwise.
- */
-int sbi_probe_extension(int extid)
-{
-	struct sbiret ret;
-
-	ret = sbi_ecall(SBI_EXT_BASE, SBI_EXT_BASE_PROBE_EXT, extid,
-			0, 0, 0, 0, 0);
-	if (!ret.error)
-		if (ret.value)
-			return ret.value;
-
-	return -ENOTSUPP;
-}
-EXPORT_SYMBOL(sbi_probe_extension);
-
-static long __sbi_base_ecall(int fid)
-{
-	struct sbiret ret;
-
-	ret = sbi_ecall(SBI_EXT_BASE, fid, 0, 0, 0, 0, 0, 0);
-	if (!ret.error)
-		return ret.value;
-	else
-		return sbi_err_map_linux_errno(ret.error);
-}
-
-static inline long sbi_get_spec_version(void)
-{
-	return __sbi_base_ecall(SBI_EXT_BASE_GET_SPEC_VERSION);
-}
-
-static inline long sbi_get_firmware_id(void)
-{
-	return __sbi_base_ecall(SBI_EXT_BASE_GET_IMP_ID);
-}
-
-static inline long sbi_get_firmware_version(void)
-{
-	return __sbi_base_ecall(SBI_EXT_BASE_GET_IMP_VERSION);
-}
-
-
-int __init sbi_init(void)
-{
-	int ret;
-
-	sbi_set_power_off();
-	ret = sbi_get_spec_version();
-	if (ret > 0)
-		sbi_spec_version = ret;
-
-	pr_info("SBI specification v%lu.%lu detected\n",
-		sbi_major_version(), sbi_minor_version());
-
-	if (!sbi_spec_is_0_1()) {
-		pr_info("SBI implementation ID=0x%lx Version=0x%lx\n",
-			sbi_get_firmware_id(), sbi_get_firmware_version());
-		if (sbi_probe_extension(SBI_EXT_TIME) > 0) {
-			__sbi_set_timer = __sbi_set_timer_v02;
-			pr_info("SBI v0.2 TIME extension detected\n");
-		} else {
-			__sbi_set_timer = __sbi_set_timer_v01;
-		}
-		if (sbi_probe_extension(SBI_EXT_IPI) > 0) {
-			__sbi_send_ipi	= __sbi_send_ipi_v02;
-			pr_info("SBI v0.2 IPI extension detected\n");
-		} else {
-			__sbi_send_ipi	= __sbi_send_ipi_v01;
-		}
-		if (sbi_probe_extension(SBI_EXT_RFENCE) > 0) {
-			__sbi_rfence	= __sbi_rfence_v02;
-			pr_info("SBI v0.2 RFENCE extension detected\n");
-		} else {
-			__sbi_rfence	= __sbi_rfence_v01;
-		}
-	} else {
-		__sbi_set_timer = __sbi_set_timer_v01;
-		__sbi_send_ipi	= __sbi_send_ipi_v01;
-		__sbi_rfence	= __sbi_rfence_v01;
-	}
-
-	return 0;
->>>>>>> 358c7c61
 }