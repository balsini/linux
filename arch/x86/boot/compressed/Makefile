# SPDX-License-Identifier: GPL-2.0
#
# linux/arch/x86/boot/compressed/Makefile
#
# create a compressed vmlinux image from the original vmlinux
#
# vmlinuz is:
#	decompression code (*.o)
#	asm globals (piggy.S), including:
#		vmlinux.bin.(gz|bz2|lzma|...)
#
# vmlinux.bin is:
#	vmlinux stripped of debugging and comments
# vmlinux.bin.all is:
#	vmlinux.bin + vmlinux.relocs
# vmlinux.bin.(gz|bz2|lzma|...) is:
#	(see scripts/Makefile.lib size_append)
#	compressed vmlinux.bin.all + u32 size of vmlinux.bin.all

# Sanitizer runtimes are unavailable and cannot be linked for early boot code.
KASAN_SANITIZE			:= n
KCSAN_SANITIZE			:= n
OBJECT_FILES_NON_STANDARD	:= y

# Prevents link failures: __sanitizer_cov_trace_pc() is not linked in.
KCOV_INSTRUMENT		:= n

targets := vmlinux vmlinux.bin vmlinux.bin.gz vmlinux.bin.bz2 vmlinux.bin.lzma \
	vmlinux.bin.xz vmlinux.bin.lzo vmlinux.bin.lz4 vmlinux.bin.zst

KBUILD_CFLAGS := -m$(BITS) -O2
KBUILD_CFLAGS += -fno-strict-aliasing -fPIE
KBUILD_CFLAGS += -DDISABLE_BRANCH_PROFILING
cflags-$(CONFIG_X86_32) := -march=i386
cflags-$(CONFIG_X86_64) := -mcmodel=small -mno-red-zone
KBUILD_CFLAGS += $(cflags-y)
KBUILD_CFLAGS += -mno-mmx -mno-sse
KBUILD_CFLAGS += -ffreestanding
KBUILD_CFLAGS += -fno-stack-protector
KBUILD_CFLAGS += $(call cc-disable-warning, address-of-packed-member)
KBUILD_CFLAGS += $(call cc-disable-warning, gnu)
KBUILD_CFLAGS += -Wno-pointer-sign
KBUILD_CFLAGS += $(call cc-option,-fmacro-prefix-map=$(srctree)/=)
KBUILD_CFLAGS += -fno-asynchronous-unwind-tables
KBUILD_CFLAGS += -D__DISABLE_EXPORTS
<<<<<<< HEAD
# Disable relocation relaxation in case the link is not PIE.
KBUILD_CFLAGS += $(call as-option,-Wa$(comma)-mrelax-relocations=no)
=======
KBUILD_CFLAGS += -include $(srctree)/include/linux/hidden.h
# Disable relocation relaxation in case the link is not PIE.
KBUILD_CFLAGS += $(call as-option,-Wa$(comma)-mrelax-relocations=no)

# sev-es.c indirectly inludes inat-table.h which is generated during
# compilation and stored in $(objtree). Add the directory to the includes so
# that the compiler finds it even with out-of-tree builds (make O=/some/path).
CFLAGS_sev-es.o += -I$(objtree)/arch/x86/lib/
>>>>>>> 45c1c667

KBUILD_AFLAGS  := $(KBUILD_CFLAGS) -D__ASSEMBLY__
GCOV_PROFILE := n
UBSAN_SANITIZE :=n

KBUILD_LDFLAGS := -m elf_$(UTS_MACHINE)
KBUILD_LDFLAGS += $(call ld-option,--no-ld-generated-unwind-info)
# Compressed kernel should be built as PIE since it may be loaded at any
# address by the bootloader.
LDFLAGS_vmlinux := -pie $(call ld-option, --no-dynamic-linker)
LDFLAGS_vmlinux += $(call ld-option, --orphan-handling=warn)
LDFLAGS_vmlinux += -T

hostprogs	:= mkpiggy
HOST_EXTRACFLAGS += -I$(srctree)/tools/include

sed-voffset := -e 's/^\([0-9a-fA-F]*\) [ABCDGRSTVW] \(_text\|__bss_start\|_end\)$$/\#define VO_\2 _AC(0x\1,UL)/p'

quiet_cmd_voffset = VOFFSET $@
      cmd_voffset = $(NM) $< | sed -n $(sed-voffset) > $@

targets += ../voffset.h

$(obj)/../voffset.h: vmlinux FORCE
	$(call if_changed,voffset)

$(obj)/misc.o: $(obj)/../voffset.h

vmlinux-objs-y := $(obj)/vmlinux.lds $(obj)/kernel_info.o $(obj)/head_$(BITS).o \
	$(obj)/misc.o $(obj)/string.o $(obj)/cmdline.o $(obj)/error.o \
	$(obj)/piggy.o $(obj)/cpuflags.o

vmlinux-objs-$(CONFIG_EARLY_PRINTK) += $(obj)/early_serial_console.o
vmlinux-objs-$(CONFIG_RANDOMIZE_BASE) += $(obj)/kaslr.o
ifdef CONFIG_X86_64
	vmlinux-objs-y += $(obj)/ident_map_64.o
	vmlinux-objs-y += $(obj)/idt_64.o $(obj)/idt_handlers_64.o
	vmlinux-objs-y += $(obj)/mem_encrypt.o
	vmlinux-objs-y += $(obj)/pgtable_64.o
	vmlinux-objs-$(CONFIG_AMD_MEM_ENCRYPT) += $(obj)/sev-es.o
endif

vmlinux-objs-$(CONFIG_ACPI) += $(obj)/acpi.o

vmlinux-objs-$(CONFIG_EFI_MIXED) += $(obj)/efi_thunk_$(BITS).o
efi-obj-$(CONFIG_EFI_STUB) = $(objtree)/drivers/firmware/efi/libstub/lib.a

$(obj)/vmlinux: $(vmlinux-objs-y) $(efi-obj-y) FORCE
	$(call if_changed,ld)

OBJCOPYFLAGS_vmlinux.bin :=  -R .comment -S
$(obj)/vmlinux.bin: vmlinux FORCE
	$(call if_changed,objcopy)

targets += $(patsubst $(obj)/%,%,$(vmlinux-objs-y)) vmlinux.bin.all vmlinux.relocs

CMD_RELOCS = arch/x86/tools/relocs
quiet_cmd_relocs = RELOCS  $@
      cmd_relocs = $(CMD_RELOCS) $< > $@;$(CMD_RELOCS) --abs-relocs $<
$(obj)/vmlinux.relocs: vmlinux FORCE
	$(call if_changed,relocs)

vmlinux.bin.all-y := $(obj)/vmlinux.bin
vmlinux.bin.all-$(CONFIG_X86_NEED_RELOCS) += $(obj)/vmlinux.relocs

$(obj)/vmlinux.bin.gz: $(vmlinux.bin.all-y) FORCE
	$(call if_changed,gzip)
$(obj)/vmlinux.bin.bz2: $(vmlinux.bin.all-y) FORCE
	$(call if_changed,bzip2)
$(obj)/vmlinux.bin.lzma: $(vmlinux.bin.all-y) FORCE
	$(call if_changed,lzma)
$(obj)/vmlinux.bin.xz: $(vmlinux.bin.all-y) FORCE
	$(call if_changed,xzkern)
$(obj)/vmlinux.bin.lzo: $(vmlinux.bin.all-y) FORCE
	$(call if_changed,lzo)
$(obj)/vmlinux.bin.lz4: $(vmlinux.bin.all-y) FORCE
	$(call if_changed,lz4)
$(obj)/vmlinux.bin.zst: $(vmlinux.bin.all-y) FORCE
	$(call if_changed,zstd22)

suffix-$(CONFIG_KERNEL_GZIP)	:= gz
suffix-$(CONFIG_KERNEL_BZIP2)	:= bz2
suffix-$(CONFIG_KERNEL_LZMA)	:= lzma
suffix-$(CONFIG_KERNEL_XZ)	:= xz
suffix-$(CONFIG_KERNEL_LZO) 	:= lzo
suffix-$(CONFIG_KERNEL_LZ4) 	:= lz4
suffix-$(CONFIG_KERNEL_ZSTD)	:= zst

quiet_cmd_mkpiggy = MKPIGGY $@
      cmd_mkpiggy = $(obj)/mkpiggy $< > $@

targets += piggy.S
$(obj)/piggy.S: $(obj)/vmlinux.bin.$(suffix-y) $(obj)/mkpiggy FORCE
	$(call if_changed,mkpiggy)<|MERGE_RESOLUTION|>--- conflicted
+++ resolved
@@ -43,10 +43,6 @@
 KBUILD_CFLAGS += $(call cc-option,-fmacro-prefix-map=$(srctree)/=)
 KBUILD_CFLAGS += -fno-asynchronous-unwind-tables
 KBUILD_CFLAGS += -D__DISABLE_EXPORTS
-<<<<<<< HEAD
-# Disable relocation relaxation in case the link is not PIE.
-KBUILD_CFLAGS += $(call as-option,-Wa$(comma)-mrelax-relocations=no)
-=======
 KBUILD_CFLAGS += -include $(srctree)/include/linux/hidden.h
 # Disable relocation relaxation in case the link is not PIE.
 KBUILD_CFLAGS += $(call as-option,-Wa$(comma)-mrelax-relocations=no)
@@ -55,7 +51,6 @@
 # compilation and stored in $(objtree). Add the directory to the includes so
 # that the compiler finds it even with out-of-tree builds (make O=/some/path).
 CFLAGS_sev-es.o += -I$(objtree)/arch/x86/lib/
->>>>>>> 45c1c667
 
 KBUILD_AFLAGS  := $(KBUILD_CFLAGS) -D__ASSEMBLY__
 GCOV_PROFILE := n
