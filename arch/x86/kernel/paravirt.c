--- conflicted
+++ resolved
@@ -325,16 +325,8 @@
 	.time.sched_clock	= native_sched_clock,
 	.time.steal_clock	= native_steal_clock,
 
-<<<<<<< HEAD
-	.flush_tlb_user = native_flush_tlb,
-	.flush_tlb_kernel = native_flush_tlb_global,
-	.flush_tlb_one_user = native_flush_tlb_one_user,
-	.flush_tlb_others = native_flush_tlb_others,
-	.tlb_remove_table = (void (*)(struct mmu_gather *, void *))tlb_remove_page,
-=======
 	/* Cpu ops. */
 	.cpu.io_delay		= native_io_delay,
->>>>>>> 0fd79184
 
 #ifdef CONFIG_PARAVIRT_XXL
 	.cpu.cpuid		= native_cpuid,
