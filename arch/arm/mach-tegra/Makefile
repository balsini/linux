--- conflicted
+++ resolved
@@ -7,12 +7,9 @@
 obj-y                                   += timer.o
 obj-y                                   += pinmux.o
 obj-y					+= fuse.o
-<<<<<<< HEAD
+obj-y					+= pmc.o
 obj-$(CONFIG_CPU_IDLE)			+= cpuidle.o
 obj-$(CONFIG_CPU_IDLE)			+= sleep.o
-=======
-obj-y					+= pmc.o
->>>>>>> bdc93a77
 obj-$(CONFIG_ARCH_TEGRA_2x_SOC)		+= powergate.o
 obj-$(CONFIG_ARCH_TEGRA_2x_SOC)         += tegra2_clocks.o
 obj-$(CONFIG_ARCH_TEGRA_2x_SOC)		+= tegra2_emc.o
