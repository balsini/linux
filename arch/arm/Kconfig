--- conflicted
+++ resolved
@@ -424,26 +424,6 @@
 	  Support for systems based on the DC21285 companion chip
 	  ("FootBridge"), such as the Simtec CATS and the Rebel NetWinder.
 
-<<<<<<< HEAD
-config ARCH_MXS
-	bool "Freescale MXS-based"
-	select ARCH_REQUIRE_GPIOLIB
-	select CLKDEV_LOOKUP
-	select CLKSRC_MMIO
-	select CLKSRC_OF
-	select COMMON_CLK
-	select GENERIC_CLOCKEVENTS
-	select HAVE_CLK_PREPARE
-	select MULTI_IRQ_HANDLER
-	select PINCTRL
-	select SPARSE_IRQ
-	select STMP_DEVICE
-	select USE_OF
-	help
-	  Support for Freescale MXS-based family of processors
-
-=======
->>>>>>> 2fdfe1c2
 config ARCH_NETX
 	bool "Hilscher NetX based"
 	select ARM_VIC
@@ -1562,11 +1542,7 @@
 	int
 	default 1024 if ARCH_SHMOBILE || ARCH_TEGRA
 	default 512 if SOC_OMAP5
-<<<<<<< HEAD
 	default 392 if ARCH_U8500
-=======
-	default 355 if ARCH_U8500
->>>>>>> 2fdfe1c2
 	default 288 if ARCH_VT8500 || ARCH_SUNXI
 	default 264 if MACH_H4700
 	default 0
