# arch/arm/mach-s5pc100/Makefile
#
# Copyright 2009 Samsung Electronics Co.
#
# Licensed under GPLv2

obj-y				:=
obj-m				:=
obj-n				:=
obj-				:=

# Core support for S5PC100 system

obj-$(CONFIG_CPU_S5PC100)	+= cpu.o init.o clock.o gpiolib.o irq-gpio.o
obj-$(CONFIG_CPU_S5PC100)	+= setup-i2c0.o

# Helper and device support

obj-$(CONFIG_S5PC100_SETUP_FB_24BPP)	+= setup-fb-24bpp.o
obj-$(CONFIG_S5PC100_SETUP_I2C1)	+= setup-i2c1.o
obj-$(CONFIG_S5PC100_SETUP_SDHCI)	+= setup-sdhci.o
obj-$(CONFIG_S5PC100_SETUP_SDHCI_GPIO)	+= setup-sdhci-gpio.o

# machine support
<<<<<<< HEAD

obj-$(CONFIG_MACH_SMDKC100)	+= mach-smdkc100.o
=======
obj-$(CONFIG_MACH_SMDKC100)	+= mach-smdkc100.o

# device support
obj-y				+= dev-audio.o
>>>>>>> 99c56e0c
<|MERGE_RESOLUTION|>--- conflicted
+++ resolved
@@ -22,12 +22,8 @@
 obj-$(CONFIG_S5PC100_SETUP_SDHCI_GPIO)	+= setup-sdhci-gpio.o
 
 # machine support
-<<<<<<< HEAD
 
-obj-$(CONFIG_MACH_SMDKC100)	+= mach-smdkc100.o
-=======
 obj-$(CONFIG_MACH_SMDKC100)	+= mach-smdkc100.o
 
 # device support
-obj-y				+= dev-audio.o
->>>>>>> 99c56e0c
+obj-y				+= dev-audio.o