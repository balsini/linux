// SPDX-License-Identifier: GPL-2.0+
//
// Copyright 2011 Freescale Semiconductor, Inc.
// Copyright 2011 Linaro Ltd.

#include "imx51-pinfunc.h"
#include <dt-bindings/clock/imx5-clock.h>
#include <dt-bindings/gpio/gpio.h>
#include <dt-bindings/input/input.h>
#include <dt-bindings/interrupt-controller/irq.h>

/ {
	#address-cells = <1>;
	#size-cells = <1>;
	/*
	 * The decompressor and also some bootloaders rely on a
	 * pre-existing /chosen node to be available to insert the
	 * command line and merge other ATAGS info.
	 * Also for U-Boot there must be a pre-existing /memory node.
	 */
	chosen {};
	memory { device_type = "memory"; };

	aliases {
		ethernet0 = &fec;
		gpio0 = &gpio1;
		gpio1 = &gpio2;
		gpio2 = &gpio3;
		gpio3 = &gpio4;
		i2c0 = &i2c1;
		i2c1 = &i2c2;
		mmc0 = &esdhc1;
		mmc1 = &esdhc2;
		mmc2 = &esdhc3;
		mmc3 = &esdhc4;
		serial0 = &uart1;
		serial1 = &uart2;
		serial2 = &uart3;
		spi0 = &ecspi1;
		spi1 = &ecspi2;
		spi2 = &cspi;
	};

	tzic: tz-interrupt-controller@e0000000 {
		compatible = "fsl,imx51-tzic", "fsl,tzic";
		interrupt-controller;
		#interrupt-cells = <1>;
		reg = <0xe0000000 0x4000>;
	};

	clocks {
		ckil {
			compatible = "fsl,imx-ckil", "fixed-clock";
			#clock-cells = <0>;
			clock-frequency = <32768>;
		};

		ckih1 {
			compatible = "fsl,imx-ckih1", "fixed-clock";
			#clock-cells = <0>;
			clock-frequency = <0>;
		};

		ckih2 {
			compatible = "fsl,imx-ckih2", "fixed-clock";
			#clock-cells = <0>;
			clock-frequency = <0>;
		};

		osc {
			compatible = "fsl,imx-osc", "fixed-clock";
			#clock-cells = <0>;
			clock-frequency = <24000000>;
		};
	};

	cpus {
		#address-cells = <1>;
		#size-cells = <0>;
		cpu: cpu@0 {
			device_type = "cpu";
			compatible = "arm,cortex-a8";
			reg = <0>;
			clock-latency = <62500>;
			clocks = <&clks IMX5_CLK_CPU_PODF>;
			clock-names = "cpu";
			operating-points = <
				166000	1000000
				600000	1050000
				800000	1100000
			>;
			voltage-tolerance = <5>;
		};
	};

	pmu: pmu {
		compatible = "arm,cortex-a8-pmu";
		interrupt-parent = <&tzic>;
		interrupts = <77>;
	};

	usbphy0: usbphy0 {
		compatible = "usb-nop-xceiv";
		clocks = <&clks IMX5_CLK_USB_PHY_GATE>;
		clock-names = "main_clk";
		#phy-cells = <0>;
	};

	display-subsystem {
		compatible = "fsl,imx-display-subsystem";
		ports = <&ipu_di0>, <&ipu_di1>;
	};

	soc {
		#address-cells = <1>;
		#size-cells = <1>;
		compatible = "simple-bus";
		interrupt-parent = <&tzic>;
		ranges;

		iram: iram@1ffe0000 {
			compatible = "mmio-sram";
			reg = <0x1ffe0000 0x20000>;
		};

		ipu: ipu@40000000 {
			#address-cells = <1>;
			#size-cells = <0>;
			compatible = "fsl,imx51-ipu";
			reg = <0x40000000 0x20000000>;
			interrupts = <11 10>;
			clocks = <&clks IMX5_CLK_IPU_GATE>,
				 <&clks IMX5_CLK_IPU_DI0_GATE>,
				 <&clks IMX5_CLK_IPU_DI1_GATE>;
			clock-names = "bus", "di0", "di1";
			resets = <&src 2>;

			ipu_di0: port@2 {
				reg = <2>;

				ipu_di0_disp1: endpoint {
				};
			};

			ipu_di1: port@3 {
				reg = <3>;

				ipu_di1_disp2: endpoint {
				};
			};
		};

		aips@70000000 { /* AIPS1 */
			compatible = "fsl,aips-bus", "simple-bus";
			#address-cells = <1>;
			#size-cells = <1>;
			reg = <0x70000000 0x10000000>;
			ranges;

			spba@70000000 {
				compatible = "fsl,spba-bus", "simple-bus";
				#address-cells = <1>;
				#size-cells = <1>;
				reg = <0x70000000 0x40000>;
				ranges;

				esdhc1: esdhc@70004000 {
					compatible = "fsl,imx51-esdhc";
					reg = <0x70004000 0x4000>;
					interrupts = <1>;
					clocks = <&clks IMX5_CLK_ESDHC1_IPG_GATE>,
						 <&clks IMX5_CLK_DUMMY>,
						 <&clks IMX5_CLK_ESDHC1_PER_GATE>;
					clock-names = "ipg", "ahb", "per";
					status = "disabled";
				};

				esdhc2: esdhc@70008000 {
					compatible = "fsl,imx51-esdhc";
					reg = <0x70008000 0x4000>;
					interrupts = <2>;
					clocks = <&clks IMX5_CLK_ESDHC2_IPG_GATE>,
						 <&clks IMX5_CLK_DUMMY>,
						 <&clks IMX5_CLK_ESDHC2_PER_GATE>;
					clock-names = "ipg", "ahb", "per";
					bus-width = <4>;
					status = "disabled";
				};

				uart3: serial@7000c000 {
					compatible = "fsl,imx51-uart", "fsl,imx21-uart";
					reg = <0x7000c000 0x4000>;
					interrupts = <33>;
					clocks = <&clks IMX5_CLK_UART3_IPG_GATE>,
						 <&clks IMX5_CLK_UART3_PER_GATE>;
					clock-names = "ipg", "per";
					status = "disabled";
				};

				ecspi1: spi@70010000 {
					#address-cells = <1>;
					#size-cells = <0>;
					compatible = "fsl,imx51-ecspi";
					reg = <0x70010000 0x4000>;
					interrupts = <36>;
					clocks = <&clks IMX5_CLK_ECSPI1_IPG_GATE>,
						 <&clks IMX5_CLK_ECSPI1_PER_GATE>;
					clock-names = "ipg", "per";
					status = "disabled";
				};

				ssi2: ssi@70014000 {
					#sound-dai-cells = <0>;
					compatible = "fsl,imx51-ssi", "fsl,imx21-ssi";
					reg = <0x70014000 0x4000>;
					interrupts = <30>;
					clocks = <&clks IMX5_CLK_SSI2_IPG_GATE>,
						 <&clks IMX5_CLK_SSI2_ROOT_GATE>;
					clock-names = "ipg", "baud";
					dmas = <&sdma 24 1 0>,
					       <&sdma 25 1 0>;
					dma-names = "rx", "tx";
					fsl,fifo-depth = <15>;
					status = "disabled";
				};

				esdhc3: esdhc@70020000 {
					compatible = "fsl,imx51-esdhc";
					reg = <0x70020000 0x4000>;
					interrupts = <3>;
					clocks = <&clks IMX5_CLK_ESDHC3_IPG_GATE>,
						 <&clks IMX5_CLK_DUMMY>,
						 <&clks IMX5_CLK_ESDHC3_PER_GATE>;
					clock-names = "ipg", "ahb", "per";
					bus-width = <4>;
					status = "disabled";
				};

				esdhc4: esdhc@70024000 {
					compatible = "fsl,imx51-esdhc";
					reg = <0x70024000 0x4000>;
					interrupts = <4>;
					clocks = <&clks IMX5_CLK_ESDHC4_IPG_GATE>,
						 <&clks IMX5_CLK_DUMMY>,
						 <&clks IMX5_CLK_ESDHC4_PER_GATE>;
					clock-names = "ipg", "ahb", "per";
					bus-width = <4>;
					status = "disabled";
				};
			};

			aipstz1: bridge@73f00000 {
				compatible = "fsl,imx51-aipstz";
				reg = <0x73f00000 0x60>;
			};

			usbotg: usb@73f80000 {
				compatible = "fsl,imx51-usb", "fsl,imx27-usb";
				reg = <0x73f80000 0x0200>;
				interrupts = <18>;
				clocks = <&clks IMX5_CLK_USBOH3_GATE>;
				fsl,usbmisc = <&usbmisc 0>;
				fsl,usbphy = <&usbphy0>;
				status = "disabled";
			};

			usbh1: usb@73f80200 {
				compatible = "fsl,imx51-usb", "fsl,imx27-usb";
				reg = <0x73f80200 0x0200>;
				interrupts = <14>;
				clocks = <&clks IMX5_CLK_USBOH3_GATE>;
				fsl,usbmisc = <&usbmisc 1>;
				dr_mode = "host";
				status = "disabled";
			};

			usbh2: usb@73f80400 {
				compatible = "fsl,imx51-usb", "fsl,imx27-usb";
				reg = <0x73f80400 0x0200>;
				interrupts = <16>;
				clocks = <&clks IMX5_CLK_USBOH3_GATE>;
				fsl,usbmisc = <&usbmisc 2>;
				dr_mode = "host";
				status = "disabled";
			};

			usbh3: usb@73f80600 {
				compatible = "fsl,imx51-usb", "fsl,imx27-usb";
				reg = <0x73f80600 0x0200>;
				interrupts = <17>;
				clocks = <&clks IMX5_CLK_USBOH3_GATE>;
				fsl,usbmisc = <&usbmisc 3>;
				dr_mode = "host";
				status = "disabled";
			};

			usbmisc: usbmisc@73f80800 {
				#index-cells = <1>;
				compatible = "fsl,imx51-usbmisc";
				reg = <0x73f80800 0x200>;
				clocks = <&clks IMX5_CLK_USBOH3_GATE>;
			};

			gpio1: gpio@73f84000 {
				compatible = "fsl,imx51-gpio", "fsl,imx35-gpio";
				reg = <0x73f84000 0x4000>;
				interrupts = <50 51>;
				gpio-controller;
				#gpio-cells = <2>;
				interrupt-controller;
				#interrupt-cells = <2>;
			};

			gpio2: gpio@73f88000 {
				compatible = "fsl,imx51-gpio", "fsl,imx35-gpio";
				reg = <0x73f88000 0x4000>;
				interrupts = <52 53>;
				gpio-controller;
				#gpio-cells = <2>;
				interrupt-controller;
				#interrupt-cells = <2>;
			};

			gpio3: gpio@73f8c000 {
				compatible = "fsl,imx51-gpio", "fsl,imx35-gpio";
				reg = <0x73f8c000 0x4000>;
				interrupts = <54 55>;
				gpio-controller;
				#gpio-cells = <2>;
				interrupt-controller;
				#interrupt-cells = <2>;
			};

			gpio4: gpio@73f90000 {
				compatible = "fsl,imx51-gpio", "fsl,imx35-gpio";
				reg = <0x73f90000 0x4000>;
				interrupts = <56 57>;
				gpio-controller;
				#gpio-cells = <2>;
				interrupt-controller;
				#interrupt-cells = <2>;
			};

			kpp: kpp@73f94000 {
				compatible = "fsl,imx51-kpp", "fsl,imx21-kpp";
				reg = <0x73f94000 0x4000>;
				interrupts = <60>;
				clocks = <&clks IMX5_CLK_DUMMY>;
				status = "disabled";
			};

			wdog1: wdog@73f98000 {
				compatible = "fsl,imx51-wdt", "fsl,imx21-wdt";
				reg = <0x73f98000 0x4000>;
				interrupts = <58>;
				clocks = <&clks IMX5_CLK_DUMMY>;
			};

			wdog2: wdog@73f9c000 {
				compatible = "fsl,imx51-wdt", "fsl,imx21-wdt";
				reg = <0x73f9c000 0x4000>;
				interrupts = <59>;
				clocks = <&clks IMX5_CLK_DUMMY>;
				status = "disabled";
			};

			gpt: timer@73fa0000 {
				compatible = "fsl,imx51-gpt", "fsl,imx31-gpt";
				reg = <0x73fa0000 0x4000>;
				interrupts = <39>;
				clocks = <&clks IMX5_CLK_GPT_IPG_GATE>,
					 <&clks IMX5_CLK_GPT_HF_GATE>;
				clock-names = "ipg", "per";
			};

			iomuxc: iomuxc@73fa8000 {
				compatible = "fsl,imx51-iomuxc";
				reg = <0x73fa8000 0x4000>;
			};

			pwm1: pwm@73fb4000 {
				#pwm-cells = <2>;
				compatible = "fsl,imx51-pwm", "fsl,imx27-pwm";
				reg = <0x73fb4000 0x4000>;
				clocks = <&clks IMX5_CLK_PWM1_IPG_GATE>,
					 <&clks IMX5_CLK_PWM1_HF_GATE>;
				clock-names = "ipg", "per";
				interrupts = <61>;
			};

			pwm2: pwm@73fb8000 {
				#pwm-cells = <2>;
				compatible = "fsl,imx51-pwm", "fsl,imx27-pwm";
				reg = <0x73fb8000 0x4000>;
				clocks = <&clks IMX5_CLK_PWM2_IPG_GATE>,
					 <&clks IMX5_CLK_PWM2_HF_GATE>;
				clock-names = "ipg", "per";
				interrupts = <94>;
			};

			uart1: serial@73fbc000 {
				compatible = "fsl,imx51-uart", "fsl,imx21-uart";
				reg = <0x73fbc000 0x4000>;
				interrupts = <31>;
				clocks = <&clks IMX5_CLK_UART1_IPG_GATE>,
					 <&clks IMX5_CLK_UART1_PER_GATE>;
				clock-names = "ipg", "per";
				status = "disabled";
			};

			uart2: serial@73fc0000 {
				compatible = "fsl,imx51-uart", "fsl,imx21-uart";
				reg = <0x73fc0000 0x4000>;
				interrupts = <32>;
				clocks = <&clks IMX5_CLK_UART2_IPG_GATE>,
					 <&clks IMX5_CLK_UART2_PER_GATE>;
				clock-names = "ipg", "per";
				status = "disabled";
			};

			src: src@73fd0000 {
				compatible = "fsl,imx51-src";
				reg = <0x73fd0000 0x4000>;
				#reset-cells = <1>;
			};

			clks: ccm@73fd4000{
				compatible = "fsl,imx51-ccm";
				reg = <0x73fd4000 0x4000>;
				interrupts = <0 71 0x04 0 72 0x04>;
				#clock-cells = <1>;
			};
		};

		aips@80000000 {	/* AIPS2 */
			compatible = "fsl,aips-bus", "simple-bus";
			#address-cells = <1>;
			#size-cells = <1>;
			reg = <0x80000000 0x10000000>;
			ranges;

			aipstz2: bridge@83f00000 {
				compatible = "fsl,imx51-aipstz";
				reg = <0x83f00000 0x60>;
			};

			iim: iim@83f98000 {
				compatible = "fsl,imx51-iim", "fsl,imx27-iim";
				reg = <0x83f98000 0x4000>;
				interrupts = <69>;
				clocks = <&clks IMX5_CLK_IIM_GATE>;
			};

			tigerp: tigerp@83fa0000 {
				compatible = "fsl,imx51-tigerp";
				reg = <0x83fa0000 0x28>;
			};

			owire: owire@83fa4000 {
				compatible = "fsl,imx51-owire", "fsl,imx21-owire";
				reg = <0x83fa4000 0x4000>;
				interrupts = <88>;
				clocks = <&clks IMX5_CLK_OWIRE_GATE>;
				status = "disabled";
			};

			ecspi2: spi@83fac000 {
				#address-cells = <1>;
				#size-cells = <0>;
				compatible = "fsl,imx51-ecspi";
				reg = <0x83fac000 0x4000>;
				interrupts = <37>;
				clocks = <&clks IMX5_CLK_ECSPI2_IPG_GATE>,
					 <&clks IMX5_CLK_ECSPI2_PER_GATE>;
				clock-names = "ipg", "per";
				status = "disabled";
			};

			sdma: sdma@83fb0000 {
				compatible = "fsl,imx51-sdma", "fsl,imx35-sdma";
				reg = <0x83fb0000 0x4000>;
				interrupts = <6>;
				clocks = <&clks IMX5_CLK_SDMA_GATE>,
					 <&clks IMX5_CLK_SDMA_GATE>;
				clock-names = "ipg", "ahb";
				#dma-cells = <3>;
				fsl,sdma-ram-script-name = "imx/sdma/sdma-imx51.bin";
			};

			cspi: spi@83fc0000 {
				#address-cells = <1>;
				#size-cells = <0>;
				compatible = "fsl,imx51-cspi", "fsl,imx35-cspi";
				reg = <0x83fc0000 0x4000>;
				interrupts = <38>;
				clocks = <&clks IMX5_CLK_CSPI_IPG_GATE>,
					 <&clks IMX5_CLK_CSPI_IPG_GATE>;
				clock-names = "ipg", "per";
				status = "disabled";
			};

			i2c2: i2c@83fc4000 {
				#address-cells = <1>;
				#size-cells = <0>;
				compatible = "fsl,imx51-i2c", "fsl,imx21-i2c";
				reg = <0x83fc4000 0x4000>;
				interrupts = <63>;
				clocks = <&clks IMX5_CLK_I2C2_GATE>;
				status = "disabled";
			};

			i2c1: i2c@83fc8000 {
				#address-cells = <1>;
				#size-cells = <0>;
				compatible = "fsl,imx51-i2c", "fsl,imx21-i2c";
				reg = <0x83fc8000 0x4000>;
				interrupts = <62>;
				clocks = <&clks IMX5_CLK_I2C1_GATE>;
				status = "disabled";
			};

			ssi1: ssi@83fcc000 {
				#sound-dai-cells = <0>;
				compatible = "fsl,imx51-ssi", "fsl,imx21-ssi";
				reg = <0x83fcc000 0x4000>;
				interrupts = <29>;
				clocks = <&clks IMX5_CLK_SSI1_IPG_GATE>,
					 <&clks IMX5_CLK_SSI1_ROOT_GATE>;
				clock-names = "ipg", "baud";
				dmas = <&sdma 28 0 0>,
				       <&sdma 29 0 0>;
				dma-names = "rx", "tx";
				fsl,fifo-depth = <15>;
				status = "disabled";
			};

			audmux: audmux@83fd0000 {
				compatible = "fsl,imx51-audmux", "fsl,imx31-audmux";
				reg = <0x83fd0000 0x4000>;
				clocks = <&clks IMX5_CLK_DUMMY>;
				clock-names = "audmux";
				status = "disabled";
			};

			m4if: m4if@83fd8000 {
				compatible = "fsl,imx51-m4if";
				reg = <0x83fd8000 0x1000>;
			};

			weim: weim@83fda000 {
				#address-cells = <2>;
				#size-cells = <1>;
				compatible = "fsl,imx51-weim";
				reg = <0x83fda000 0x1000>;
				clocks = <&clks IMX5_CLK_EMI_SLOW_GATE>;
				ranges = <
					0 0 0xb0000000 0x08000000
					1 0 0xb8000000 0x08000000
					2 0 0xc0000000 0x08000000
					3 0 0xc8000000 0x04000000
					4 0 0xcc000000 0x02000000
					5 0 0xce000000 0x02000000
				>;
				status = "disabled";
			};

			nfc: nand@83fdb000 {
				#address-cells = <1>;
				#size-cells = <1>;
				compatible = "fsl,imx51-nand";
				reg = <0x83fdb000 0x1000 0xcfff0000 0x10000>;
				interrupts = <8>;
				clocks = <&clks IMX5_CLK_NFC_GATE>;
				status = "disabled";
			};

			pata: pata@83fe0000 {
				compatible = "fsl,imx51-pata", "fsl,imx27-pata";
				reg = <0x83fe0000 0x4000>;
				interrupts = <70>;
				clocks = <&clks IMX5_CLK_PATA_GATE>;
				status = "disabled";
			};

			ssi3: ssi@83fe8000 {
				#sound-dai-cells = <0>;
				compatible = "fsl,imx51-ssi", "fsl,imx21-ssi";
				reg = <0x83fe8000 0x4000>;
				interrupts = <96>;
				clocks = <&clks IMX5_CLK_SSI3_IPG_GATE>,
					 <&clks IMX5_CLK_SSI3_ROOT_GATE>;
				clock-names = "ipg", "baud";
				dmas = <&sdma 46 0 0>,
				       <&sdma 47 0 0>;
				dma-names = "rx", "tx";
				fsl,fifo-depth = <15>;
				status = "disabled";
			};

			fec: ethernet@83fec000 {
				compatible = "fsl,imx51-fec", "fsl,imx27-fec";
				reg = <0x83fec000 0x4000>;
				interrupts = <87>;
				clocks = <&clks IMX5_CLK_FEC_GATE>,
					 <&clks IMX5_CLK_FEC_GATE>,
					 <&clks IMX5_CLK_FEC_GATE>;
				clock-names = "ipg", "ahb", "ptp";
				status = "disabled";
			};

<<<<<<< HEAD
			vpu@83ff4000 {
=======
			vpu: vpu@83ff4000 {
>>>>>>> 0fd79184
				compatible = "fsl,imx51-vpu", "cnm,codahx4";
				reg = <0x83ff4000 0x1000>;
				interrupts = <9>;
				clocks = <&clks IMX5_CLK_VPU_REFERENCE_GATE>,
					 <&clks IMX5_CLK_VPU_GATE>;
				clock-names = "per", "ahb";
				resets = <&src 1>;
				iram = <&iram>;
			};

			sahara: crypto@83ff8000 {
				compatible = "fsl,imx53-sahara", "fsl,imx51-sahara";
				reg = <0x83ff8000 0x4000>;
				interrupts = <19 20>;
				clocks = <&clks IMX5_CLK_SAHARA_IPG_GATE>,
					 <&clks IMX5_CLK_SAHARA_IPG_GATE>;
				clock-names = "ipg", "ahb";
			};
		};
	};
};<|MERGE_RESOLUTION|>--- conflicted
+++ resolved
@@ -608,11 +608,7 @@
 				status = "disabled";
 			};
 
-<<<<<<< HEAD
-			vpu@83ff4000 {
-=======
 			vpu: vpu@83ff4000 {
->>>>>>> 0fd79184
 				compatible = "fsl,imx51-vpu", "cnm,codahx4";
 				reg = <0x83ff4000 0x1000>;
 				interrupts = <9>;
