config ARM64
	def_bool y
	select ACPI_CCA_REQUIRED if ACPI
	select ACPI_GENERIC_GSI if ACPI
	select ACPI_REDUCED_HARDWARE_ONLY if ACPI
	select ARCH_HAS_ATOMIC64_DEC_IF_POSITIVE
	select ARCH_HAS_ELF_RANDOMIZE
	select ARCH_HAS_GCOV_PROFILE_ALL
	select ARCH_HAS_SG_CHAIN
	select ARCH_HAS_TICK_BROADCAST if GENERIC_CLOCKEVENTS_BROADCAST
	select ARCH_USE_CMPXCHG_LOCKREF
	select ARCH_SUPPORTS_ATOMIC_RMW
	select ARCH_WANT_OPTIONAL_GPIOLIB
	select ARCH_WANT_COMPAT_IPC_PARSE_VERSION
	select ARCH_WANT_FRAME_POINTERS
<<<<<<< HEAD
	select ARCH_HAVE_CUSTOM_GPIO_H
=======
>>>>>>> 510d0a3f
	select ARCH_HAS_UBSAN_SANITIZE_ALL
	select ARM_AMBA
	select ARM_ARCH_TIMER
	select ARM_GIC
	select AUDIT_ARCH_COMPAT_GENERIC
	select ARM_GIC_V2M if PCI_MSI
	select ARM_GIC_V3
	select ARM_GIC_V3_ITS if PCI_MSI
	select ARM_PSCI_FW
	select BUILDTIME_EXTABLE_SORT
	select CLONE_BACKWARDS
	select COMMON_CLK if !ARCH_QCOM
	select CPU_PM if (SUSPEND || CPU_IDLE)
	select DCACHE_WORD_ACCESS
	select EDAC_SUPPORT
	select FRAME_POINTER
	select GENERIC_ALLOCATOR
	select EDAC_SUPPORT
	select GENERIC_CLOCKEVENTS
	select GENERIC_CLOCKEVENTS_BROADCAST
	select GENERIC_CPU_AUTOPROBE
	select GENERIC_EARLY_IOREMAP
	select GENERIC_IDLE_POLL_SETUP
	select GENERIC_IRQ_PROBE
	select GENERIC_IRQ_SHOW
	select GENERIC_IRQ_SHOW_LEVEL
	select GENERIC_PCI_IOMAP
	select GENERIC_SCHED_CLOCK
	select GENERIC_SMP_IDLE_THREAD
	select GENERIC_STRNCPY_FROM_USER
	select GENERIC_STRNLEN_USER
	select GENERIC_TIME_VSYSCALL
	select HANDLE_DOMAIN_IRQ
	select HARDIRQS_SW_RESEND
	select HAVE_ALIGNED_STRUCT_PAGE if SLUB
	select HAVE_ARCH_AUDITSYSCALL
	select HAVE_ARCH_BITREVERSE
	select HAVE_ARCH_HUGE_VMAP
	select HAVE_ARCH_JUMP_LABEL
	select HAVE_ARCH_KASAN if SPARSEMEM_VMEMMAP && !(ARM64_16K_PAGES && ARM64_VA_BITS_48)
	select HAVE_ARCH_KGDB
	select HAVE_ARCH_MMAP_RND_BITS
	select HAVE_ARCH_MMAP_RND_COMPAT_BITS if COMPAT
	select HAVE_ARCH_SECCOMP_FILTER
	select HAVE_ARCH_TRACEHOOK
	select HAVE_BPF_JIT
	select HAVE_C_RECORDMCOUNT
	select HAVE_CC_STACKPROTECTOR
	select HAVE_CMPXCHG_DOUBLE
	select HAVE_CMPXCHG_LOCAL
	select HAVE_DEBUG_BUGVERBOSE
	select HAVE_DEBUG_KMEMLEAK
	select HAVE_DMA_API_DEBUG
	select HAVE_DMA_ATTRS
	select HAVE_DMA_CONTIGUOUS
	select HAVE_DYNAMIC_FTRACE
	select HAVE_EFFICIENT_UNALIGNED_ACCESS
	select HAVE_FTRACE_MCOUNT_RECORD
	select HAVE_FUNCTION_TRACER
	select HAVE_FUNCTION_GRAPH_TRACER
	select HAVE_GENERIC_DMA_COHERENT
<<<<<<< HEAD
=======
	select HAVE_HW_BREAKPOINT if PERF_EVENTS
>>>>>>> 510d0a3f
	select HAVE_IRQ_TIME_ACCOUNTING
	select HAVE_MEMBLOCK
	select HAVE_PATA_PLATFORM
	select HAVE_PERF_EVENTS
	select HAVE_PERF_REGS
	select HAVE_PERF_USER_STACK_DUMP
	select HAVE_RCU_TABLE_FREE
	select HAVE_SYSCALL_TRACEPOINTS
	select IOMMU_DMA if (IOMMU_SUPPORT && !ARCH_QCOM)
	select IRQ_DOMAIN
	select IRQ_FORCED_THREADING
	select MODULES_USE_ELF_RELA
	select NO_BOOTMEM
	select OF
	select OF_EARLY_FLATTREE
	select OF_RESERVED_MEM
	select PERF_USE_VMALLOC
	select POWER_RESET
	select POWER_SUPPLY
	select RTC_LIB
	select SPARSE_IRQ
	select SYSCTL_EXCEPTION_TRACE
	select HAVE_CONTEXT_TRACKING
	help
	  ARM 64-bit (AArch64) Linux support.

config 64BIT
	def_bool y

config ARCH_PHYS_ADDR_T_64BIT
	def_bool y

config MMU
	def_bool y

config ARCH_MMAP_RND_BITS_MIN
       default 14 if ARM64_64K_PAGES
       default 16 if ARM64_16K_PAGES
       default 18

# max bits determined by the following formula:
#  VA_BITS - PAGE_SHIFT - 3
config ARCH_MMAP_RND_BITS_MAX
       default 19 if ARM64_VA_BITS=36
       default 24 if ARM64_VA_BITS=39
       default 27 if ARM64_VA_BITS=42
       default 30 if ARM64_VA_BITS=47
       default 29 if ARM64_VA_BITS=48 && ARM64_64K_PAGES
       default 31 if ARM64_VA_BITS=48 && ARM64_16K_PAGES
       default 33 if ARM64_VA_BITS=48
       default 14 if ARM64_64K_PAGES
       default 16 if ARM64_16K_PAGES
       default 18

config ARCH_MMAP_RND_COMPAT_BITS_MIN
       default 7 if ARM64_64K_PAGES
       default 9 if ARM64_16K_PAGES
       default 11

config ARCH_MMAP_RND_COMPAT_BITS_MAX
       default 16

config NO_IOPORT_MAP
	def_bool y if !PCI

config ILLEGAL_POINTER_VALUE
	hex
	default 0xdead000000000000

config STACKTRACE_SUPPORT
	def_bool y

config ILLEGAL_POINTER_VALUE
	hex
	default 0xdead000000000000

config LOCKDEP_SUPPORT
	def_bool y

config TRACE_IRQFLAGS_SUPPORT
	def_bool y

config RWSEM_XCHGADD_ALGORITHM
	def_bool y

config GENERIC_BUG
	def_bool y
	depends on BUG

config GENERIC_BUG_RELATIVE_POINTERS
	def_bool y
	depends on GENERIC_BUG

config GENERIC_HWEIGHT
	def_bool y

config GENERIC_CSUM
        def_bool y

config GENERIC_CALIBRATE_DELAY
	def_bool y

config ZONE_DMA
	def_bool y

config HAVE_GENERIC_RCU_GUP
	def_bool y

config ARCH_DMA_ADDR_T_64BIT
	def_bool y

config NEED_DMA_MAP_STATE
	def_bool y

config NEED_SG_DMA_LENGTH
	def_bool y

config SMP
	def_bool y

config ARM64_DMA_USE_IOMMU
	bool
	select ARM_HAS_SG_CHAIN
	select NEED_SG_DMA_LENGTH

if ARM64_DMA_USE_IOMMU

config ARM64_DMA_IOMMU_ALIGNMENT
	int "Maximum PAGE_SIZE order of alignment for DMA IOMMU buffers"
	range 4 9
	default 8
	help
	  DMA mapping framework by default aligns all buffers to the smallest
	  PAGE_SIZE order which is greater than or equal to the requested buffer
	  size. This works well for buffers up to a few hundreds kilobytes, but
	  for larger buffers it just a waste of address space. Drivers which has
	  relatively small addressing window (like 64Mib) might run out of
	  virtual space with just a few allocations.

	  With this parameter you can specify the maximum PAGE_SIZE order for
	  DMA IOMMU buffers. Larger buffers will be aligned only to this
	  specified order. The order is expressed as a power of two multiplied
	  by the PAGE_SIZE.

endif

config SWIOTLB
	def_bool y

config IOMMU_HELPER
	def_bool SWIOTLB

config KERNEL_MODE_NEON
	def_bool y

config FIX_EARLYCON_MEM
	def_bool y

config PGTABLE_LEVELS
	int
	default 2 if ARM64_16K_PAGES && ARM64_VA_BITS_36
	default 2 if ARM64_64K_PAGES && ARM64_VA_BITS_42
	default 3 if ARM64_64K_PAGES && ARM64_VA_BITS_48
	default 3 if ARM64_4K_PAGES && ARM64_VA_BITS_39
	default 3 if ARM64_16K_PAGES && ARM64_VA_BITS_47
	default 4 if !ARM64_64K_PAGES && ARM64_VA_BITS_48

source "init/Kconfig"

source "kernel/Kconfig.freezer"

source "arch/arm64/Kconfig.platforms"

menu "Bus support"

config PCI
	bool "PCI support"
	help
	  This feature enables support for PCI bus system. If you say Y
	  here, the kernel will include drivers and infrastructure code
	  to support PCI bus devices.

config PCI_DOMAINS
	def_bool PCI

config PCI_DOMAINS_GENERIC
	def_bool PCI

config PCI_SYSCALL
	def_bool PCI

source "drivers/pci/Kconfig"
source "drivers/pci/pcie/Kconfig"
source "drivers/pci/hotplug/Kconfig"

endmenu

menu "Kernel Features"

menu "ARM errata workarounds via the alternatives framework"

config ARM64_ERRATUM_826319
	bool "Cortex-A53: 826319: System might deadlock if a write cannot complete until read data is accepted"
	default y
	help
	  This option adds an alternative code sequence to work around ARM
	  erratum 826319 on Cortex-A53 parts up to r0p2 with an AMBA 4 ACE or
	  AXI master interface and an L2 cache.

	  If a Cortex-A53 uses an AMBA AXI4 ACE interface to other processors
	  and is unable to accept a certain write via this interface, it will
	  not progress on read data presented on the read data channel and the
	  system can deadlock.

	  The workaround promotes data cache clean instructions to
	  data cache clean-and-invalidate.
	  Please note that this does not necessarily enable the workaround,
	  as it depends on the alternative framework, which will only patch
	  the kernel if an affected CPU is detected.

	  If unsure, say Y.

config ARM64_ERRATUM_827319
	bool "Cortex-A53: 827319: Data cache clean instructions might cause overlapping transactions to the interconnect"
	default y
	help
	  This option adds an alternative code sequence to work around ARM
	  erratum 827319 on Cortex-A53 parts up to r0p2 with an AMBA 5 CHI
	  master interface and an L2 cache.

	  Under certain conditions this erratum can cause a clean line eviction
	  to occur at the same time as another transaction to the same address
	  on the AMBA 5 CHI interface, which can cause data corruption if the
	  interconnect reorders the two transactions.

	  The workaround promotes data cache clean instructions to
	  data cache clean-and-invalidate.
	  Please note that this does not necessarily enable the workaround,
	  as it depends on the alternative framework, which will only patch
	  the kernel if an affected CPU is detected.

	  If unsure, say Y.

config ARM64_ERRATUM_824069
	bool "Cortex-A53: 824069: Cache line might not be marked as clean after a CleanShared snoop"
	default y
	help
	  This option adds an alternative code sequence to work around ARM
	  erratum 824069 on Cortex-A53 parts up to r0p2 when it is connected
	  to a coherent interconnect.

	  If a Cortex-A53 processor is executing a store or prefetch for
	  write instruction at the same time as a processor in another
	  cluster is executing a cache maintenance operation to the same
	  address, then this erratum might cause a clean cache line to be
	  incorrectly marked as dirty.

	  The workaround promotes data cache clean instructions to
	  data cache clean-and-invalidate.
	  Please note that this option does not necessarily enable the
	  workaround, as it depends on the alternative framework, which will
	  only patch the kernel if an affected CPU is detected.

	  If unsure, say Y.

config ARM64_ERRATUM_819472
	bool "Cortex-A53: 819472: Store exclusive instructions might cause data corruption"
	default y
	help
	  This option adds an alternative code sequence to work around ARM
	  erratum 819472 on Cortex-A53 parts up to r0p1 with an L2 cache
	  present when it is connected to a coherent interconnect.

	  If the processor is executing a load and store exclusive sequence at
	  the same time as a processor in another cluster is executing a cache
	  maintenance operation to the same address, then this erratum might
	  cause data corruption.

	  The workaround promotes data cache clean instructions to
	  data cache clean-and-invalidate.
	  Please note that this does not necessarily enable the workaround,
	  as it depends on the alternative framework, which will only patch
	  the kernel if an affected CPU is detected.

	  If unsure, say Y.

config ARM64_ERRATUM_832075
	bool "Cortex-A57: 832075: possible deadlock on mixing exclusive memory accesses with device loads"
	default y
	help
	  This option adds an alternative code sequence to work around ARM
	  erratum 832075 on Cortex-A57 parts up to r1p2.

	  Affected Cortex-A57 parts might deadlock when exclusive load/store
	  instructions to Write-Back memory are mixed with Device loads.

	  The workaround is to promote device loads to use Load-Acquire
	  semantics.
	  Please note that this does not necessarily enable the workaround,
	  as it depends on the alternative framework, which will only patch
	  the kernel if an affected CPU is detected.

	  If unsure, say Y.

config ARM64_ERRATUM_834220
	bool "Cortex-A57: 834220: Stage 2 translation fault might be incorrectly reported in presence of a Stage 1 fault"
	depends on KVM
	default y
	help
	  This option adds an alternative code sequence to work around ARM
	  erratum 834220 on Cortex-A57 parts up to r1p2.

	  Affected Cortex-A57 parts might report a Stage 2 translation
	  fault as the result of a Stage 1 fault for load crossing a
	  page boundary when there is a permission or device memory
	  alignment fault at Stage 1 and a translation fault at Stage 2.

	  The workaround is to verify that the Stage 1 translation
	  doesn't generate a fault before handling the Stage 2 fault.
	  Please note that this does not necessarily enable the workaround,
	  as it depends on the alternative framework, which will only patch
	  the kernel if an affected CPU is detected.

	  If unsure, say Y.

config ARM64_ERRATUM_845719
	bool "Cortex-A53: 845719: a load might read incorrect data"
	depends on COMPAT
	default y
	help
	  This option adds an alternative code sequence to work around ARM
	  erratum 845719 on Cortex-A53 parts up to r0p4.

	  When running a compat (AArch32) userspace on an affected Cortex-A53
	  part, a load at EL0 from a virtual address that matches the bottom 32
	  bits of the virtual address used by a recent load at (AArch64) EL1
	  might return incorrect data.

	  The workaround is to write the contextidr_el1 register on exception
	  return to a 32-bit task.
	  Please note that this does not necessarily enable the workaround,
	  as it depends on the alternative framework, which will only patch
	  the kernel if an affected CPU is detected.

	  If unsure, say Y.

config ARM64_ERRATUM_843419
	bool "Cortex-A53: 843419: A load or store might access an incorrect address"
	depends on MODULES
	default y
	select ARM64_MODULE_CMODEL_LARGE
	help
	  This option builds kernel modules using the large memory model in
	  order to avoid the use of the ADRP instruction, which can cause
	  a subsequent memory access to use an incorrect address on Cortex-A53
	  parts up to r0p4.

	  Note that the kernel itself must be linked with a version of ld
	  which fixes potentially affected ADRP instructions through the
	  use of veneers.

	  If unsure, say Y.

config CAVIUM_ERRATUM_22375
	bool "Cavium erratum 22375, 24313"
	default y
	help
	  Enable workaround for erratum 22375, 24313.

	  This implements two gicv3-its errata workarounds for ThunderX. Both
	  with small impact affecting only ITS table allocation.

	    erratum 22375: only alloc 8MB table size
	    erratum 24313: ignore memory access type

	  The fixes are in ITS initialization and basically ignore memory access
	  type and table size provided by the TYPER and BASER registers.

	  If unsure, say Y.

config CAVIUM_ERRATUM_23154
	bool "Cavium erratum 23154: Access to ICC_IAR1_EL1 is not sync'ed"
	default y
	help
	  The gicv3 of ThunderX requires a modified version for
	  reading the IAR status to ensure data synchronization
	  (access to icc_iar1_el1 is not sync'ed before and after).

	  If unsure, say Y.

endmenu


choice
	prompt "Page size"
	default ARM64_4K_PAGES
	help
	  Page size (translation granule) configuration.

config ARM64_4K_PAGES
	bool "4KB"
	help
	  This feature enables 4KB pages support.

config ARM64_16K_PAGES
	bool "16KB"
	help
	  The system will use 16KB pages support. AArch32 emulation
	  requires applications compiled with 16K (or a multiple of 16K)
	  aligned segments.

config ARM64_DCACHE_DISABLE
	bool "Disable CPU Data Caches"
	help
	  Disable CPU data cache usage by setting the SCTLR[C] bit during
	  kernel initialization. This will result in a considerable
	  performance impact, but may be useful in certain situations.

	  If you are not sure what to do, select 'N' here.

config ARM64_ICACHE_DISABLE
	bool "Disable CPU Instruction Caches"
	help
	  Disable CPU instruction cache usage by setting the SCTLR[I]
	  bit during kernel initialization. This will result in a
	  considerable performance impact, but may be useful in certain
	  situations.

	  If you are not sure what to do, select 'N' here.

config ARM64_64K_PAGES
	bool "64KB"
	help
	  This feature enables 64KB pages support (4KB by default)
	  allowing only two levels of page tables and faster TLB
	  look-up. AArch32 emulation requires applications compiled
	  with 64K aligned segments.

endchoice

choice
	prompt "Virtual address space size"
	default ARM64_VA_BITS_39 if ARM64_4K_PAGES
	default ARM64_VA_BITS_47 if ARM64_16K_PAGES
	default ARM64_VA_BITS_42 if ARM64_64K_PAGES
	help
	  Allows choosing one of multiple possible virtual address
	  space sizes. The level of translation table is determined by
	  a combination of page size and virtual address space size.

config ARM64_VA_BITS_36
	bool "36-bit" if EXPERT
	depends on ARM64_16K_PAGES

config ARM64_VA_BITS_39
	bool "39-bit"
	depends on ARM64_4K_PAGES

config ARM64_VA_BITS_42
	bool "42-bit"
	depends on ARM64_64K_PAGES

config ARM64_VA_BITS_47
	bool "47-bit"
	depends on ARM64_16K_PAGES

config ARM64_VA_BITS_48
	bool "48-bit"

endchoice

config ARM64_VA_BITS
	int
	default 36 if ARM64_VA_BITS_36
	default 39 if ARM64_VA_BITS_39
	default 42 if ARM64_VA_BITS_42
	default 47 if ARM64_VA_BITS_47
	default 48 if ARM64_VA_BITS_48

config CPU_BIG_ENDIAN
       bool "Build big-endian kernel"
       help
         Say Y if you plan on running a kernel in big-endian mode.

config SCHED_MC
	bool "Multi-core scheduler support"
	help
	  Multi-core scheduler support improves the CPU scheduler's decision
	  making when dealing with multi-core CPU chips at a cost of slightly
	  increased overhead in some places. If unsure say N here.

config SCHED_SMT
	bool "SMT scheduler support"
	help
	  Improves the CPU scheduler's decision making when dealing with
	  MultiThreading at a cost of slightly increased overhead in some
	  places. If unsure say N here.

config NR_CPUS
	int "Maximum number of CPUs (2-4096)"
	range 2 4096
	# These have to remain sorted largest to smallest
	default "64"

config HOTPLUG_CPU
	bool "Support for hot-pluggable CPUs"
	select GENERIC_IRQ_MIGRATION
	help
	  Say Y here to experiment with turning CPUs off and on.  CPUs
	  can be controlled through /sys/devices/system/cpu.

# The GPIO number here must be sorted by descending number. In case of
# a multiplatform kernel, we just want the highest value required by the
# selected platforms.
config ARCH_NR_GPIO
        int
        default 1024 if ARCH_TEGRA
        default 1024 if ARCH_QCOM
        default 256
        help
          Maximum number of GPIOs in the system.

          If unsure, leave the default value.


source kernel/Kconfig.preempt
source kernel/Kconfig.hz

config ARCH_SUPPORTS_DEBUG_PAGEALLOC
	def_bool y

config ARCH_HAS_HOLES_MEMORYMODEL
	def_bool y if SPARSEMEM

config ARCH_SPARSEMEM_ENABLE
	def_bool y
	select SPARSEMEM_VMEMMAP_ENABLE

config ARCH_SPARSEMEM_DEFAULT
	def_bool ARCH_SPARSEMEM_ENABLE

config ARCH_SELECT_MEMORY_MODEL
	def_bool ARCH_SPARSEMEM_ENABLE

config HAVE_ARCH_PFN_VALID
	def_bool ARCH_HAS_HOLES_MEMORYMODEL || !SPARSEMEM

config HW_PERF_EVENTS
	def_bool y
	depends on ARM_PMU

config ARM64_REG_REBALANCE_ON_CTX_SW
	bool "Rebalance registers during context switches."
	def_bool ARCH_MSM8996
	help
	 Forcefully re-balance register rename pools on context switches for
	 improved performance on some devices.

config PERF_EVENTS_USERMODE
	bool "Enable usermode access for perf events"
	depends on PERF_EVENTS
	help
	  Enable user-mode access to performance counters for perf events.
	  If enabled, the access permissions allowing CPU performance
	  counters to be accessed from user-mode are set.

	  If you want user-mode programs to access perf events, say Y

config PERF_EVENTS_RESET_PMU_DEBUGFS
	bool "Reset PMU via debugfs node"
	depends on PERF_EVENTS
	help
		Enable the debugfs node that can be used to reset PMUs and all
		state variables associated with PMUs. If enabled, PMU and internal
		state variable are cleared.
		If you want to reset PMU and PMU related internal Perf variables
		via debugfs then say Y.

config SYS_SUPPORTS_HUGETLBFS
	def_bool y

config ARCH_WANT_HUGE_PMD_SHARE
	def_bool y if ARM64_4K_PAGES || (ARM64_16K_PAGES && !ARM64_VA_BITS_36)

config HAVE_ARCH_TRANSPARENT_HUGEPAGE
	def_bool y

config ARCH_HAS_CACHE_LINE_SIZE
	def_bool y

source "mm/Kconfig"

config SECCOMP
	bool "Enable seccomp to safely compute untrusted bytecode"
	---help---
	  This kernel feature is useful for number crunching applications
	  that may need to compute untrusted bytecode during their
	  execution. By using pipes or other transports made available to
	  the process as file descriptors supporting the read/write
	  syscalls, it's possible to isolate those applications in
	  their own address space using seccomp. Once seccomp is
	  enabled via prctl(PR_SET_SECCOMP), it cannot be disabled
	  and the task is only allowed to execute a few safe syscalls
	  defined by each seccomp mode.

config XEN_DOM0
	def_bool y
	depends on XEN

config XEN
	bool "Xen guest support on ARM64"
	depends on ARM64 && OF
	select SWIOTLB_XEN
	help
	  Say Y if you want to run Linux in a Virtual Machine on Xen on ARM64.

config FORCE_MAX_ZONEORDER
	int
	default "14" if (ARM64_64K_PAGES && TRANSPARENT_HUGEPAGE)
	default "12" if (ARM64_16K_PAGES && TRANSPARENT_HUGEPAGE)
	default "11"
	help
	  The kernel memory allocator divides physically contiguous memory
	  blocks into "zones", where each zone is a power of two number of
	  pages.  This option selects the largest power of two that the kernel
	  keeps in the memory allocator.  If you need to allocate very large
	  blocks of physically contiguous memory, then you may need to
	  increase this value.

	  This config option is actually maximum order plus one. For example,
	  a value of 11 means that the largest free memory block is 2^10 pages.

	  We make sure that we can allocate upto a HugePage size for each configuration.
	  Hence we have :
		MAX_ORDER = (PMD_SHIFT - PAGE_SHIFT) + 1 => PAGE_SHIFT - 2

	  However for 4K, we choose a higher default value, 11 as opposed to 10, giving us
	  4M allocations matching the default size used by generic code.

menuconfig ARMV8_DEPRECATED
	bool "Emulate deprecated/obsolete ARMv8 instructions"
	depends on COMPAT
	help
	  Legacy software support may require certain instructions
	  that have been deprecated or obsoleted in the architecture.

	  Enable this config to enable selective emulation of these
	  features.

	  If unsure, say Y

if ARMV8_DEPRECATED

config SWP_EMULATION
	bool "Emulate SWP/SWPB instructions"
	help
	  ARMv8 obsoletes the use of A32 SWP/SWPB instructions such that
	  they are always undefined. Say Y here to enable software
	  emulation of these instructions for userspace using LDXR/STXR.

	  In some older versions of glibc [<=2.8] SWP is used during futex
	  trylock() operations with the assumption that the code will not
	  be preempted. This invalid assumption may be more likely to fail
	  with SWP emulation enabled, leading to deadlock of the user
	  application.

	  NOTE: when accessing uncached shared regions, LDXR/STXR rely
	  on an external transaction monitoring block called a global
	  monitor to maintain update atomicity. If your system does not
	  implement a global monitor, this option can cause programs that
	  perform SWP operations to uncached memory to deadlock.

	  If unsure, say Y

config CP15_BARRIER_EMULATION
	bool "Emulate CP15 Barrier instructions"
	help
	  The CP15 barrier instructions - CP15ISB, CP15DSB, and
	  CP15DMB - are deprecated in ARMv8 (and ARMv7). It is
	  strongly recommended to use the ISB, DSB, and DMB
	  instructions instead.

	  Say Y here to enable software emulation of these
	  instructions for AArch32 userspace code. When this option is
	  enabled, CP15 barrier usage is traced which can help
	  identify software that needs updating.

	  If unsure, say Y

config SETEND_EMULATION
	bool "Emulate SETEND instruction"
	help
	  The SETEND instruction alters the data-endianness of the
	  AArch32 EL0, and is deprecated in ARMv8.

	  Say Y here to enable software emulation of the instruction
	  for AArch32 userspace code.

	  Note: All the cpus on the system must have mixed endian support at EL0
	  for this feature to be enabled. If a new CPU - which doesn't support mixed
	  endian - is hotplugged in after this feature has been enabled, there could
	  be unexpected results in the applications.

	  If unsure, say Y
endif

menu "ARMv8.1 architectural features"

config ARM64_HW_AFDBM
	bool "Support for hardware updates of the Access and Dirty page flags"
	default y
	help
	  The ARMv8.1 architecture extensions introduce support for
	  hardware updates of the access and dirty information in page
	  table entries. When enabled in TCR_EL1 (HA and HD bits) on
	  capable processors, accesses to pages with PTE_AF cleared will
	  set this bit instead of raising an access flag fault.
	  Similarly, writes to read-only pages with the DBM bit set will
	  clear the read-only bit (AP[2]) instead of raising a
	  permission fault.

	  Kernels built with this configuration option enabled continue
	  to work on pre-ARMv8.1 hardware and the performance impact is
	  minimal. If unsure, say Y.

config ARM64_PAN
	bool "Enable support for Privileged Access Never (PAN)"
	default y
	help
	 Privileged Access Never (PAN; part of the ARMv8.1 Extensions)
	 prevents the kernel or hypervisor from accessing user-space (EL0)
	 memory directly.

	 Choosing this option will cause any unprotected (not using
	 copy_to_user et al) memory access to fail with a permission fault.

	 The feature is detected at runtime, and will remain as a 'nop'
	 instruction if the cpu does not implement the feature.

config ARM64_LSE_ATOMICS
	bool "Atomic instructions"
	help
	  As part of the Large System Extensions, ARMv8.1 introduces new
	  atomic instructions that are designed specifically to scale in
	  very large systems.

	  Say Y here to make use of these instructions for the in-kernel
	  atomic routines. This incurs a small overhead on CPUs that do
	  not support these instructions and requires the kernel to be
	  built with binutils >= 2.25.

endmenu

config ARM64_UAO
	bool "Enable support for User Access Override (UAO)"
	default y
	help
	  User Access Override (UAO; part of the ARMv8.2 Extensions)
	  causes the 'unprivileged' variant of the load/store instructions to
	  be overriden to be privileged.

	  This option changes get_user() and friends to use the 'unprivileged'
	  variant of the load/store instructions. This ensures that user-space
	  really did have access to the supplied memory. When addr_limit is
	  set to kernel memory the UAO bit will be set, allowing privileged
	  access to kernel memory.

	  Choosing this option will cause copy_to_user() et al to use user-space
	  memory permissions.

	  The feature is detected at runtime, the kernel will use the
	  regular load/store instructions if the cpu does not implement the
	  feature.

config ARM64_MODULE_CMODEL_LARGE
	bool

config ARM64_MODULE_PLTS
	bool
	select ARM64_MODULE_CMODEL_LARGE
	select HAVE_MOD_ARCH_SPECIFIC

config RELOCATABLE
	bool
	help
	  This builds the kernel as a Position Independent Executable (PIE),
	  which retains all relocation metadata required to relocate the
	  kernel binary at runtime to a different virtual address than the
	  address it was linked at.
	  Since AArch64 uses the RELA relocation format, this requires a
	  relocation pass at runtime even if the kernel is loaded at the
	  same address it was linked at.

config RANDOMIZE_BASE
	bool "Randomize the address of the kernel image"
	select ARM64_MODULE_PLTS
	select RELOCATABLE
	help
	  Randomizes the virtual address at which the kernel image is
	  loaded, as a security feature that deters exploit attempts
	  relying on knowledge of the location of kernel internals.

	  It is the bootloader's job to provide entropy, by passing a
	  random u64 value in /chosen/kaslr-seed at kernel entry.

	  When booting via the UEFI stub, it will invoke the firmware's
	  EFI_RNG_PROTOCOL implementation (if available) to supply entropy
	  to the kernel proper. In addition, it will randomise the physical
	  location of the kernel Image as well.

	  If unsure, say N.

config RANDOMIZE_MODULE_REGION_FULL
	bool "Randomize the module region independently from the core kernel"
	depends on RANDOMIZE_BASE
	default y
	help
	  Randomizes the location of the module region without considering the
	  location of the core kernel. This way, it is impossible for modules
	  to leak information about the location of core kernel data structures
	  but it does imply that function calls between modules and the core
	  kernel will need to be resolved via veneers in the module PLT.

	  When this option is not set, the module region will be randomized over
	  a limited range that contains the [_stext, _etext] interval of the
	  core kernel, so branch relocations are always in range.

endmenu

menu "Boot options"

config ARM64_ACPI_PARKING_PROTOCOL
	bool "Enable support for the ARM64 ACPI parking protocol"
	depends on ACPI
	help
	  Enable support for the ARM64 ACPI parking protocol. If disabled
	  the kernel will not allow booting through the ARM64 ACPI parking
	  protocol even if the corresponding data is present in the ACPI
	  MADT table.

config CMDLINE
	string "Default kernel command string"
	default ""
	help
	  Provide a set of default command-line options at build time by
	  entering them here. As a minimum, you should specify the the
	  root device (e.g. root=/dev/nfs).

choice
	prompt "Kernel command line type" if CMDLINE != ""
	default CMDLINE_FROM_BOOTLOADER

config CMDLINE_FROM_BOOTLOADER
	bool "Use bootloader kernel arguments if available"
	help
	  Uses the command-line options passed by the boot loader. If
	  the boot loader doesn't provide any, the default kernel command
	  string provided in CMDLINE will be used.

config CMDLINE_EXTEND
	bool "Extend bootloader kernel arguments"
	help
	  The command-line arguments provided by the boot loader will be
	  appended to the default kernel command string.

config CMDLINE_FORCE
	bool "Always use the default kernel command string"
	help
	  Always use the default kernel command string, even if the boot
	  loader passes other arguments to the kernel.
	  This is useful if you cannot or don't want to change the
	  command-line options your boot loader passes to the kernel.
endchoice

config EFI_STUB
	bool

config EFI
	bool "UEFI runtime support"
	depends on OF && !CPU_BIG_ENDIAN
	select LIBFDT
	select UCS2_STRING
	select EFI_PARAMS_FROM_FDT
	select EFI_RUNTIME_WRAPPERS
	select EFI_STUB
	select EFI_ARMSTUB
	default y
	help
	  This option provides support for runtime services provided
	  by UEFI firmware (such as non-volatile variables, realtime
          clock, and platform reset). A UEFI stub is also provided to
	  allow the kernel to be booted as an EFI application. This
	  is only useful on systems that have UEFI firmware.

config DMI
	bool "Enable support for SMBIOS (DMI) tables"
	depends on EFI
	default y
	help
	  This enables SMBIOS/DMI feature for systems.

	  This option is only useful on systems that have UEFI firmware.
	  However, even with this option, the resultant kernel should
	  continue to boot on existing non-UEFI platforms.

config BUILD_ARM64_APPENDED_DTB_IMAGE
	bool "Build a concatenated Image.gz/dtb by default"
	depends on OF
	help
	  Enabling this option will cause a concatenated Image.gz and list of
	  DTBs to be built by default (instead of a standalone Image.gz.)
	  The image will built in arch/arm64/boot/Image.gz-dtb

config BUILD_ARM64_APPENDED_DTB_IMAGE_NAMES
	string "Default dtb names"
	depends on BUILD_ARM64_APPENDED_DTB_IMAGE
	help
	  Space separated list of names of dtbs to append when
	  building a concatenated Image.gz-dtb.

endmenu

menu "Userspace binary formats"

source "fs/Kconfig.binfmt"

config COMPAT
	bool "Kernel support for 32-bit EL0"
	depends on ARM64_4K_PAGES || EXPERT
	select COMPAT_BINFMT_ELF
	select HAVE_UID16
	select OLD_SIGSUSPEND3
	select COMPAT_OLD_SIGACTION
	help
	  This option enables support for a 32-bit EL0 running under a 64-bit
	  kernel at EL1. AArch32-specific components such as system calls,
	  the user helper functions, VFP support and the ptrace interface are
	  handled appropriately by the kernel.

	  If you use a page size other than 4KB (i.e, 16KB or 64KB), please be aware
	  that you will only be able to execute AArch32 binaries that were compiled
	  with page size aligned segments.

	  If you want to execute 32-bit userspace applications, say Y.

config SYSVIPC_COMPAT
	def_bool y
	depends on COMPAT && SYSVIPC

endmenu

menu "Power management options"

source "kernel/power/Kconfig"

config ARCH_SUSPEND_POSSIBLE
	def_bool y

endmenu

menu "CPU Power Management"

source "drivers/cpuidle/Kconfig"

source "drivers/cpufreq/Kconfig"

endmenu

source "net/Kconfig"

source "drivers/Kconfig"

source "drivers/firmware/Kconfig"

source "drivers/acpi/Kconfig"

source "fs/Kconfig"

source "arch/arm64/kvm/Kconfig"

source "arch/arm64/Kconfig.debug"

source "security/Kconfig"

source "crypto/Kconfig"
if CRYPTO
source "arch/arm64/crypto/Kconfig"
endif

source "lib/Kconfig"<|MERGE_RESOLUTION|>--- conflicted
+++ resolved
@@ -13,10 +13,7 @@
 	select ARCH_WANT_OPTIONAL_GPIOLIB
 	select ARCH_WANT_COMPAT_IPC_PARSE_VERSION
 	select ARCH_WANT_FRAME_POINTERS
-<<<<<<< HEAD
 	select ARCH_HAVE_CUSTOM_GPIO_H
-=======
->>>>>>> 510d0a3f
 	select ARCH_HAS_UBSAN_SANITIZE_ALL
 	select ARM_AMBA
 	select ARM_ARCH_TIMER
@@ -78,10 +75,6 @@
 	select HAVE_FUNCTION_TRACER
 	select HAVE_FUNCTION_GRAPH_TRACER
 	select HAVE_GENERIC_DMA_COHERENT
-<<<<<<< HEAD
-=======
-	select HAVE_HW_BREAKPOINT if PERF_EVENTS
->>>>>>> 510d0a3f
 	select HAVE_IRQ_TIME_ACCOUNTING
 	select HAVE_MEMBLOCK
 	select HAVE_PATA_PLATFORM
