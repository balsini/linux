// SPDX-License-Identifier: GPL-2.0
/*
 * Device Tree Source for J721E SoC Family MCU/WAKEUP Domain peripherals
 *
 * Copyright (C) 2016-2019 Texas Instruments Incorporated - http://www.ti.com/
 */

&cbass_mcu_wakeup {
	dmsc: dmsc@44083000 {
		compatible = "ti,k2g-sci";
		ti,host-id = <12>;

		mbox-names = "rx", "tx";

		mboxes= <&secure_proxy_main 11>,
			<&secure_proxy_main 13>;

		reg-names = "debug_messages";
		reg = <0x00 0x44083000 0x0 0x1000>;

		k3_pds: power-controller {
			compatible = "ti,sci-pm-domain";
			#power-domain-cells = <2>;
		};

		k3_clks: clocks {
			compatible = "ti,k2g-sci-clk";
			#clock-cells = <2>;
		};

		k3_reset: reset-controller {
			compatible = "ti,sci-reset";
			#reset-cells = <2>;
		};
	};

	wkup_pmx0: pinmux@4301c000 {
		compatible = "pinctrl-single";
		/* Proxy 0 addressing */
		reg = <0x00 0x4301c000 0x00 0x178>;
		#pinctrl-cells = <1>;
		pinctrl-single,register-width = <32>;
		pinctrl-single,function-mask = <0xffffffff>;
	};

	mcu_ram: sram@41c00000 {
		compatible = "mmio-sram";
		reg = <0x00 0x41c00000 0x00 0x100000>;
		ranges = <0x0 0x00 0x41c00000 0x100000>;
		#address-cells = <1>;
		#size-cells = <1>;
	};

	wkup_uart0: serial@42300000 {
		compatible = "ti,j721e-uart", "ti,am654-uart";
		reg = <0x00 0x42300000 0x00 0x100>;
		reg-shift = <2>;
		reg-io-width = <4>;
		interrupts = <GIC_SPI 897 IRQ_TYPE_LEVEL_HIGH>;
		clock-frequency = <48000000>;
		current-speed = <115200>;
		power-domains = <&k3_pds 287 TI_SCI_PD_EXCLUSIVE>;
		clocks = <&k3_clks 287 0>;
		clock-names = "fclk";
	};

	mcu_uart0: serial@40a00000 {
		compatible = "ti,j721e-uart", "ti,am654-uart";
		reg = <0x00 0x40a00000 0x00 0x100>;
		reg-shift = <2>;
		reg-io-width = <4>;
		interrupts = <GIC_SPI 846 IRQ_TYPE_LEVEL_HIGH>;
		clock-frequency = <96000000>;
		current-speed = <115200>;
		power-domains = <&k3_pds 149 TI_SCI_PD_EXCLUSIVE>;
		clocks = <&k3_clks 149 0>;
		clock-names = "fclk";
	};

	wkup_gpio_intr: interrupt-controller2 {
		compatible = "ti,sci-intr";
		ti,intr-trigger-type = <1>;
		interrupt-controller;
		interrupt-parent = <&gic500>;
		#interrupt-cells = <2>;
		ti,sci = <&dmsc>;
		ti,sci-dst-id = <14>;
		ti,sci-rm-range-girq = <0x5>;
	};

	wkup_gpio0: gpio@42110000 {
		compatible = "ti,j721e-gpio", "ti,keystone-gpio";
		reg = <0x0 0x42110000 0x0 0x100>;
		gpio-controller;
		#gpio-cells = <2>;
		interrupt-parent = <&wkup_gpio_intr>;
		interrupts = <113 0>, <113 1>, <113 2>,
			     <113 3>, <113 4>, <113 5>;
		interrupt-controller;
		#interrupt-cells = <2>;
		ti,ngpio = <84>;
		ti,davinci-gpio-unbanked = <0>;
		power-domains = <&k3_pds 113 TI_SCI_PD_EXCLUSIVE>;
		clocks = <&k3_clks 113 0>;
		clock-names = "gpio";
	};

	wkup_gpio1: gpio@42100000 {
		compatible = "ti,j721e-gpio", "ti,keystone-gpio";
		reg = <0x0 0x42100000 0x0 0x100>;
		gpio-controller;
		#gpio-cells = <2>;
		interrupt-parent = <&wkup_gpio_intr>;
		interrupts = <114 0>, <114 1>, <114 2>,
			     <114 3>, <114 4>, <114 5>;
		interrupt-controller;
		#interrupt-cells = <2>;
		ti,ngpio = <84>;
		ti,davinci-gpio-unbanked = <0>;
		power-domains = <&k3_pds 114 TI_SCI_PD_EXCLUSIVE>;
		clocks = <&k3_clks 114 0>;
		clock-names = "gpio";
	};

	mcu_i2c0: i2c@40b00000 {
		compatible = "ti,j721e-i2c", "ti,omap4-i2c";
		reg = <0x0 0x40b00000 0x0 0x100>;
		interrupts = <GIC_SPI 852 IRQ_TYPE_LEVEL_HIGH>;
		#address-cells = <1>;
		#size-cells = <0>;
		clock-names = "fck";
		clocks = <&k3_clks 194 0>;
		power-domains = <&k3_pds 194 TI_SCI_PD_EXCLUSIVE>;
	};

	mcu_i2c1: i2c@40b10000 {
		compatible = "ti,j721e-i2c", "ti,omap4-i2c";
		reg = <0x0 0x40b10000 0x0 0x100>;
		interrupts = <GIC_SPI 853 IRQ_TYPE_LEVEL_HIGH>;
		#address-cells = <1>;
		#size-cells = <0>;
		clock-names = "fck";
		clocks = <&k3_clks 195 0>;
		power-domains = <&k3_pds 195 TI_SCI_PD_EXCLUSIVE>;
	};

	wkup_i2c0: i2c@42120000 {
		compatible = "ti,j721e-i2c", "ti,omap4-i2c";
		reg = <0x0 0x42120000 0x0 0x100>;
		interrupts = <GIC_SPI 896 IRQ_TYPE_LEVEL_HIGH>;
		#address-cells = <1>;
		#size-cells = <0>;
		clock-names = "fck";
		clocks = <&k3_clks 197 0>;
		power-domains = <&k3_pds 197 TI_SCI_PD_SHARED>;
	};

	fss: fss@47000000 {
		compatible = "simple-bus";
		reg = <0x0 0x47000000 0x0 0x100>;
		#address-cells = <2>;
		#size-cells = <2>;
		ranges;

		ospi0: spi@47040000 {
			compatible = "ti,am654-ospi";
			reg = <0x0 0x47040000 0x0 0x100>,
				<0x5 0x00000000 0x1 0x0000000>;
			interrupts = <GIC_SPI 840 IRQ_TYPE_LEVEL_HIGH>;
			cdns,fifo-depth = <256>;
			cdns,fifo-width = <4>;
			cdns,trigger-address = <0x0>;
			clocks = <&k3_clks 103 0>;
			assigned-clocks = <&k3_clks 103 0>;
			assigned-clock-parents = <&k3_clks 103 2>;
			assigned-clock-rates = <166666666>;
			power-domains = <&k3_pds 103 TI_SCI_PD_EXCLUSIVE>;
			#address-cells = <1>;
			#size-cells = <0>;
		};

		ospi1: spi@47050000 {
			compatible = "ti,am654-ospi";
			reg = <0x0 0x47050000 0x0 0x100>,
				<0x7 0x00000000 0x1 0x00000000>;
			interrupts = <GIC_SPI 841 IRQ_TYPE_LEVEL_HIGH>;
			cdns,fifo-depth = <256>;
			cdns,fifo-width = <4>;
			cdns,trigger-address = <0x0>;
			clocks = <&k3_clks 104 0>;
			power-domains = <&k3_pds 104 TI_SCI_PD_EXCLUSIVE>;
			#address-cells = <1>;
			#size-cells = <0>;
		};
	};

	tscadc0: tscadc@40200000 {
		compatible = "ti,am3359-tscadc";
		reg = <0x0 0x40200000 0x0 0x1000>;
		interrupts = <GIC_SPI 860 IRQ_TYPE_LEVEL_HIGH>;
		power-domains = <&k3_pds 0 TI_SCI_PD_EXCLUSIVE>;
		clocks = <&k3_clks 0 1>;
		assigned-clocks = <&k3_clks 0 3>;
		assigned-clock-rates = <60000000>;
		clock-names = "adc_tsc_fck";

		adc {
			#io-channel-cells = <1>;
			compatible = "ti,am3359-adc";
		};
	};

	tscadc1: tscadc@40210000 {
		compatible = "ti,am3359-tscadc";
		reg = <0x0 0x40210000 0x0 0x1000>;
		interrupts = <GIC_SPI 861 IRQ_TYPE_LEVEL_HIGH>;
		power-domains = <&k3_pds 1 TI_SCI_PD_EXCLUSIVE>;
		clocks = <&k3_clks 1 1>;
		assigned-clocks = <&k3_clks 1 3>;
		assigned-clock-rates = <60000000>;
		clock-names = "adc_tsc_fck";

		adc {
			#io-channel-cells = <1>;
			compatible = "ti,am3359-adc";
		};
	};

	mcu_navss {
		compatible = "simple-mfd";
		#address-cells = <2>;
		#size-cells = <2>;
		ranges;
		dma-coherent;
		dma-ranges;

		ti,sci-dev-id = <232>;

		mcu_ringacc: ringacc@2b800000 {
			compatible = "ti,am654-navss-ringacc";
			reg =	<0x0 0x2b800000 0x0 0x400000>,
				<0x0 0x2b000000 0x0 0x400000>,
				<0x0 0x28590000 0x0 0x100>,
				<0x0 0x2a500000 0x0 0x40000>;
			reg-names = "rt", "fifos", "proxy_gcfg", "proxy_target";
			ti,num-rings = <286>;
			ti,sci-rm-range-gp-rings = <0x1>; /* GP ring range */
			ti,sci = <&dmsc>;
			ti,sci-dev-id = <235>;
			msi-parent = <&main_udmass_inta>;
		};

		mcu_udmap: dma-controller@285c0000 {
			compatible = "ti,j721e-navss-mcu-udmap";
			reg =	<0x0 0x285c0000 0x0 0x100>,
				<0x0 0x2a800000 0x0 0x40000>,
				<0x0 0x2aa00000 0x0 0x40000>;
			reg-names = "gcfg", "rchanrt", "tchanrt";
			msi-parent = <&main_udmass_inta>;
			#dma-cells = <1>;

			ti,sci = <&dmsc>;
			ti,sci-dev-id = <236>;
			ti,ringacc = <&mcu_ringacc>;

			ti,sci-rm-range-tchan = <0x0d>, /* TX_CHAN */
						<0x0f>; /* TX_HCHAN */
			ti,sci-rm-range-rchan = <0x0a>, /* RX_CHAN */
						<0x0b>; /* RX_HCHAN */
			ti,sci-rm-range-rflow = <0x00>; /* GP RFLOW */
		};
	};
<<<<<<< HEAD
=======

	mcu_cpsw: ethernet@46000000 {
		compatible = "ti,j721e-cpsw-nuss";
		#address-cells = <2>;
		#size-cells = <2>;
		reg = <0x0 0x46000000 0x0 0x200000>;
		reg-names = "cpsw_nuss";
		ranges = <0x0 0x0 0x0 0x46000000 0x0 0x200000>;
		dma-coherent;
		clocks = <&k3_clks 18 22>;
		clock-names = "fck";
		power-domains = <&k3_pds 18 TI_SCI_PD_EXCLUSIVE>;

		dmas = <&mcu_udmap 0xf000>,
		       <&mcu_udmap 0xf001>,
		       <&mcu_udmap 0xf002>,
		       <&mcu_udmap 0xf003>,
		       <&mcu_udmap 0xf004>,
		       <&mcu_udmap 0xf005>,
		       <&mcu_udmap 0xf006>,
		       <&mcu_udmap 0xf007>,
		       <&mcu_udmap 0x7000>;
		dma-names = "tx0", "tx1", "tx2", "tx3",
			    "tx4", "tx5", "tx6", "tx7",
			    "rx";

		ethernet-ports {
			#address-cells = <1>;
			#size-cells = <0>;

			cpsw_port1: port@1 {
				reg = <1>;
				ti,mac-only;
				label = "port1";
				ti,syscon-efuse = <&mcu_conf 0x200>;
				phys = <&phy_gmii_sel 1>;
			};
		};

		davinci_mdio: mdio@f00 {
			compatible = "ti,cpsw-mdio","ti,davinci_mdio";
			reg = <0x0 0xf00 0x0 0x100>;
			#address-cells = <1>;
			#size-cells = <0>;
			clocks = <&k3_clks 18 22>;
			clock-names = "fck";
			bus_freq = <1000000>;
		};
	};
>>>>>>> 778fbf41
};<|MERGE_RESOLUTION|>--- conflicted
+++ resolved
@@ -270,8 +270,6 @@
 			ti,sci-rm-range-rflow = <0x00>; /* GP RFLOW */
 		};
 	};
-<<<<<<< HEAD
-=======
 
 	mcu_cpsw: ethernet@46000000 {
 		compatible = "ti,j721e-cpsw-nuss";
@@ -321,5 +319,4 @@
 			bus_freq = <1000000>;
 		};
 	};
->>>>>>> 778fbf41
 };