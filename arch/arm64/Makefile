#
# arch/arm64/Makefile
#
# This file is included by the global makefile so that you can add your own
# architecture-specific flags and dependencies.
#
# This file is subject to the terms and conditions of the GNU General Public
# License.  See the file "COPYING" in the main directory of this archive
# for more details.
#
# Copyright (C) 1995-2001 by Russell King

LDFLAGS_vmlinux	:=-p --no-undefined -X
CPPFLAGS_vmlinux.lds = -DTEXT_OFFSET=$(TEXT_OFFSET)
OBJCOPYFLAGS	:=-O binary -R .note -R .note.gnu.build-id -R .comment -S
GZFLAGS		:=-9

ifneq ($(CONFIG_RELOCATABLE),)
LDFLAGS_vmlinux		+= -pie -Bsymbolic
endif

KBUILD_DEFCONFIG := defconfig

# Check for binutils support for specific extensions
lseinstr := $(call as-instr,.arch_extension lse,-DCONFIG_AS_LSE=1)

ifeq ($(CONFIG_ARM64_LSE_ATOMICS), y)
  ifeq ($(lseinstr),)
$(warning LSE atomics not supported by binutils)
  endif
endif

ifeq ($(cc-name),clang)
KBUILD_CFLAGS	+= -mno-implicit-float
else
KBUILD_CFLAGS	+= -mgeneral-regs-only
endif
KBUILD_CFLAGS	+= $(lseinstr)
KBUILD_CFLAGS	+= -fno-pic
KBUILD_CFLAGS	+= $(call cc-option, -mpc-relative-literal-loads)
KBUILD_CFLAGS	+= -fno-asynchronous-unwind-tables
KBUILD_AFLAGS	+= $(lseinstr)

ifeq ($(CONFIG_CPU_BIG_ENDIAN), y)
KBUILD_CPPFLAGS	+= -mbig-endian
AS		+= -EB
LD		+= -EB
else
KBUILD_CPPFLAGS	+= -mlittle-endian
AS		+= -EL
LD		+= -EL
endif

CHECKFLAGS	+= -D__aarch64__

ifeq ($(CONFIG_ARM64_MODULE_CMODEL_LARGE), y)
KBUILD_CFLAGS_MODULE	+= -mcmodel=large
endif

ifeq ($(CONFIG_ARM64_MODULE_PLTS),y)
KBUILD_LDFLAGS_MODULE	+= -T $(srctree)/arch/arm64/kernel/module.lds
endif

# Default value
head-y		:= arch/arm64/kernel/head.o

# The byte offset of the kernel image in RAM from the start of RAM.
ifeq ($(CONFIG_ARM64_RANDOMIZE_TEXT_OFFSET), y)
TEXT_OFFSET := $(shell awk 'BEGIN {srand(); printf "0x%03x000\n", int(512 * rand())}')
else
TEXT_OFFSET := 0x00080000
endif

# KASAN_SHADOW_OFFSET = VA_START + (1 << (VA_BITS - 3)) - (1 << 61)
# in 32-bit arithmetic
KASAN_SHADOW_OFFSET := $(shell printf "0x%08x00000000\n" $$(( \
			(0xffffffff & (-1 << ($(CONFIG_ARM64_VA_BITS) - 32))) \
			+ (1 << ($(CONFIG_ARM64_VA_BITS) - 32 - 3)) \
			- (1 << (64 - 32 - 3)) )) )

export	TEXT_OFFSET GZFLAGS

core-y		+= arch/arm64/kernel/ arch/arm64/mm/
core-$(CONFIG_NET) += arch/arm64/net/
core-$(CONFIG_KVM) += arch/arm64/kvm/
core-$(CONFIG_XEN) += arch/arm64/xen/
core-$(CONFIG_CRYPTO) += arch/arm64/crypto/
libs-y		:= arch/arm64/lib/ $(libs-y)
core-$(CONFIG_EFI_STUB) += $(objtree)/drivers/firmware/efi/libstub/lib.a

suffix_$(CONFIG_KERNEL_GZIP) = gz
suffix_$(CONFIG_KERNEL_LZ4)  = lz4

# Default target when executing plain make
ifeq ($(CONFIG_BUILD_ARM64_APPENDED_DTB_IMAGE),y)
KBUILD_IMAGE	:= Image.$(suffix_y)-dtb
else
KBUILD_IMAGE	:= Image.$(suffix_y)
endif

KBUILD_DTBS	:= dtbs

<<<<<<< HEAD
KBUILD_DTBO_IMG := dtbo.img

ifeq ($(CONFIG_BUILD_ARM64_APPLY_DTBO),y)
	KBUILD_APPLY_DTBO := apply_dtbo
endif

BUILD_DTC_PATH = $(subst $\",,$(CONFIG_BUILD_ARM64_DTC))
ifneq ($(BUILD_DTC_PATH),)
	DTC = $(BUILD_DTC_PATH)
endif

BUILD_DTC_FLAGS = $(subst $\",,$(CONFIG_BUILD_ARM64_DTC_FLAGS))
ifneq ($(BUILD_DTC_FLAGS),)
	DTC_FLAGS += $(BUILD_DTC_FLAGS)
endif

all:	$(KBUILD_IMAGE) $(KBUILD_DTBS) $(KBUILD_DTBO_IMG) $(KBUILD_APPLY_DTBO)
=======
ifeq ($(CONFIG_BUILD_ARM64_DT_OVERLAY),y)
export DTC_FLAGS := -@
endif

all:	$(KBUILD_IMAGE) $(KBUILD_DTBS)
>>>>>>> 38fbb722

boot := arch/arm64/boot

Image: vmlinux
	$(Q)$(MAKE) $(build)=$(boot) $(boot)/$@

Image.%: vmlinux
	$(Q)$(MAKE) $(build)=$(boot) $(boot)/$@

zinstall install: vmlinux
	$(Q)$(MAKE) $(build)=$(boot) $@

%.dtb: scripts
	$(Q)$(MAKE) $(build)=$(boot)/dts $(boot)/dts/$@

PHONY += dtbs dtbs_install

dtbs: prepare scripts
	$(Q)$(MAKE) $(build)=$(boot)/dts

dtbs_install:
	$(Q)$(MAKE) $(dtbinst)=$(boot)/dts

Image-dtb Image.gz-dtb Image.lz4-dtb: vmlinux scripts dtbs
	$(Q)$(MAKE) $(build)=$(boot) $(boot)/$@

dtbo.img: $(boot)/dts/dtboimg.cfg dtbs
	$(Q)$(MAKE) $(build)=$(boot) $(boot)/$@

PHONY += apply_dtbo
dtboaply := -f $(if $(KBUILD_SRC),$(srctree)/)scripts/Makefile.dtboaply obj
apply_dtbo: $(KBUILD_IMAGE) dtbo.img
	$(Q)$(MAKE) $(dtboaply)=$(boot) KERNEL_DTB=$(KBUILD_IMAGE) DTBO=dtbo.img

PHONY += vdso_install
vdso_install:
	$(Q)$(MAKE) $(build)=arch/arm64/kernel/vdso $@

# We use MRPROPER_FILES and CLEAN_FILES now
archclean:
	$(Q)$(MAKE) $(clean)=$(boot)
	$(Q)$(MAKE) $(clean)=$(boot)/dts

CLEAN_FILES += $(boot)/Image $(boot)/Image-dtb $(boot)/Image.* $(boot)/dtbo.img $(boot)/*.dtbc
MRPROPER_FILES += $(boot)/Image $(boot)/Image-dtb $(boot)/Image.* $(boot)/dtbo.img $(boot)/*.dtbc

define archhelp
  echo  '* Image.gz      - Compressed kernel image (arch/$(ARCH)/boot/Image.gz)'
  echo  '* Image.lz4     - Compressed kernel image (arch/$(ARCH)/boot/Image.lz4)'
  echo  '  Image         - Uncompressed kernel image (arch/$(ARCH)/boot/Image)'
  echo  '* dtbs          - Build device tree blobs for enabled boards'
  echo  '  dtbs_install  - Install dtbs to $(INSTALL_DTBS_PATH)'
  echo  '  install       - Install uncompressed kernel'
  echo  '  zinstall      - Install compressed kernel'
  echo  '                  Install using (your) ~/bin/installkernel or'
  echo  '                  (distribution) /sbin/installkernel or'
  echo  '                  install to $$(INSTALL_PATH) and run lilo'
endef<|MERGE_RESOLUTION|>--- conflicted
+++ resolved
@@ -100,7 +100,6 @@
 
 KBUILD_DTBS	:= dtbs
 
-<<<<<<< HEAD
 KBUILD_DTBO_IMG := dtbo.img
 
 ifeq ($(CONFIG_BUILD_ARM64_APPLY_DTBO),y)
@@ -118,13 +117,12 @@
 endif
 
 all:	$(KBUILD_IMAGE) $(KBUILD_DTBS) $(KBUILD_DTBO_IMG) $(KBUILD_APPLY_DTBO)
-=======
+
 ifeq ($(CONFIG_BUILD_ARM64_DT_OVERLAY),y)
 export DTC_FLAGS := -@
 endif
 
 all:	$(KBUILD_IMAGE) $(KBUILD_DTBS)
->>>>>>> 38fbb722
 
 boot := arch/arm64/boot
 
