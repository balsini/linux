/*
 * Copyright (C) 2016 ARM Ltd.
 *
 * This program is free software; you can redistribute it and/or modify
 * it under the terms of the GNU General Public License version 2 as
 * published by the Free Software Foundation.
 *
 * This program is distributed in the hope that it will be useful,
 * but WITHOUT ANY WARRANTY; without even the implied warranty of
 * MERCHANTABILITY or FITNESS FOR A PARTICULAR PURPOSE.  See the
 * GNU General Public License for more details.
 *
 * You should have received a copy of the GNU General Public License
 * along with this program.  If not, see <http://www.gnu.org/licenses/>.
 */
#ifndef __ASM_PGTABLE_PROT_H
#define __ASM_PGTABLE_PROT_H

#include <asm/memory.h>
#include <asm/pgtable-hwdef.h>

#include <linux/const.h>

/*
 * Software defined PTE bits definition.
 */
#define PTE_VALID		(_AT(pteval_t, 1) << 0)
#define PTE_WRITE		(PTE_DBM)		 /* same as DBM (51) */
#define PTE_DIRTY		(_AT(pteval_t, 1) << 55)
#define PTE_SPECIAL		(_AT(pteval_t, 1) << 56)
#define PTE_PROT_NONE		(_AT(pteval_t, 1) << 58) /* only when !PTE_VALID */

#ifndef __ASSEMBLY__

#include <asm/pgtable-types.h>

#define _PROT_DEFAULT		(PTE_TYPE_PAGE | PTE_AF | PTE_SHARED)
#define _PROT_SECT_DEFAULT	(PMD_TYPE_SECT | PMD_SECT_AF | PMD_SECT_S)

<<<<<<< HEAD
#ifdef CONFIG_UNMAP_KERNEL_AT_EL0
#define PROT_DEFAULT		(_PROT_DEFAULT | PTE_NG)
#define PROT_SECT_DEFAULT	(_PROT_SECT_DEFAULT | PMD_SECT_NG)
#else
#define PROT_DEFAULT		_PROT_DEFAULT
#define PROT_SECT_DEFAULT	_PROT_SECT_DEFAULT
#endif /* CONFIG_UNMAP_KERNEL_AT_EL0 */
=======
#define PTE_MAYBE_NG		(arm64_kernel_unmapped_at_el0() ? PTE_NG : 0)
#define PMD_MAYBE_NG		(arm64_kernel_unmapped_at_el0() ? PMD_SECT_NG : 0)

#define PROT_DEFAULT		(_PROT_DEFAULT | PTE_MAYBE_NG)
#define PROT_SECT_DEFAULT	(_PROT_SECT_DEFAULT | PMD_MAYBE_NG)
>>>>>>> d32da5bd

#define PROT_DEVICE_nGnRnE	(PROT_DEFAULT | PTE_PXN | PTE_UXN | PTE_DIRTY | PTE_WRITE | PTE_ATTRINDX(MT_DEVICE_nGnRnE))
#define PROT_DEVICE_nGnRE	(PROT_DEFAULT | PTE_PXN | PTE_UXN | PTE_DIRTY | PTE_WRITE | PTE_ATTRINDX(MT_DEVICE_nGnRE))
#define PROT_NORMAL_NC		(PROT_DEFAULT | PTE_PXN | PTE_UXN | PTE_DIRTY | PTE_WRITE | PTE_ATTRINDX(MT_NORMAL_NC))
#define PROT_NORMAL_WT		(PROT_DEFAULT | PTE_PXN | PTE_UXN | PTE_DIRTY | PTE_WRITE | PTE_ATTRINDX(MT_NORMAL_WT))
#define PROT_NORMAL		(PROT_DEFAULT | PTE_PXN | PTE_UXN | PTE_DIRTY | PTE_WRITE | PTE_ATTRINDX(MT_NORMAL))

#define PROT_SECT_DEVICE_nGnRE	(PROT_SECT_DEFAULT | PMD_SECT_PXN | PMD_SECT_UXN | PMD_ATTRINDX(MT_DEVICE_nGnRE))
#define PROT_SECT_NORMAL	(PROT_SECT_DEFAULT | PMD_SECT_PXN | PMD_SECT_UXN | PMD_ATTRINDX(MT_NORMAL))
#define PROT_SECT_NORMAL_EXEC	(PROT_SECT_DEFAULT | PMD_SECT_UXN | PMD_ATTRINDX(MT_NORMAL))

<<<<<<< HEAD
#define _PAGE_DEFAULT		(PROT_DEFAULT | PTE_ATTRINDX(MT_NORMAL))
#define _HYP_PAGE_DEFAULT	(_PAGE_DEFAULT & ~PTE_NG)
=======
#define _PAGE_DEFAULT		(_PROT_DEFAULT | PTE_ATTRINDX(MT_NORMAL))
#define _HYP_PAGE_DEFAULT	_PAGE_DEFAULT
>>>>>>> d32da5bd

#define PAGE_KERNEL		__pgprot(PROT_NORMAL)
#define PAGE_KERNEL_RO		__pgprot((PROT_NORMAL & ~PTE_WRITE) | PTE_RDONLY)
#define PAGE_KERNEL_ROX		__pgprot((PROT_NORMAL & ~(PTE_WRITE | PTE_PXN)) | PTE_RDONLY)
#define PAGE_KERNEL_EXEC	__pgprot(PROT_NORMAL & ~PTE_PXN)
#define PAGE_KERNEL_EXEC_CONT	__pgprot((PROT_NORMAL & ~PTE_PXN) | PTE_CONT)

#define PAGE_HYP		__pgprot(_HYP_PAGE_DEFAULT | PTE_HYP | PTE_HYP_XN)
#define PAGE_HYP_EXEC		__pgprot(_HYP_PAGE_DEFAULT | PTE_HYP | PTE_RDONLY)
#define PAGE_HYP_RO		__pgprot(_HYP_PAGE_DEFAULT | PTE_HYP | PTE_RDONLY | PTE_HYP_XN)
#define PAGE_HYP_DEVICE		__pgprot(PROT_DEVICE_nGnRE | PTE_HYP)

#define PAGE_S2			__pgprot(_PROT_DEFAULT | PTE_S2_MEMATTR(MT_S2_NORMAL) | PTE_S2_RDONLY)
#define PAGE_S2_DEVICE		__pgprot(_PROT_DEFAULT | PTE_S2_MEMATTR(MT_S2_DEVICE_nGnRE) | PTE_S2_RDONLY | PTE_UXN)

#define PAGE_NONE		__pgprot(((_PAGE_DEFAULT) & ~PTE_VALID) | PTE_PROT_NONE | PTE_NG | PTE_PXN | PTE_UXN)
#define PAGE_SHARED		__pgprot(_PAGE_DEFAULT | PTE_USER | PTE_NG | PTE_PXN | PTE_UXN | PTE_WRITE)
#define PAGE_SHARED_EXEC	__pgprot(_PAGE_DEFAULT | PTE_USER | PTE_NG | PTE_PXN | PTE_WRITE)
#define PAGE_COPY		__pgprot(_PAGE_DEFAULT | PTE_USER | PTE_NG | PTE_PXN | PTE_UXN)
#define PAGE_COPY_EXEC		__pgprot(_PAGE_DEFAULT | PTE_USER | PTE_NG | PTE_PXN)
#define PAGE_READONLY		__pgprot(_PAGE_DEFAULT | PTE_USER | PTE_NG | PTE_PXN | PTE_UXN)
#define PAGE_READONLY_EXEC	__pgprot(_PAGE_DEFAULT | PTE_USER | PTE_NG | PTE_PXN)
#define PAGE_EXECONLY		__pgprot(_PAGE_DEFAULT | PTE_NG | PTE_PXN)

#define __P000  PAGE_NONE
#define __P001  PAGE_READONLY
#define __P010  PAGE_COPY
#define __P011  PAGE_COPY
#define __P100  PAGE_EXECONLY
#define __P101  PAGE_READONLY_EXEC
#define __P110  PAGE_COPY_EXEC
#define __P111  PAGE_COPY_EXEC

#define __S000  PAGE_NONE
#define __S001  PAGE_READONLY
#define __S010  PAGE_SHARED
#define __S011  PAGE_SHARED
#define __S100  PAGE_EXECONLY
#define __S101  PAGE_READONLY_EXEC
#define __S110  PAGE_SHARED_EXEC
#define __S111  PAGE_SHARED_EXEC

#endif /* __ASSEMBLY__ */

#endif /* __ASM_PGTABLE_PROT_H */<|MERGE_RESOLUTION|>--- conflicted
+++ resolved
@@ -37,21 +37,11 @@
 #define _PROT_DEFAULT		(PTE_TYPE_PAGE | PTE_AF | PTE_SHARED)
 #define _PROT_SECT_DEFAULT	(PMD_TYPE_SECT | PMD_SECT_AF | PMD_SECT_S)
 
-<<<<<<< HEAD
-#ifdef CONFIG_UNMAP_KERNEL_AT_EL0
-#define PROT_DEFAULT		(_PROT_DEFAULT | PTE_NG)
-#define PROT_SECT_DEFAULT	(_PROT_SECT_DEFAULT | PMD_SECT_NG)
-#else
-#define PROT_DEFAULT		_PROT_DEFAULT
-#define PROT_SECT_DEFAULT	_PROT_SECT_DEFAULT
-#endif /* CONFIG_UNMAP_KERNEL_AT_EL0 */
-=======
 #define PTE_MAYBE_NG		(arm64_kernel_unmapped_at_el0() ? PTE_NG : 0)
 #define PMD_MAYBE_NG		(arm64_kernel_unmapped_at_el0() ? PMD_SECT_NG : 0)
 
 #define PROT_DEFAULT		(_PROT_DEFAULT | PTE_MAYBE_NG)
 #define PROT_SECT_DEFAULT	(_PROT_SECT_DEFAULT | PMD_MAYBE_NG)
->>>>>>> d32da5bd
 
 #define PROT_DEVICE_nGnRnE	(PROT_DEFAULT | PTE_PXN | PTE_UXN | PTE_DIRTY | PTE_WRITE | PTE_ATTRINDX(MT_DEVICE_nGnRnE))
 #define PROT_DEVICE_nGnRE	(PROT_DEFAULT | PTE_PXN | PTE_UXN | PTE_DIRTY | PTE_WRITE | PTE_ATTRINDX(MT_DEVICE_nGnRE))
@@ -63,13 +53,8 @@
 #define PROT_SECT_NORMAL	(PROT_SECT_DEFAULT | PMD_SECT_PXN | PMD_SECT_UXN | PMD_ATTRINDX(MT_NORMAL))
 #define PROT_SECT_NORMAL_EXEC	(PROT_SECT_DEFAULT | PMD_SECT_UXN | PMD_ATTRINDX(MT_NORMAL))
 
-<<<<<<< HEAD
-#define _PAGE_DEFAULT		(PROT_DEFAULT | PTE_ATTRINDX(MT_NORMAL))
-#define _HYP_PAGE_DEFAULT	(_PAGE_DEFAULT & ~PTE_NG)
-=======
 #define _PAGE_DEFAULT		(_PROT_DEFAULT | PTE_ATTRINDX(MT_NORMAL))
 #define _HYP_PAGE_DEFAULT	_PAGE_DEFAULT
->>>>>>> d32da5bd
 
 #define PAGE_KERNEL		__pgprot(PROT_NORMAL)
 #define PAGE_KERNEL_RO		__pgprot((PROT_NORMAL & ~PTE_WRITE) | PTE_RDONLY)
