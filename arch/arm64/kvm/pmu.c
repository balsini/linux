--- conflicted
+++ resolved
@@ -172,10 +172,7 @@
 	if (!has_vhe())
 		return;
 
-<<<<<<< HEAD
-=======
 	preempt_disable();
->>>>>>> 84569f32
 	host = this_cpu_ptr(&kvm_host_data);
 	events_guest = host->pmu_events.events_guest;
 	events_host = host->pmu_events.events_host;
