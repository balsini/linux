# SPDX-License-Identifier: GPL-2.0 WITH Linux-syscall-note
#
# system call numbers and entry vectors for mips
#
# The format is:
# <number> <abi> <name> <entry point> <compat entry point>
#
# The <abi> is always "n32" for this file.
#
0	n32	read				sys_read
1	n32	write				sys_write
2	n32	open				sys_open
3	n32	close				sys_close
4	n32	stat				sys_newstat
5	n32	fstat				sys_newfstat
6	n32	lstat				sys_newlstat
7	n32	poll				sys_poll
8	n32	lseek				sys_lseek
9	n32	mmap				sys_mips_mmap
10	n32	mprotect			sys_mprotect
11	n32	munmap				sys_munmap
12	n32	brk				sys_brk
13	n32	rt_sigaction			compat_sys_rt_sigaction
14	n32	rt_sigprocmask			compat_sys_rt_sigprocmask
15	n32	ioctl				compat_sys_ioctl
16	n32	pread64				sys_pread64
17	n32	pwrite64			sys_pwrite64
18	n32	readv				compat_sys_readv
19	n32	writev				compat_sys_writev
20	n32	access				sys_access
21	n32	pipe				sysm_pipe
22	n32	_newselect			compat_sys_select
23	n32	sched_yield			sys_sched_yield
24	n32	mremap				sys_mremap
25	n32	msync				sys_msync
26	n32	mincore				sys_mincore
27	n32	madvise				sys_madvise
28	n32	shmget				sys_shmget
29	n32	shmat				sys_shmat
30	n32	shmctl				compat_sys_old_shmctl
31	n32	dup				sys_dup
32	n32	dup2				sys_dup2
33	n32	pause				sys_pause
34	n32	nanosleep			sys_nanosleep_time32
35	n32	getitimer			compat_sys_getitimer
36	n32	setitimer			compat_sys_setitimer
37	n32	alarm				sys_alarm
38	n32	getpid				sys_getpid
39	n32	sendfile			compat_sys_sendfile
40	n32	socket				sys_socket
41	n32	connect				sys_connect
42	n32	accept				sys_accept
43	n32	sendto				sys_sendto
44	n32	recvfrom			compat_sys_recvfrom
45	n32	sendmsg				compat_sys_sendmsg
46	n32	recvmsg				compat_sys_recvmsg
47	n32	shutdown			sys_shutdown
48	n32	bind				sys_bind
49	n32	listen				sys_listen
50	n32	getsockname			sys_getsockname
51	n32	getpeername			sys_getpeername
52	n32	socketpair			sys_socketpair
53	n32	setsockopt			compat_sys_setsockopt
54	n32	getsockopt			compat_sys_getsockopt
55	n32	clone				__sys_clone
56	n32	fork				__sys_fork
57	n32	execve				compat_sys_execve
58	n32	exit				sys_exit
59	n32	wait4				compat_sys_wait4
60	n32	kill				sys_kill
61	n32	uname				sys_newuname
62	n32	semget				sys_semget
63	n32	semop				sys_semop
64	n32	semctl				compat_sys_old_semctl
65	n32	shmdt				sys_shmdt
66	n32	msgget				sys_msgget
67	n32	msgsnd				compat_sys_msgsnd
68	n32	msgrcv				compat_sys_msgrcv
69	n32	msgctl				compat_sys_old_msgctl
70	n32	fcntl				compat_sys_fcntl
71	n32	flock				sys_flock
72	n32	fsync				sys_fsync
73	n32	fdatasync			sys_fdatasync
74	n32	truncate			sys_truncate
75	n32	ftruncate			sys_ftruncate
76	n32	getdents			compat_sys_getdents
77	n32	getcwd				sys_getcwd
78	n32	chdir				sys_chdir
79	n32	fchdir				sys_fchdir
80	n32	rename				sys_rename
81	n32	mkdir				sys_mkdir
82	n32	rmdir				sys_rmdir
83	n32	creat				sys_creat
84	n32	link				sys_link
85	n32	unlink				sys_unlink
86	n32	symlink				sys_symlink
87	n32	readlink			sys_readlink
88	n32	chmod				sys_chmod
89	n32	fchmod				sys_fchmod
90	n32	chown				sys_chown
91	n32	fchown				sys_fchown
92	n32	lchown				sys_lchown
93	n32	umask				sys_umask
94	n32	gettimeofday			compat_sys_gettimeofday
95	n32	getrlimit			compat_sys_getrlimit
96	n32	getrusage			compat_sys_getrusage
97	n32	sysinfo				compat_sys_sysinfo
98	n32	times				compat_sys_times
99	n32	ptrace				compat_sys_ptrace
100	n32	getuid				sys_getuid
101	n32	syslog				sys_syslog
102	n32	getgid				sys_getgid
103	n32	setuid				sys_setuid
104	n32	setgid				sys_setgid
105	n32	geteuid				sys_geteuid
106	n32	getegid				sys_getegid
107	n32	setpgid				sys_setpgid
108	n32	getppid				sys_getppid
109	n32	getpgrp				sys_getpgrp
110	n32	setsid				sys_setsid
111	n32	setreuid			sys_setreuid
112	n32	setregid			sys_setregid
113	n32	getgroups			sys_getgroups
114	n32	setgroups			sys_setgroups
115	n32	setresuid			sys_setresuid
116	n32	getresuid			sys_getresuid
117	n32	setresgid			sys_setresgid
118	n32	getresgid			sys_getresgid
119	n32	getpgid				sys_getpgid
120	n32	setfsuid			sys_setfsuid
121	n32	setfsgid			sys_setfsgid
122	n32	getsid				sys_getsid
123	n32	capget				sys_capget
124	n32	capset				sys_capset
125	n32	rt_sigpending			compat_sys_rt_sigpending
126	n32	rt_sigtimedwait			compat_sys_rt_sigtimedwait_time32
127	n32	rt_sigqueueinfo			compat_sys_rt_sigqueueinfo
128	n32	rt_sigsuspend			compat_sys_rt_sigsuspend
129	n32	sigaltstack			compat_sys_sigaltstack
130	n32	utime				sys_utime32
131	n32	mknod				sys_mknod
132	n32	personality			sys_32_personality
133	n32	ustat				compat_sys_ustat
134	n32	statfs				compat_sys_statfs
135	n32	fstatfs				compat_sys_fstatfs
136	n32	sysfs				sys_sysfs
137	n32	getpriority			sys_getpriority
138	n32	setpriority			sys_setpriority
139	n32	sched_setparam			sys_sched_setparam
140	n32	sched_getparam			sys_sched_getparam
141	n32	sched_setscheduler		sys_sched_setscheduler
142	n32	sched_getscheduler		sys_sched_getscheduler
143	n32	sched_get_priority_max		sys_sched_get_priority_max
144	n32	sched_get_priority_min		sys_sched_get_priority_min
145	n32	sched_rr_get_interval		sys_sched_rr_get_interval_time32
146	n32	mlock				sys_mlock
147	n32	munlock				sys_munlock
148	n32	mlockall			sys_mlockall
149	n32	munlockall			sys_munlockall
150	n32	vhangup				sys_vhangup
151	n32	pivot_root			sys_pivot_root
152	n32	_sysctl				compat_sys_sysctl
153	n32	prctl				sys_prctl
154	n32	adjtimex			sys_adjtimex_time32
155	n32	setrlimit			compat_sys_setrlimit
156	n32	chroot				sys_chroot
157	n32	sync				sys_sync
158	n32	acct				sys_acct
159	n32	settimeofday			compat_sys_settimeofday
160	n32	mount				compat_sys_mount
161	n32	umount2				sys_umount
162	n32	swapon				sys_swapon
163	n32	swapoff				sys_swapoff
164	n32	reboot				sys_reboot
165	n32	sethostname			sys_sethostname
166	n32	setdomainname			sys_setdomainname
167	n32	create_module			sys_ni_syscall
168	n32	init_module			sys_init_module
169	n32	delete_module			sys_delete_module
170	n32	get_kernel_syms			sys_ni_syscall
171	n32	query_module			sys_ni_syscall
172	n32	quotactl			sys_quotactl
173	n32	nfsservctl			sys_ni_syscall
174	n32	getpmsg				sys_ni_syscall
175	n32	putpmsg				sys_ni_syscall
176	n32	afs_syscall			sys_ni_syscall
# 177 reserved for security
177	n32	reserved177			sys_ni_syscall
178	n32	gettid				sys_gettid
179	n32	readahead			sys_readahead
180	n32	setxattr			sys_setxattr
181	n32	lsetxattr			sys_lsetxattr
182	n32	fsetxattr			sys_fsetxattr
183	n32	getxattr			sys_getxattr
184	n32	lgetxattr			sys_lgetxattr
185	n32	fgetxattr			sys_fgetxattr
186	n32	listxattr			sys_listxattr
187	n32	llistxattr			sys_llistxattr
188	n32	flistxattr			sys_flistxattr
189	n32	removexattr			sys_removexattr
190	n32	lremovexattr			sys_lremovexattr
191	n32	fremovexattr			sys_fremovexattr
192	n32	tkill				sys_tkill
193	n32	reserved193			sys_ni_syscall
194	n32	futex				sys_futex_time32
195	n32	sched_setaffinity		compat_sys_sched_setaffinity
196	n32	sched_getaffinity		compat_sys_sched_getaffinity
197	n32	cacheflush			sys_cacheflush
198	n32	cachectl			sys_cachectl
199	n32	sysmips				__sys_sysmips
200	n32	io_setup			compat_sys_io_setup
201	n32	io_destroy			sys_io_destroy
202	n32	io_getevents			sys_io_getevents_time32
203	n32	io_submit			compat_sys_io_submit
204	n32	io_cancel			sys_io_cancel
205	n32	exit_group			sys_exit_group
206	n32	lookup_dcookie			sys_lookup_dcookie
207	n32	epoll_create			sys_epoll_create
208	n32	epoll_ctl			sys_epoll_ctl
209	n32	epoll_wait			sys_epoll_wait
210	n32	remap_file_pages		sys_remap_file_pages
211	n32	rt_sigreturn			sysn32_rt_sigreturn
212	n32	fcntl64				compat_sys_fcntl64
213	n32	set_tid_address			sys_set_tid_address
214	n32	restart_syscall			sys_restart_syscall
215	n32	semtimedop			sys_semtimedop_time32
216	n32	fadvise64			sys_fadvise64_64
217	n32	statfs64			compat_sys_statfs64
218	n32	fstatfs64			compat_sys_fstatfs64
219	n32	sendfile64			sys_sendfile64
220	n32	timer_create			compat_sys_timer_create
221	n32	timer_settime			sys_timer_settime32
222	n32	timer_gettime			sys_timer_gettime32
223	n32	timer_getoverrun		sys_timer_getoverrun
224	n32	timer_delete			sys_timer_delete
225	n32	clock_settime			sys_clock_settime32
226	n32	clock_gettime			sys_clock_gettime32
227	n32	clock_getres			sys_clock_getres_time32
228	n32	clock_nanosleep			sys_clock_nanosleep_time32
229	n32	tgkill				sys_tgkill
230	n32	utimes				sys_utimes_time32
231	n32	mbind				compat_sys_mbind
232	n32	get_mempolicy			compat_sys_get_mempolicy
233	n32	set_mempolicy			compat_sys_set_mempolicy
234	n32	mq_open				compat_sys_mq_open
235	n32	mq_unlink			sys_mq_unlink
236	n32	mq_timedsend			sys_mq_timedsend_time32
237	n32	mq_timedreceive			sys_mq_timedreceive_time32
238	n32	mq_notify			compat_sys_mq_notify
239	n32	mq_getsetattr			compat_sys_mq_getsetattr
240	n32	vserver				sys_ni_syscall
241	n32	waitid				compat_sys_waitid
# 242 was sys_setaltroot
243	n32	add_key				sys_add_key
244	n32	request_key			sys_request_key
245	n32	keyctl				compat_sys_keyctl
246	n32	set_thread_area			sys_set_thread_area
247	n32	inotify_init			sys_inotify_init
248	n32	inotify_add_watch		sys_inotify_add_watch
249	n32	inotify_rm_watch		sys_inotify_rm_watch
250	n32	migrate_pages			compat_sys_migrate_pages
251	n32	openat				sys_openat
252	n32	mkdirat				sys_mkdirat
253	n32	mknodat				sys_mknodat
254	n32	fchownat			sys_fchownat
255	n32	futimesat			sys_futimesat_time32
256	n32	newfstatat			sys_newfstatat
257	n32	unlinkat			sys_unlinkat
258	n32	renameat			sys_renameat
259	n32	linkat				sys_linkat
260	n32	symlinkat			sys_symlinkat
261	n32	readlinkat			sys_readlinkat
262	n32	fchmodat			sys_fchmodat
263	n32	faccessat			sys_faccessat
264	n32	pselect6			compat_sys_pselect6_time32
265	n32	ppoll				compat_sys_ppoll_time32
266	n32	unshare				sys_unshare
267	n32	splice				sys_splice
268	n32	sync_file_range			sys_sync_file_range
269	n32	tee				sys_tee
270	n32	vmsplice			compat_sys_vmsplice
271	n32	move_pages			compat_sys_move_pages
272	n32	set_robust_list			compat_sys_set_robust_list
273	n32	get_robust_list			compat_sys_get_robust_list
274	n32	kexec_load			compat_sys_kexec_load
275	n32	getcpu				sys_getcpu
276	n32	epoll_pwait			compat_sys_epoll_pwait
277	n32	ioprio_set			sys_ioprio_set
278	n32	ioprio_get			sys_ioprio_get
279	n32	utimensat			sys_utimensat_time32
280	n32	signalfd			compat_sys_signalfd
281	n32	timerfd				sys_ni_syscall
282	n32	eventfd				sys_eventfd
283	n32	fallocate			sys_fallocate
284	n32	timerfd_create			sys_timerfd_create
285	n32	timerfd_gettime			sys_timerfd_gettime32
286	n32	timerfd_settime			sys_timerfd_settime32
287	n32	signalfd4			compat_sys_signalfd4
288	n32	eventfd2			sys_eventfd2
289	n32	epoll_create1			sys_epoll_create1
290	n32	dup3				sys_dup3
291	n32	pipe2				sys_pipe2
292	n32	inotify_init1			sys_inotify_init1
293	n32	preadv				compat_sys_preadv
294	n32	pwritev				compat_sys_pwritev
295	n32	rt_tgsigqueueinfo		compat_sys_rt_tgsigqueueinfo
296	n32	perf_event_open			sys_perf_event_open
297	n32	accept4				sys_accept4
298	n32	recvmmsg			compat_sys_recvmmsg_time32
299	n32	getdents64			sys_getdents64
300	n32	fanotify_init			sys_fanotify_init
301	n32	fanotify_mark			sys_fanotify_mark
302	n32	prlimit64			sys_prlimit64
303	n32	name_to_handle_at		sys_name_to_handle_at
304	n32	open_by_handle_at		sys_open_by_handle_at
305	n32	clock_adjtime			sys_clock_adjtime32
306	n32	syncfs				sys_syncfs
307	n32	sendmmsg			compat_sys_sendmmsg
308	n32	setns				sys_setns
309	n32	process_vm_readv		compat_sys_process_vm_readv
310	n32	process_vm_writev		compat_sys_process_vm_writev
311	n32	kcmp				sys_kcmp
312	n32	finit_module			sys_finit_module
313	n32	sched_setattr			sys_sched_setattr
314	n32	sched_getattr			sys_sched_getattr
315	n32	renameat2			sys_renameat2
316	n32	seccomp				sys_seccomp
317	n32	getrandom			sys_getrandom
318	n32	memfd_create			sys_memfd_create
319	n32	bpf				sys_bpf
320	n32	execveat			compat_sys_execveat
321	n32	userfaultfd			sys_userfaultfd
322	n32	membarrier			sys_membarrier
323	n32	mlock2				sys_mlock2
324	n32	copy_file_range			sys_copy_file_range
325	n32	preadv2				compat_sys_preadv2
326	n32	pwritev2			compat_sys_pwritev2
327	n32	pkey_mprotect			sys_pkey_mprotect
328	n32	pkey_alloc			sys_pkey_alloc
329	n32	pkey_free			sys_pkey_free
330	n32	statx				sys_statx
331	n32	rseq				sys_rseq
332	n32	io_pgetevents			compat_sys_io_pgetevents
# 333 through 402 are unassigned to sync up with generic numbers
403	n32	clock_gettime64			sys_clock_gettime
404	n32	clock_settime64			sys_clock_settime
405	n32	clock_adjtime64			sys_clock_adjtime
406	n32	clock_getres_time64		sys_clock_getres
407	n32	clock_nanosleep_time64		sys_clock_nanosleep
408	n32	timer_gettime64			sys_timer_gettime
409	n32	timer_settime64			sys_timer_settime
410	n32	timerfd_gettime64		sys_timerfd_gettime
411	n32	timerfd_settime64		sys_timerfd_settime
412	n32	utimensat_time64		sys_utimensat
413	n32	pselect6_time64			compat_sys_pselect6_time64
414	n32	ppoll_time64			compat_sys_ppoll_time64
416	n32	io_pgetevents_time64		sys_io_pgetevents
417	n32	recvmmsg_time64			compat_sys_recvmmsg_time64
418	n32	mq_timedsend_time64		sys_mq_timedsend
419	n32	mq_timedreceive_time64		sys_mq_timedreceive
420	n32	semtimedop_time64		sys_semtimedop
421	n32	rt_sigtimedwait_time64		compat_sys_rt_sigtimedwait_time64
422	n32	futex_time64			sys_futex
423	n32	sched_rr_get_interval_time64	sys_sched_rr_get_interval
424	n32	pidfd_send_signal		sys_pidfd_send_signal
425	n32	io_uring_setup			sys_io_uring_setup
426	n32	io_uring_enter			sys_io_uring_enter
427	n32	io_uring_register		sys_io_uring_register
428	n32	open_tree			sys_open_tree
429	n32	move_mount			sys_move_mount
430	n32	fsopen				sys_fsopen
431	n32	fsconfig			sys_fsconfig
432	n32	fsmount				sys_fsmount
<<<<<<< HEAD
433	n32	fspick				sys_fspick
=======
433	n32	fspick				sys_fspick
434	n32	pidfd_open			sys_pidfd_open
>>>>>>> 6fb08f1a
<|MERGE_RESOLUTION|>--- conflicted
+++ resolved
@@ -371,9 +371,5 @@
 430	n32	fsopen				sys_fsopen
 431	n32	fsconfig			sys_fsconfig
 432	n32	fsmount				sys_fsmount
-<<<<<<< HEAD
 433	n32	fspick				sys_fspick
-=======
-433	n32	fspick				sys_fspick
-434	n32	pidfd_open			sys_pidfd_open
->>>>>>> 6fb08f1a
+434	n32	pidfd_open			sys_pidfd_open