--- conflicted
+++ resolved
@@ -31,11 +31,8 @@
 #define PTP_ENABLE_FEATURE (1<<0)
 #define PTP_RISING_EDGE    (1<<1)
 #define PTP_FALLING_EDGE   (1<<2)
-<<<<<<< HEAD
-=======
 #define PTP_STRICT_FLAGS   (1<<3)
 #define PTP_EXTTS_EDGES    (PTP_RISING_EDGE | PTP_FALLING_EDGE)
->>>>>>> 348b80b2
 
 /*
  * flag fields valid for the new PTP_EXTTS_REQUEST2 ioctl.
@@ -44,14 +41,6 @@
 				 PTP_RISING_EDGE |	\
 				 PTP_FALLING_EDGE |	\
 				 PTP_STRICT_FLAGS)
-
-/*
- * flag fields valid for the original PTP_EXTTS_REQUEST ioctl.
- * DO NOT ADD NEW FLAGS HERE.
- */
-#define PTP_EXTTS_V1_VALID_FLAGS	(PTP_ENABLE_FEATURE |	\
-					 PTP_RISING_EDGE |	\
-					 PTP_FALLING_EDGE)
 
 /*
  * flag fields valid for the original PTP_EXTTS_REQUEST ioctl.
