--- conflicted
+++ resolved
@@ -13,12 +13,8 @@
 
 void drm_self_refresh_helper_alter_state(struct drm_atomic_state *state);
 void drm_self_refresh_helper_update_avg_times(struct drm_atomic_state *state,
-<<<<<<< HEAD
-					      unsigned int commit_time_ms);
-=======
 					unsigned int commit_time_ms,
 					unsigned int new_self_refresh_mask);
->>>>>>> 348b80b2
 
 int drm_self_refresh_helper_init(struct drm_crtc *crtc);
 void drm_self_refresh_helper_cleanup(struct drm_crtc *crtc);
