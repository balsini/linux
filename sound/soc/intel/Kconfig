--- conflicted
+++ resolved
@@ -15,25 +15,6 @@
 
 if SND_SOC_INTEL_SST_TOPLEVEL
 
-<<<<<<< HEAD
-config SND_SST_IPC
-	tristate
-	# This option controls the IPC core for HiFi2 platforms
-
-config SND_SST_IPC_PCI
-	tristate
-	select SND_SST_IPC
-	# This option controls the PCI-based IPC for HiFi2 platforms
-	#  (Medfield, Merrifield).
-
-config SND_SST_IPC_ACPI
-	tristate
-	select SND_SST_IPC
-	# This option controls the ACPI-based IPC for HiFi2 platforms
-	# (Baytrail, Cherrytrail)
-
-=======
->>>>>>> 8101e302
 config SND_SOC_INTEL_SST
 	tristate
 
