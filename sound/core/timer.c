--- conflicted
+++ resolved
@@ -233,13 +233,8 @@
 	return err < 0 ? err : 0;
 }
 
-<<<<<<< HEAD
-static int snd_timer_close_locked(struct snd_timer_instance *timeri,
-				  struct device **card_devp_to_put);
-=======
 static void snd_timer_close_locked(struct snd_timer_instance *timeri,
 				   struct device **card_devp_to_put);
->>>>>>> 348b80b2
 
 /*
  * open a timer instance
@@ -250,10 +245,6 @@
 		   unsigned int slave_id)
 {
 	struct snd_timer *timer;
-<<<<<<< HEAD
-	struct snd_timer_instance *timeri = NULL;
-=======
->>>>>>> 348b80b2
 	struct device *card_dev_to_put = NULL;
 	int err;
 
@@ -277,15 +268,7 @@
 		list_add_tail(&timeri->open_list, &snd_timer_slave_list);
 		num_slaves++;
 		err = snd_timer_check_slave(timeri);
-<<<<<<< HEAD
-		if (err < 0) {
-			snd_timer_close_locked(timeri, &card_dev_to_put);
-			timeri = NULL;
-		}
-		goto unlock;
-=======
 		goto list_added;
->>>>>>> 348b80b2
 	}
 
 	/* open a master instance */
@@ -328,15 +311,6 @@
 	if (list_empty(&timer->open_list_head) && timer->hw.open) {
 		err = timer->hw.open(timer);
 		if (err) {
-<<<<<<< HEAD
-			kfree(timeri->owner);
-			kfree(timeri);
-			timeri = NULL;
-
-			if (timer->card)
-				card_dev_to_put = &timer->card->card_dev;
-=======
->>>>>>> 348b80b2
 			module_put(timer->module);
 			goto unlock;
 		}
@@ -349,28 +323,15 @@
 	list_add_tail(&timeri->open_list, &timer->open_list_head);
 	timer->num_instances++;
 	err = snd_timer_check_master(timeri);
-<<<<<<< HEAD
-	if (err < 0) {
-		snd_timer_close_locked(timeri, &card_dev_to_put);
-		timeri = NULL;
-	}
-=======
 list_added:
 	if (err < 0)
 		snd_timer_close_locked(timeri, &card_dev_to_put);
->>>>>>> 348b80b2
 
  unlock:
 	mutex_unlock(&register_mutex);
 	/* put_device() is called after unlock for avoiding deadlock */
-<<<<<<< HEAD
-	if (card_dev_to_put)
-		put_device(card_dev_to_put);
-	*ti = timeri;
-=======
 	if (err < 0 && card_dev_to_put)
 		put_device(card_dev_to_put);
->>>>>>> 348b80b2
 	return err;
 }
 EXPORT_SYMBOL(snd_timer_open);
@@ -379,13 +340,8 @@
  * close a timer instance
  * call this with register_mutex down.
  */
-<<<<<<< HEAD
-static int snd_timer_close_locked(struct snd_timer_instance *timeri,
-				  struct device **card_devp_to_put)
-=======
 static void snd_timer_close_locked(struct snd_timer_instance *timeri,
 				   struct device **card_devp_to_put)
->>>>>>> 348b80b2
 {
 	struct snd_timer *timer = timeri->timer;
 	struct snd_timer_instance *slave, *tmp;
@@ -453,28 +409,16 @@
 void snd_timer_close(struct snd_timer_instance *timeri)
 {
 	struct device *card_dev_to_put = NULL;
-<<<<<<< HEAD
-	int err;
-=======
->>>>>>> 348b80b2
 
 	if (snd_BUG_ON(!timeri))
 		return;
 
 	mutex_lock(&register_mutex);
-<<<<<<< HEAD
-	err = snd_timer_close_locked(timeri, &card_dev_to_put);
-=======
 	snd_timer_close_locked(timeri, &card_dev_to_put);
->>>>>>> 348b80b2
 	mutex_unlock(&register_mutex);
 	/* put_device() is called after unlock for avoiding deadlock */
 	if (card_dev_to_put)
 		put_device(card_dev_to_put);
-<<<<<<< HEAD
-	return err;
-=======
->>>>>>> 348b80b2
 }
 EXPORT_SYMBOL(snd_timer_close);
 
